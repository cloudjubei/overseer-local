--- conflicted
+++ resolved
@@ -47,26 +47,17 @@
 │   ├─ index.css
 │   ├─ index.html
 │   ├─ index.js
-│   ├─ feature_create.html        # Popup window for creating a new feature
-│   ├─ task_create.html           # Popup window for creating a new task
 │   ├─ preload.js
 │   ├─ docs/
 │   │  └─ indexer.js
 │   ├─ renderer/
-<<<<<<< HEAD
-│   │   ├─ tasksListView.js       # Tasks list UI (search + filters, view-only; open popup to create task)
-│   │   ├─ taskDetailsView.js     # Task details UI with features list (includes edit for task title/description; includes feature edit)
-│   │   ├─ featureCreateView.js   # Popup create feature form (same fields as edit mode)
-│   │   └─ taskCreateView.js      # Popup create task form (ID, status, title, description)
-=======
 │   │   ├─ tasksListView.js     # Tasks list UI (search + filters, view-only)
 │   │   ├─ taskDetailsView.js   # Task details UI with features list (includes edit for task title/description; includes feature edit and create modes)
 │   │   └─ docsBrowserView.js   # Docs browser UI with file tree and content display
->>>>>>> 1739c2ee
 │   ├─ tasks/
-│   │  └─ indexer.js              # Logical Tasks indexer, validator, and file watcher
+│   │  └─ indexer.js           # Logical Tasks indexer, validator, and file watcher
 │   └─ types/
-│      └─ tasks.ts                # TypeScript interfaces for task schema
+│      └─ tasks.ts             # TypeScript interfaces for task schema
 ├─ docs/
 │  ├─ FILE_ORGANISATION.md
 │  ├─ LINTING_AND_FORMATTING.md
@@ -102,16 +93,12 @@
     - tasks-feature:update (invoke) updates a feature in tasks/{id}/task.json and triggers an index rebuild
     - tasks-feature:add (invoke) appends a new feature to tasks/{id}/task.json and triggers an index rebuild
     - tasks:add (invoke) creates a new task directory tasks/{id}/ and writes a minimal valid task.json, then triggers an index rebuild
-    - feature-create:open (invoke) opens a modal popup window for adding a new feature to a task
-    - task-create:open (invoke) opens a modal popup window for creating a new task
   - Preload exposes window.tasksIndex with:
     - getSnapshot() and onUpdate(cb) for renderer use
     - updateTask(taskId, data) to persist edits to a task (title/description)
     - updateFeature(taskId, featureId, data) to persist edits to a feature
     - addFeature(taskId, feature) to create a new feature under a task
     - addTask(task) to create a new task; accepts { id?, status?, title, description } and returns { ok, id? }
-    - openFeatureCreate(taskId) to open the popup create window for a given task id
-    - openTaskCreate() to open the popup window for creating a new task
 
 ## Logical Docs Indexer
 - Location: src/docs/indexer.js
@@ -136,20 +123,14 @@
 ## Renderer UI
 - Location: src/renderer/
 - Purpose:
-  - tasksListView.js: Renders a client-side tasks list with text search and status filtering. Accessible labels and keyboard navigation (arrow keys between rows) are provided. Empty states are handled. Clicking a task navigates to its details via URL hash (#task/{id}). Includes a Create Task control as a popup (task_create.html) with fields: ID, status, title, description.
+  - tasksListView.js: Renders a client-side tasks list with text search and status filtering. Accessible labels and keyboard navigation (arrow keys between rows) are provided. Empty states are handled. Clicking a task navigates to its details via URL hash (#task/{id}). Includes a Create Task mode with an inline form to add a new task (ID, status, title, description). On success, navigates to the new task.
   - taskDetailsView.js: Renders a task details page showing task metadata and its features.
     - Provides a Back button.
     - Includes inline edit mode for the task's title and description with Save/Cancel; saving persists via IPC and re-renders on index updates.
     - Includes inline edit mode for a feature allowing editing: status, title, description, plan, context, acceptance, dependencies, and rejection.
-<<<<<<< HEAD
-    - Includes a Create mode to add a new feature implemented as a popup window (feature_create.html) with the same fields as edit mode.
-  - featureCreateView.js: Implements the popup form for creating a new feature, including dependency suggestions and resolution.
-  - taskCreateView.js: Implements the popup form for creating a new task, computing a suggested next numeric ID.
-=======
     - Includes a Create mode to add a new feature with all required and optional fields; saving persists via IPC and re-renders on index updates.
   - docsBrowserView.js: Renders a documentation browser with a collapsible tree view of markdown files and directories. Handles file selection to fetch and display raw content. Subscribes to docs index updates for real-time refreshes. Handles empty states and errors. Visible on #docs hash.
 - Integration: Loaded from src/index.html, subscribes to window.tasksIndex to receive index snapshots/updates and re-renders accordingly.
->>>>>>> 1739c2ee
 
 Performance
 - See docs/tasks/INDEXING_PERFORMANCE.md for measurement methodology and indicative results.