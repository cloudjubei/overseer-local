--- conflicted
+++ resolved
@@ -19,7 +19,7 @@
     - components/tooltip.css: Tooltip.
     - components/overlays.css: Command menu, help overlay.
     - components/cards.css: Task card.
-    - components/segmented.css: Segmented control (pill-style switch) used for List ↔ Board toggle.
+    - components/segmented.css: Segmented control (pill-style switch) used for List ↔ Board view toggle.
   - src/styles/layout/: Layout building blocks like sidebar/nav.
     - layout/nav.css: Sidebar and navigation styles.
   - src/styles/screens/: Screen-scoped styles that compose primitives/components.
@@ -34,11 +34,7 @@
     - Spinner.tsx: Inline spinner.
     - Select.tsx, Input.tsx, Tooltip.tsx, etc.
     - SegmentedControl.tsx: Accessible segmented (radiogroup) control with icons/labels used for List ↔ Board toggle.
-<<<<<<< HEAD
-    - Modal.tsx ← NEW: Lightweight modal wrapper reusing overlays styles for dialogs.
-=======
     - CollapsibleSidebar.tsx: Reusable collapsible navigation sidebar component, used in main app navigation and screens like Settings.
->>>>>>> 4b6c210e
   - src/renderer/components/tasks/: Task-specific UI pieces.
     - StatusBadge.tsx: Status pill (soft/bold variants) using status tokens.
     - PriorityTag.tsx: Priority tags P0–P3.
@@ -46,35 +42,11 @@
   - src/renderer/screens/
     - TasksView.tsx: Top-level tasks screen wrapper (routes between list and details views).
   - src/renderer/tasks/: Screens and views for tasks.
-    - TasksListView.tsx: List view with search/filter, DnD, inline status bullet editor. Project-aware (reacts to active project context).
-    - TaskDetailsView.tsx: Right-side details panel. Project-aware and resubscribes on project change.
-    - BoardView.tsx: Kanban-style board with columns by status. Project-aware.
+    - TasksListView.tsx: List view with search/filter, DnD, inline status bullet editor.
+    - TaskDetailsView.tsx: Right-side details panel.
+    - BoardView.tsx: Kanban-style board with columns by status.
   - src/renderer/navigation/: Navigation state + modal host.
     - Navigator.tsx
-<<<<<<< HEAD
-    - SidebarView.tsx ← UPDATED: Now includes a Manage button to open Project Manager modal and uses ProjectSpec.title.
-  - src/renderer/services/: Renderer-side service modules (IPC access)
-    - projectsService.ts: Lists and gets child projects via preload window.projectsIndex; now also supports create/update/delete.
-    - docsService.ts: Project-aware docs service; subscribes to docs index updates; can switch context via window.docsIndex.setContext.
-    - tasksService.ts: Tasks service using project-aware tasks index; subscriptions return an unsubscribe function.
-    - chatService.ts ← UPDATED: Now includes setContext(projectId) to scope chats directory per project via IPC.
-    - notificationsService.ts ← UPDATED: Renderer-local notifications are now scoped per project (storage keys include projectId) and expose setContext(projectId).
-  - src/renderer/projects/: Renderer-side project context and management UI
-    - ProjectContext.tsx: Tracks active project (main vs child), exposes hooks to switch and consume active project across the app. Propagates context to tasks, docs, chat, and notifications via preload APIs/services.
-    - ProjectManagerModal.tsx ← NEW: Modal UI to create, edit, and delete child projects with validation.
-    - validateProject.ts ← NEW: Client-side validation mirroring ProjectSpec rules.
-- src/projects/: Main-process indexer for child projects under projects/
-  - src/projects/indexer.js: Scans the projects/ directory for .json files, validates them against ProjectSpec, builds an index, and watches for changes. Emits 'projects-index:update' via IPC. UPDATED to expose configPathsById mapping for maintenance.
-  - src/projects/validator.js: Runtime validation of ProjectSpec objects.
-- src/docs/: Project-aware docs indexer and IPC.
-- src/tasks/: Project-aware tasks indexer and IPC.
-- src/chat/: Chat manager and providers
-  - src/chat/manager.js ← UPDATED: Supports getDefaultChatsDir() and setChatsDir(dir) to switch chats storage based on active project.
-  - src/chat/providers/*: LLM provider integrations (OpenAI, LiteLLM, LM Studio).
-- src/index.css: Imports styles.
-- src/main.js: Electron main process and IPC wiring, including projects CRUD handlers. ← UPDATED: Adds 'chat:set-context' to switch chats directory per project.
-- src/preload.js: Exposes window.projectsIndex with get/subscribe and CRUD methods; exposes tasksIndex/docsIndex setContext; exposes chat.setContext for project-aware chat. ← UPDATED
-=======
     - ModalHost.tsx
   - src/renderer/settings/
     - SettingsLLMConfigModal.tsx: Modal used for adding/editing LLM provider configurations. Opened via Navigator + ModalHost.
@@ -132,33 +104,27 @@
   - build/icons/icon.icns, icon.ico, icon.png
   - build/entitlements.mac.plist
 - .env, forge.config.js, index.html, package.json, postcss.config.js, tailwind.config.js, tsconfig.json, vite.*.config.mjs
->>>>>>> 4b6c210e
-
-## New: Projects management UI and IPC
-- Renderer adds a Projects Manager modal accessible from the sidebar Projects section. Users can create, edit, and delete child projects.
-- Validation occurs client-side and server-side (main process uses src/projects/validator.js).
-- Main process adds IPC handlers:
-  - 'projects:create' → writes a new JSON under projects/<id>.json
-  - 'projects:update' → updates existing project JSON (renames file if id changed)
-  - 'projects:delete' → removes the project JSON
-- Projects indexer now includes configPathsById to track each project's config file path relative to projects/ for safe updates/deletes. Renderer ignores this field.
-
-## Project-aware Chat and Notifications ← NEW
-- Chat
-  - Preload exposes chat.setContext(projectId) that calls 'chat:set-context' IPC.
-  - Main handles 'chat:set-context' and switches ChatManager's chatsDir to either <appRoot>/chats (main) or <projects>/<project.path>/chats (child), creating the directory if needed.
-  - ChatManager (src/chat/manager.js) now has getDefaultChatsDir() and setChatsDir(dir), used by IPC.
-- Notifications
-  - Renderer-only persistence is scoped per project by namespacing storage keys (app_notifications__<projectId>, notification_preferences__<projectId>).
-  - notificationsService exposes setContext(projectId); ProjectContext calls this when active project changes.
-  - OS notifications include metadata.projectId to allow routing when clicked.
-
-<<<<<<< HEAD
+
 Notes:
-- Projects are stored as JSON files under <project-root>/projects/. Each JSON follows ProjectSpec (id, title, description, path, repo_url, requirements[]).
-- The UI surfaces basic metadata: ID, Title, Description, Path (under projects/), and Repository URL.
-- Requirements can be left empty; the validator requires an array, defaults to [].
-=======
+- All changes should be localized to the smallest reasonable scope (task- or doc-specific) to reduce coupling.
+- Documentation in docs/ is the single source of truth for specs and formats.
+
+## File Naming Conventions
+- Tasks and features:
+  - Task directories are numeric IDs: tasks/{id}/ (e.g., tasks/1/).
+  - Tests are named per-feature: tasks/{task_id}/tests/test_{task_id}_{feature_number}.py (e.g., tasks/15/tests/test_15_3.py).
+- Python modules: snake_case.py (e.g., task_format.py, run_local_agent.py).
+- Javascript/TypeScript modules: camelCase.js/ts (e.g., taskFormat.js, runLocalAgent.ts). For schema mirrors adjacent to Python specs, a matching snake_case.ts is acceptable under docs/.
+- Documentation files: UPPERCASE or Title_Case for project-wide specs (e.g., TESTING.md, FILE_ORGANISATION.md). Place task-related docs under docs/tasks/.
+- JSON examples/templates: Use .json with clear, descriptive names (e.g., task_example.json).
+
+## Evolution Guidance
+- Make minimal, incremental changes that are easy to review and test.
+- Keep documentation authoritative: update docs first when changing schemas or protocols.
+- Introduce shared utilities only when multiple tasks need them; otherwise keep helpers local to a task.
+- Deprecate gradually: create new files/specs alongside old ones, migrate, then remove deprecated artifacts when tests prove stability.
+- Each feature must have deterministic tests; do not mark features complete until tests pass.
+
 ## Repository Tree
 ```
 repo_root/
@@ -293,5 +259,4 @@
 ├─ vite.preload.config.mjs
 ├─ vite.renderer.config.mjs
 └─ …
-```
->>>>>>> 4b6c210e
+```