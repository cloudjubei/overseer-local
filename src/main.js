--- conflicted
+++ resolved
@@ -2,13 +2,8 @@
 import path from 'node:path';
 import fs from 'node:fs';
 import started from 'electron-squirrel-startup';
-<<<<<<< HEAD
 import { TaskIndexer }  from './tasks/indexer';
-import { DocsIndexer } from './docs/indexer';
-=======
-import { TasksIndexer }  from './tasks/indexer';
-import { FilesIndexer } from './files/indexer';
->>>>>>> bdb3581e
+import { FileIndexer } from './files/indexer';
 import { ProjectsIndexer } from './projects/indexer';
 import { ChatManager } from './chat/manager';
 import { validateProjectSpec } from './projects/validator';
@@ -19,7 +14,7 @@
 }
 let mainWindow;
 let indexer; // tasks
-let filesIndexer;
+let fileIndexer;
 let projectsIndexer;
 let chatManager;
 
@@ -50,23 +45,15 @@
   registerScreenshotService(() => mainWindow);
 
   const projectRoot = app.getAppPath();
-<<<<<<< HEAD
+
+  projectsIndexer = new ProjectsIndexer(projectRoot, mainWindow);
   indexer = new TaskIndexer(projectRoot, mainWindow);
-  indexer.init();
-
-  docsIndexer = new DocsIndexer(projectRoot, mainWindow);
-  docsIndexer.init();
-=======
->>>>>>> bdb3581e
-
-  projectsIndexer = new ProjectsIndexer(projectRoot, mainWindow);
-  indexer = new TasksIndexer(projectRoot, mainWindow);
-  filesIndexer = new FilesIndexer(projectRoot, mainWindow);
-  chatManager = new ChatManager(projectRoot, indexer, filesIndexer);
+  fileIndexer = new FileIndexer(projectRoot, mainWindow);
+  chatManager = new ChatManager(projectRoot, indexer, fileIndexer);
 
   projectsIndexer.init();
   indexer.init();
-  await filesIndexer.init();
+  await fileIndexer.init();
   
   app.on('activate', () => {
     if (BrowserWindow.getAllWindows().length === 0) {
@@ -80,16 +67,16 @@
     app.quit();
   }
   if (indexer) { indexer.stopWatching(); }
-  if (filesIndexer) { filesIndexer.stopWatching(); }
+  if (fileIndexer) { fileIndexer.stopWatching(); }
   if (projectsIndexer) { projectsIndexer.stopWatching(); }
 });
 
 // Helper to resolve current files base directory
 function getFilesBaseDir() {
   try {
-    const snap = filesIndexer.getIndex();
+    const snap = fileIndexer.getIndex();
     // Prefer explicit properties; fall back to indexer internal or project root
-    return snap.filesDir || snap.root || filesIndexer.filesDir || app.getAppPath();
+    return snap.filesDir || snap.root || fileIndexer.filesDir || app.getAppPath();
   } catch {
     return app.getAppPath();
   }
@@ -161,14 +148,14 @@
 
 // Files — unified index used by renderer FileService
 ipcMain.handle('files-index:get', async () => {
-  return filesIndexer.getIndex();
+  return fileIndexer.getIndex();
 });
 
 ipcMain.handle('files:set-context', async (event, { projectId }) => {
   try {
     let targetDir;
     if (!projectId || projectId === 'main') {
-      targetDir = filesIndexer.getDefaultFilesDir();
+      targetDir = fileIndexer.getDefaultFilesDir();
     } else {
       const snap = projectsIndexer.getIndex();
       const spec = snap.projectsById?.[projectId];
@@ -176,14 +163,14 @@
       if (spec) {
         targetDir = path.resolve(projectsDirAbs, spec.path);
       } else {
-        targetDir = filesIndexer.getDefaultFilesDir();
+        targetDir = fileIndexer.getDefaultFilesDir();
       }
     }
-    const res = await filesIndexer.setFilesDir(targetDir);
+    const res = await fileIndexer.setFilesDir(targetDir);
     return res;
   } catch (e) {
     console.error('Failed to set files context:', e);
-    return filesIndexer.getIndex();
+    return fileIndexer.getIndex();
   }
 });
 
@@ -216,8 +203,8 @@
   if (!fs.existsSync(dir)) fs.mkdirSync(dir, { recursive: true });
   fs.writeFileSync(abs, content, encoding);
   // ask indexer to rebuild so UI updates (it may already watch and emit)
-  if (typeof filesIndexer.rebuildAndNotify === 'function') {
-    await filesIndexer.rebuildAndNotify('File written via IPC');
+  if (typeof fileIndexer.rebuildAndNotify === 'function') {
+    await fileIndexer.rebuildAndNotify('File written via IPC');
   }
   return { ok: true };
 });
@@ -245,8 +232,8 @@
   }
   const filePath = path.join(uploadsDir, name);
   fs.writeFileSync(filePath, content, 'utf8');
-  if (typeof filesIndexer.buildIndex === 'function') {
-    filesIndexer.buildIndex();
+  if (typeof fileIndexer.buildIndex === 'function') {
+    fileIndexer.buildIndex();
   }
   return 'uploads/' + name;
 });
