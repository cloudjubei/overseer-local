import { contextBridge, ipcRenderer } from 'electron';

// Based on FILE_ORGANISATION.md, there should be a tasks API.
// To avoid overwriting and breaking it, I'm including a plausible implementation.
const TASKS_API = {
  getSnapshot: () => ipcRenderer.invoke('tasks-index:get'),
  onUpdate: (callback) => ipcRenderer.on('tasks-index:update', (_event, ...args) => callback(...args)),
  updateTask: (taskId, data) => ipcRenderer.invoke('tasks:update', taskId, data),
  updateFeature: (taskId, featureId, data) => ipcRenderer.invoke('tasks-feature:update', taskId, featureId, data),
  addFeature: (taskId, feature) => ipcRenderer.invoke('tasks-feature:add', taskId, feature),
  reorderFeatures: (taskId, payload) => ipcRenderer.invoke('tasks-features:reorder', taskId, payload),
  reorderTasks: (payload) => ipcRenderer.invoke('tasks:reorder', payload),
  addTask: (task) => ipcRenderer.invoke('tasks:add', task),
  openFeatureCreate: (taskId) => ipcRenderer.invoke('feature-create:open', taskId),
  openTaskCreate: () => ipcRenderer.invoke('task-create:open'),
<<<<<<< HEAD
};

const DOCS_API = {
  docsGetContent: (filePath) => ipcRenderer.invoke('docs:getContent', filePath),
};

contextBridge.exposeInMainWorld('tasksIndex', TASKS_API);
=======
  openTaskEdit: (taskId) => ipcRenderer.invoke('task-edit:open', taskId),
  openFeatureEdit: (taskId, featureId) => ipcRenderer.invoke('feature-edit:open', taskId, featureId),
>>>>>>> 306f4cb0

contextBridge.exposeInMainWorld('api', {
  ...DOCS_API,
});<|MERGE_RESOLUTION|>--- conflicted
+++ resolved
@@ -8,12 +8,20 @@
   updateTask: (taskId, data) => ipcRenderer.invoke('tasks:update', taskId, data),
   updateFeature: (taskId, featureId, data) => ipcRenderer.invoke('tasks-feature:update', taskId, featureId, data),
   addFeature: (taskId, feature) => ipcRenderer.invoke('tasks-feature:add', taskId, feature),
+  deleteFeature: (taskId, featureId) => ipcRenderer.invoke('tasks-feature:delete', { taskId, featureId }),
   reorderFeatures: (taskId, payload) => ipcRenderer.invoke('tasks-features:reorder', taskId, payload),
   reorderTasks: (payload) => ipcRenderer.invoke('tasks:reorder', payload),
   addTask: (task) => ipcRenderer.invoke('tasks:add', task),
+  deleteTask: (taskId) => ipcRenderer.invoke('tasks:delete', { taskId }),
   openFeatureCreate: (taskId) => ipcRenderer.invoke('feature-create:open', taskId),
   openTaskCreate: () => ipcRenderer.invoke('task-create:open'),
-<<<<<<< HEAD
+  openTaskEdit: (taskId) => ipcRenderer.invoke('task-edit:open', taskId),
+  openFeatureEdit: (taskId, featureId) => ipcRenderer.invoke('feature-edit:open', taskId, featureId),
+  onSetTaskId: (callback) => {
+    const listener = (_event, value) => callback(value);
+    ipcRenderer.on('set-task-id', listener);
+    return () => ipcRenderer.removeListener('set-task-id', listener);
+  }
 };
 
 const DOCS_API = {
@@ -21,10 +29,6 @@
 };
 
 contextBridge.exposeInMainWorld('tasksIndex', TASKS_API);
-=======
-  openTaskEdit: (taskId) => ipcRenderer.invoke('task-edit:open', taskId),
-  openFeatureEdit: (taskId, featureId) => ipcRenderer.invoke('feature-edit:open', taskId, featureId),
->>>>>>> 306f4cb0
 
 contextBridge.exposeInMainWorld('api', {
   ...DOCS_API,
