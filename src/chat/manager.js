--- conflicted
+++ resolved
@@ -13,7 +13,6 @@
     }
   }
 
-<<<<<<< HEAD
   getDefaultChatsDir() {
     return path.join(this.projectRoot, 'chats');
   }
@@ -26,24 +25,7 @@
     return this.chatsDir;
   }
 
-  getProvider(config) {
-    const provider = config.provider || 'litellm';
-    const providerClasses = {
-      openai: OpenAIProvider,
-      litellm: LiteLLMProvider,
-      lmstudio: LMStudioProvider
-    };
-    const ProviderClass = providerClasses[provider];
-    if (!ProviderClass) {
-      throw new Error(`Unknown provider: ${provider}`);
-    }
-    return new ProviderClass(config);
-  }
-
-  async getCompletion({messages, config}) {
-=======
   async getCompletion({ messages, config }) {
->>>>>>> 4b6c210e
     try {
       const systemPrompt = { role: 'system', content: 'You are a helpful project assistant. Discuss tasks, documents, and related topics. Use tools to query project info. If user mentions @path, use read_doc. You can create new documents using create_doc.' };
       let currentMessages = [systemPrompt, ...messages];
