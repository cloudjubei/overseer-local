import { ipcMain } from 'electron';
import path from 'path';
import fs from 'fs/promises';
import { LLMProvider } from './LLMProvider';
import IPC_HANDLER_KEYS from "../ipcHandlersKeys";
import ChatsStorage from './storage';
import { tasksManager, filesManager, projectsManager } from '../managers';

function resolveChatsDir(projectRoot) {
  return path.join(projectRoot, 'chats');
}

export class ChatsManager {
<<<<<<< HEAD
  constructor(projectRoot, window, projectsManager) {
    this.projectRoot = projectRoot;
=======
  constructor(window, options = {}) {
>>>>>>> 33192500
    this.window = window;
    this.storages = {};
    this._ipcBound = false;

    this.projectsManager = projectsManager
  }

  async init() {
    this._registerIpcHandlers();
    const projects = await projectsManager.listProjects();
    await Promise.all(projects.map(async (p) => await this.__getStorage(p.id)));
  }

  async __getStorage(projectId) {
    if (!this.storages[projectId]) {
      const project = projectsManager.index.projectsById[projectId];
      if (!project) {
        throw new Error(`Unknown project ${projectId}`);
      }
      const projectRoot = path.resolve(projectsManager.projectsDir, project.path);
      const chatsDir = resolveChatsDir(projectRoot);
      const storage = new ChatsStorage(projectId, chatsDir, this.window);
      await storage.init();
      this.storages[projectId] = storage;
    }
    return this.storages[projectId];
  }

  _registerIpcHandlers() {
    if (this._ipcBound) return;

    const handlers = {};
    handlers[IPC_HANDLER_KEYS.CHATS_COMPLETION] = async (args) => this.getCompletion(args);
    handlers[IPC_HANDLER_KEYS.CHATS_LIST_MODELS] = async (args) => this.listModels(args);
    handlers[IPC_HANDLER_KEYS.CHATS_LIST] = async ({ project }) => (await this.__getStorage(project.id)).listChats();
    handlers[IPC_HANDLER_KEYS.CHATS_CREATE] = async ({ project }) => (await this.__getStorage(project.id)).createChat();
    handlers[IPC_HANDLER_KEYS.CHATS_LOAD] = async ({ project, chatId }) => (await this.__getStorage(project.id)).loadChat(chatId);
    handlers[IPC_HANDLER_KEYS.CHATS_SAVE] = async ({ project, chatId, messages }) => (await this.__getStorage(project.id)).saveChat(chatId, messages);
    handlers[IPC_HANDLER_KEYS.CHATS_DELETE] = async ({ project, chatId }) => (await this.__getStorage(project.id)).deleteChat(chatId);

    for (const handler of Object.keys(handlers)) {
      ipcMain.handle(handler, async (event, args) => {
        try {
          return await handlers[handler](args);
        } catch (e) {
          console.error(`${handler} failed`, e);
          return { ok: false, error: String(e?.message || e) };
        }
      });
    }

    this._ipcBound = true;
  }

  async getCompletion({ project, messages, config }) {
    try {
      const tasksStorage = await tasksManager.__getStorage(project.id);
      const filesStorage = await filesManager.__getStorage(project.id);

      const systemPrompt = { role: 'system', content: 'You are a helpful project assistant. Discuss tasks, files, and related topics. Use tools to query project info. If user mentions @path, use read_file. If user mentions #reference, use get_task_reference. You can create new files using create_file (use .md if it is a markdown note).' };
      let currentMessages = [systemPrompt, ...messages];
      const tools = [
        {
          type: 'function',
          function: {
            name: 'list_tasks',
            description: 'List all tasks in the current project',
            parameters: { type: 'object', properties: {} },
          },
        },
        {
          type: 'function',
          function: {
            name: 'get_task_reference',
            description: 'Get a task or feature by its reference in the current project',
            parameters: {
              type: 'object',
              properties: {
                reference: { type: 'string', description: 'Task or feature reference (e.g., #1 or #1.2)' },
              },
              required: ['reference'],
            },
          },
        },
        {
          type: 'function',
          function: {
            name: 'list_files',
            description: 'List all files in the current project',
            parameters: { type: 'object', properties: {} },
          },
        },
        {
          type: 'function',
          function: {
            name: 'read_file',
            description: 'Read the content of a file by its project-relative path',
            parameters: {
              type: 'object',
              properties: {
                path: { type: 'string', description: 'Project-relative path to the file' },
              },
              required: ['path'],
            },
          },
        },
        {
          type: 'function',
          function: {
            name: 'create_file',
            description: 'Create a new file with the given name and content (relative to project root)',
            parameters: {
              type: 'object',
              properties: {
                name: { type: 'string', description: 'Project-relative path (include extension, e.g. notes/todo.md)' },
                content: { type: 'string', description: 'Content of the file' },
              },
              required: ['name', 'content'],
            },
          },
        },
      ];

      const toolsMap = {
        list_tasks: async () => tasksStorage.listTasks(),
        get_task_reference: async (args) => {
          // Assuming TasksStorage has getTaskReference; if not, implement or adjust
          return tasksStorage.getTaskReference ? tasksStorage.getTaskReference(args.reference) : 'Not implemented';
        },
        list_files: async () => filesStorage.listFiles(),
        read_file: async (args) => filesStorage.readFile(args.path, 'utf-8'),
        create_file: async (args) => filesStorage.writeFile(args.name, args.content, 'utf-8'),
      };

      const provider = new LLMProvider(config);

      while (true) {
        const response = await provider.createCompletion({
          model: config.model,
          messages: currentMessages,
          tools: tools.length > 0 ? tools : undefined,
          tool_choice: tools.length > 0 ? 'auto' : undefined,
          timeout: 1000,
          stream: false,
        });

        const message = response?.choices?.[0]?.message;
        if (!message) {
          throw new Error('LLM returned an unexpected response format.');
        }

        if (!message.tool_calls || message.tool_calls.length === 0) {
          return message;
        }

        currentMessages.push(message);

        for (const toolCall of message.tool_calls) {
          const functionName = toolCall.function.name;
          const functionArgs = JSON.parse(toolCall.function.arguments || '{}');
          const functionToCall = toolsMap[functionName];
          if (!functionToCall) {
            throw new Error(`Unknown tool: ${functionName}`);
          }
          const functionResponse = await functionToCall(functionArgs);
          currentMessages.push({
            role: 'tool',
            tool_call_id: toolCall.id,
            content: JSON.stringify(functionResponse),
          });
        }
      }
    } catch (error) {
      const details = [
        error?.message,
        error?.response?.data ? JSON.stringify(error.response.data) : null,
        error?.cause?.message || null,
      ].filter(Boolean).join('\n');
      console.error('Error in chat completion:', details);
      return { role: 'assistant', content: `An error occurred: ${details}` };
    }
  }

  async listModels({ config }) {
    try {
      const provider = new LLMProvider(config);
      if (typeof provider.listModels === 'function') {
        return await provider.listModels();
      }
      return [];
    } catch (error) {
      throw error;
    }
  }
}<|MERGE_RESOLUTION|>--- conflicted
+++ resolved
@@ -2,7 +2,7 @@
 import path from 'path';
 import fs from 'fs/promises';
 import { LLMProvider } from './LLMProvider';
-import IPC_HANDLER_KEYS from "../ipcHandlersKeys";
+import IPC_HANDLER_KEYS from '../ipcHandlersKeys';
 import ChatsStorage from './storage';
 import { tasksManager, filesManager, projectsManager } from '../managers';
 
@@ -11,12 +11,8 @@
 }
 
 export class ChatsManager {
-<<<<<<< HEAD
   constructor(projectRoot, window, projectsManager) {
     this.projectRoot = projectRoot;
-=======
-  constructor(window, options = {}) {
->>>>>>> 33192500
     this.window = window;
     this.storages = {};
     this._ipcBound = false;
@@ -26,8 +22,6 @@
 
   async init() {
     this._registerIpcHandlers();
-    const projects = await projectsManager.listProjects();
-    await Promise.all(projects.map(async (p) => await this.__getStorage(p.id)));
   }
 
   async __getStorage(projectId) {
@@ -73,10 +67,7 @@
 
   async getCompletion({ project, messages, config }) {
     try {
-      const tasksStorage = await tasksManager.__getStorage(project.id);
-      const filesStorage = await filesManager.__getStorage(project.id);
-
-      const systemPrompt = { role: 'system', content: 'You are a helpful project assistant. Discuss tasks, files, and related topics. Use tools to query project info. If user mentions @path, use read_file. If user mentions #reference, use get_task_reference. You can create new files using create_file (use .md if it is a markdown note).' };
+      const systemPrompt = { role: 'system', content: 'You are a helpful project assistant. Discuss tasks, files, and related topics. Use tools to query project info. If user mentions @path, use read_file.  If user mentions #reference, use get_task_reference. You can create new files using create_file (use .md if it is a markdown note).' };
       let currentMessages = [systemPrompt, ...messages];
       const tools = [
         {
@@ -141,14 +132,11 @@
       ];
 
       const toolsMap = {
-        list_tasks: async () => tasksStorage.listTasks(),
-        get_task_reference: async (args) => {
-          // Assuming TasksStorage has getTaskReference; if not, implement or adjust
-          return tasksStorage.getTaskReference ? tasksStorage.getTaskReference(args.reference) : 'Not implemented';
-        },
-        list_files: async () => filesStorage.listFiles(),
-        read_file: async (args) => filesStorage.readFile(args.path, 'utf-8'),
-        create_file: async (args) => filesStorage.writeFile(args.name, args.content, 'utf-8'),
+        list_tasks: async (args) => taskManager.listTasks(args),
+        get_task_reference: async (args) => taskManager.getTaskReference(args),
+        list_files: async (args) => filesManager.listFiles(args),
+        read_file: async (args) => filesManager.readFile(args),
+        create_file: async (args) => filesManager.createFile(args)
       };
 
       const provider = new LLMProvider(config);
