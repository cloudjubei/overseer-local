:root {
  --primary-color: #0078d4;
  --secondary-color: #f0f0f0;
  --text-color: #333;
  --bg-color: #fff;
  --border-color: #ddd;
  --shadow: 0 2px 4px rgba(0,0,0,0.1);
  --transition: all 0.2s ease;
}

body {
<<<<<<< HEAD
  font-family: -apple-system, BlinkMacSystemFont, 'Segoe UI', Roboto, Helvetica,
    Arial, sans-serif;
  margin: 0;
  color: #111;
}

.app-container {
  display: flex;
  height: 100vh;
}

#sidebar {
  width: 200px;
  background: #f0f0f0;
  padding: 1rem;
  border-right: 1px solid #ddd;
}

#sidebar ul {
  list-style: none;
  padding: 0;
  margin: 0;
}

#sidebar li {
  margin: 0.5rem 0;
}

#sidebar a {
  text-decoration: none;
  color: #0078d7;
}

#sidebar a:hover {
  text-decoration: underline;
}

#content {
  flex: 1;
  padding: 2rem;
  overflow: auto;
}

h1 {
  margin-top: 0;
=======
  font-family: -apple-system, BlinkMacSystemFont, 'Segoe UI', Roboto, Helvetica, Arial, sans-serif;
  margin: auto;
  max-width: 56rem;
  padding: 2rem;
  color: var(--text-color);
  background: var(--bg-color);
}

h1, h2, h3 {
  color: var(--primary-color);
}

/* Buttons */
button, .btn {
  background: var(--primary-color);
  color: #fff;
  border: none;
  padding: 0.5rem 1rem;
  border-radius: 6px;
  cursor: pointer;
  transition: var(--transition);
}
button:hover, .btn:hover {
  background: darken(var(--primary-color), 10%);
  box-shadow: var(--shadow);
}

.btn-secondary {
  background: var(--secondary-color);
  color: var(--text-color);
  border: 1px solid var(--border-color);
}
.btn-secondary:hover {
  background: darken(var(--secondary-color), 5%);
>>>>>>> 64044451
}

/* Tasks view */
#tasks-view {
  margin: 1rem 0 2rem 0;
  background: var(--bg-color);
  padding: 1rem;
  border-radius: 8px;
  box-shadow: var(--shadow);
}

.tasks-controls {
  display: grid;
  grid-template-columns: 1fr 220px auto;
  gap: 0.75rem;
  align-items: end;
  margin-bottom: 0.5rem;
}

.tasks-controls .control label {
  display: block;
  font-size: 0.85rem;
  color: #444;
  margin-bottom: 0.25rem;
}

.tasks-controls input[type="search"],
.tasks-controls select {
  width: 100%;
  padding: 0.5rem 0.6rem;
  border: 1px solid var(--border-color);
  border-radius: 6px;
  font-size: 0.95rem;
  transition: var(--transition);
}

.tasks-controls input[type="search"]:focus,
.tasks-controls select:focus {
  border-color: var(--primary-color);
  box-shadow: 0 0 0 3px rgba(0, 120, 215, 0.2);
}

.tasks-controls .control-buttons {
  display: flex;
}

.btn-clear {
  padding: 0.5rem 0.75rem;
  border: 1px solid #bbb;
  border-radius: 6px;
  background: #fafafa;
  cursor: pointer;
}
.btn-clear:hover { background: #f0f0f0; }

.tasks-count {
  font-size: 0.9rem;
  color: #555;
  margin: 0.25rem 0 0.75rem 0;
}

.tasks-results .empty {
  padding: 1rem;
  background: #fafafa;
  border: 1px dashed #ddd;
  border-radius: 6px;
}

.tasks-list {
  list-style: none;
  padding: 0;
  margin: 0;
}

.task-item + .task-item {
  margin-top: 6px;
}

.task-row {
  display: grid;
  grid-template-columns: 80px 1fr 160px 120px;
  gap: 0.5rem 1rem;
  align-items: center;
  padding: 0.6rem 0.75rem;
  border: 1px solid var(--border-color);
  border-radius: 8px;
  background: var(--bg-color);
  outline: none;
  transition: var(--transition);
}

.task-row:hover {
  box-shadow: var(--shadow);
}

.task-row:focus {
  box-shadow: 0 0 0 3px rgba(0, 120, 215, 0.45);
  border-color: #66aefc;
}

.col-id {
  font-variant-numeric: tabular-nums;
  color: #333;
  font-weight: 600;
}

.col-title {
  overflow: hidden;
  white-space: nowrap;
  text-overflow: ellipsis;
}

.col-status { text-align: left; }
.col-features { text-align: left; color: #333; }

.status-badge {
  display: inline-block;
  padding: 0.15rem 0.5rem;
  border-radius: 999px;
  font-size: 0.8rem;
  line-height: 1.2;
  border: 1px solid transparent;
}
.status-done { background: #e6f4ea; color: #0a6b2d; border-color: #b7e0c2; }
.status-inprogress { background: #e7f0fe; color: #0b5cab; border-color: #c8dbfd; }
.status-pending { background: #f2f2f2; color: #555; border-color: #e1e1e1; }
.status-blocked { background: #feeceb; color: #b00020; border-color: #f9c9c6; }
.status-deferred { background: #fff5e6; color: #9a5a00; border-color: #ffe2b8; }

/* Features (Task Details) */
#task-details-view { margin: 1rem 0 2rem 0; background: var(--bg-color); padding: 1rem; border-radius: 8px; box-shadow: var(--shadow); }
.features-list { list-style: none; padding: 0; margin: 0; }
.feature-item + .feature-item { margin-top: 8px; }

.feature-row {
  display: grid;
  grid-template-columns: 80px 1fr 160px 120px;
  gap: 0.5rem 1rem;
  align-items: start;
  padding: 0.6rem 0.75rem;
  border: 1px solid var(--border-color);
  border-radius: 8px;
  background: var(--bg-color);
  transition: var(--transition);
}
.feature-row:hover { box-shadow: var(--shadow); }
.feature-row.editing {
  grid-template-columns: 80px 1fr;
}
.col-actions { text-align: right; }

.feature-edit-form .form-row { display: grid; grid-template-columns: 140px 1fr; gap: 0.5rem; align-items: center; margin-bottom: 0.5rem; }
.feature-edit-form .form-actions { display: flex; gap: 0.5rem; align-items: center; }
.feature-edit-form label { color: #444; font-size: 0.9rem; }
.feature-edit-form input[type="text"],
.feature-edit-form textarea,
.feature-edit-form select {
  width: 100%;
  padding: 0.5rem 0.6rem;
  border: 1px solid var(--border-color);
  border-radius: 6px;
  font-size: 0.95rem;
  transition: var(--transition);
}
.feature-edit-form input:focus, .feature-edit-form textarea:focus, .feature-edit-form select:focus {
  border-color: var(--primary-color);
  box-shadow: 0 0 0 3px rgba(0, 120, 215, 0.2);
}
.btn-edit, .btn-save, .btn-cancel, .btn-back, .btn-add-row, .btn-remove-row {
  padding: 0.45rem 0.75rem;
  border-radius: 6px;
  cursor: pointer;
  transition: var(--transition);
}
.btn-edit, .btn-save { background: var(--primary-color); color: #fff; border: none; }
.btn-cancel, .btn-back, .btn-add-row, .btn-remove-row { background: var(--secondary-color); border: 1px solid var(--border-color); }
.btn-edit:hover, .btn-save:hover { background: darken(var(--primary-color), 10%); }
.btn-cancel:hover, .btn-back:hover, .btn-add-row:hover, .btn-remove-row:hover { background: darken(var(--secondary-color), 5%); }

.task-meta { margin: 0.5rem 0 1rem; }
.task-meta .task-title { display: flex; gap: 0.5rem; align-items: center; }
.task-meta .task-desc { margin-top: 0.25rem; color: #333; }

/* String list editor */
.string-list { width: 100%; }
.string-list-rows { list-style: none; padding: 0; margin: 0 0 0.5rem 0; }
.string-list-row { display: flex; gap: 0.5rem; align-items: center; margin-bottom: 0.4rem; }
.string-list-row input[type="text"] { flex: 1 1 auto; }

/* Popup styles */
.container {
  padding: 2rem;
  max-width: 40rem;
  margin: auto;
}
.form-group {
  margin-bottom: 1rem;
}
.form-group label {
  display: block;
  margin-bottom: 0.5rem;
  font-weight: 500;
}
.form-group input, .form-group textarea, .form-group select {
  width: 100%;
  padding: 0.5rem;
  border: 1px solid var(--border-color);
  border-radius: 6px;
  transition: var(--transition);
}
.form-group input:focus, .form-group textarea:focus, .form-group select:focus {
  border-color: var(--primary-color);
  box-shadow: 0 0 0 3px rgba(0, 120, 215, 0.2);
}
.form-actions {
  display: flex;
  justify-content: flex-end;
  gap: 1rem;
}

/* Responsive tweaks */
@media (max-width: 720px) {
  .tasks-controls { grid-template-columns: 1fr; }
  .task-row { grid-template-columns: 70px 1fr; }
  .col-status, .col-features { margin-left: 70px; }
  .feature-row { grid-template-columns: 70px 1fr; }
  .feature-row.editing { grid-template-columns: 70px 1fr; }
  .feature-edit-form .form-row { grid-template-columns: 1fr; }
}

/* Docs browser */
.docs-browser {
  display: flex;
  height: auto;
}

.docs-tree-container {
  width: 300px;
  overflow: auto;
  padding: 1rem;
  border-right: 1px solid #ddd;
}

.docs-tree {
  list-style: none;
  padding: 0;
}

.docs-tree li {
  margin: 0.25rem 0;
}

.docs-tree .file {
  cursor: pointer;
  padding: 0.25rem 0.5rem;
  border-radius: 4px;
}

.docs-tree .file:hover {
  background: #f0f0f0;
}

.docs-tree .file.selected {
  background: #e0e0e0;
}

.docs-content-container {
  flex: 1;
  overflow: auto;
  padding: 1rem;
}

.docs-content-container .error {
  color: red;
}

.docs-content-container .empty {
  color: #666;
}

/* Markdown rendering */
.markdown-body {
  font-family: -apple-system, BlinkMacSystemFont, "Segoe UI", Helvetica, Arial, sans-serif;
  line-height: 1.5;
  word-wrap: break-word;
}

.markdown-body h1, .markdown-body h2, .markdown-body h3, .markdown-body h4, .markdown-body h5, .markdown-body h6 {
  margin-top: 24px;
  margin-bottom: 16px;
  font-weight: 600;
  line-height: 1.25;
}

.markdown-body code {
  padding: .2em .4em;
  margin: 0;
  font-size: 85%;
  background-color: rgba(27,31,35,.05);
  border-radius: 6px;
}

.markdown-body pre {
  padding: 16px;
  overflow: auto;
  font-size: 85%;
  line-height: 1.45;
  background-color: #f6f8fa;
  border-radius: 6px;
}

.markdown-body pre code {
  padding: 0;
  font-size: 100%;
  background: transparent;
  border: 0;
}

.markdown-body table {
  border-spacing: 0;
  border-collapse: collapse;
  display: block;
  width: max-content;
  max-width: 100%;
  overflow: auto;
}

.markdown-body th, .markdown-body td {
  padding: 6px 13px;
  border: 1px solid #dfe2e5;
}

.markdown-body tr {
  background-color: #fff;
  border-top: 1px solid #c6cbd1;
}

.markdown-body table tr:nth-child(2n) {
  background-color: #f6f8fa;
}

/* highlight.js basic github style */
.markdown-body .hljs {
  background: #f6f8fa;
  color: #24292e;
}

.markdown-body .hljs-comment {
  color: #6a737d;
}

.markdown-body .hljs-keyword {
  color: #d73a49;
}

.markdown-body .hljs-string {
  color: #032f62;
}

.markdown-body .hljs-title {
  color: #6f42c1;
}

.markdown-body .hljs-number {
  color: #005cc5;
}<|MERGE_RESOLUTION|>--- conflicted
+++ resolved
@@ -9,53 +9,6 @@
 }
 
 body {
-<<<<<<< HEAD
-  font-family: -apple-system, BlinkMacSystemFont, 'Segoe UI', Roboto, Helvetica,
-    Arial, sans-serif;
-  margin: 0;
-  color: #111;
-}
-
-.app-container {
-  display: flex;
-  height: 100vh;
-}
-
-#sidebar {
-  width: 200px;
-  background: #f0f0f0;
-  padding: 1rem;
-  border-right: 1px solid #ddd;
-}
-
-#sidebar ul {
-  list-style: none;
-  padding: 0;
-  margin: 0;
-}
-
-#sidebar li {
-  margin: 0.5rem 0;
-}
-
-#sidebar a {
-  text-decoration: none;
-  color: #0078d7;
-}
-
-#sidebar a:hover {
-  text-decoration: underline;
-}
-
-#content {
-  flex: 1;
-  padding: 2rem;
-  overflow: auto;
-}
-
-h1 {
-  margin-top: 0;
-=======
   font-family: -apple-system, BlinkMacSystemFont, 'Segoe UI', Roboto, Helvetica, Arial, sans-serif;
   margin: auto;
   max-width: 56rem;
@@ -90,7 +43,6 @@
 }
 .btn-secondary:hover {
   background: darken(var(--secondary-color), 5%);
->>>>>>> 64044451
 }
 
 /* Tasks view */
@@ -319,141 +271,4 @@
   .feature-row { grid-template-columns: 70px 1fr; }
   .feature-row.editing { grid-template-columns: 70px 1fr; }
   .feature-edit-form .form-row { grid-template-columns: 1fr; }
-}
-
-/* Docs browser */
-.docs-browser {
-  display: flex;
-  height: auto;
-}
-
-.docs-tree-container {
-  width: 300px;
-  overflow: auto;
-  padding: 1rem;
-  border-right: 1px solid #ddd;
-}
-
-.docs-tree {
-  list-style: none;
-  padding: 0;
-}
-
-.docs-tree li {
-  margin: 0.25rem 0;
-}
-
-.docs-tree .file {
-  cursor: pointer;
-  padding: 0.25rem 0.5rem;
-  border-radius: 4px;
-}
-
-.docs-tree .file:hover {
-  background: #f0f0f0;
-}
-
-.docs-tree .file.selected {
-  background: #e0e0e0;
-}
-
-.docs-content-container {
-  flex: 1;
-  overflow: auto;
-  padding: 1rem;
-}
-
-.docs-content-container .error {
-  color: red;
-}
-
-.docs-content-container .empty {
-  color: #666;
-}
-
-/* Markdown rendering */
-.markdown-body {
-  font-family: -apple-system, BlinkMacSystemFont, "Segoe UI", Helvetica, Arial, sans-serif;
-  line-height: 1.5;
-  word-wrap: break-word;
-}
-
-.markdown-body h1, .markdown-body h2, .markdown-body h3, .markdown-body h4, .markdown-body h5, .markdown-body h6 {
-  margin-top: 24px;
-  margin-bottom: 16px;
-  font-weight: 600;
-  line-height: 1.25;
-}
-
-.markdown-body code {
-  padding: .2em .4em;
-  margin: 0;
-  font-size: 85%;
-  background-color: rgba(27,31,35,.05);
-  border-radius: 6px;
-}
-
-.markdown-body pre {
-  padding: 16px;
-  overflow: auto;
-  font-size: 85%;
-  line-height: 1.45;
-  background-color: #f6f8fa;
-  border-radius: 6px;
-}
-
-.markdown-body pre code {
-  padding: 0;
-  font-size: 100%;
-  background: transparent;
-  border: 0;
-}
-
-.markdown-body table {
-  border-spacing: 0;
-  border-collapse: collapse;
-  display: block;
-  width: max-content;
-  max-width: 100%;
-  overflow: auto;
-}
-
-.markdown-body th, .markdown-body td {
-  padding: 6px 13px;
-  border: 1px solid #dfe2e5;
-}
-
-.markdown-body tr {
-  background-color: #fff;
-  border-top: 1px solid #c6cbd1;
-}
-
-.markdown-body table tr:nth-child(2n) {
-  background-color: #f6f8fa;
-}
-
-/* highlight.js basic github style */
-.markdown-body .hljs {
-  background: #f6f8fa;
-  color: #24292e;
-}
-
-.markdown-body .hljs-comment {
-  color: #6a737d;
-}
-
-.markdown-body .hljs-keyword {
-  color: #d73a49;
-}
-
-.markdown-body .hljs-string {
-  color: #032f62;
-}
-
-.markdown-body .hljs-title {
-  color: #6f42c1;
-}
-
-.markdown-body .hljs-number {
-  color: #005cc5;
 }