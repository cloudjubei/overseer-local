--- conflicted
+++ resolved
@@ -26,11 +26,7 @@
       }
     })();
     return () => { cancelled = true; };
-<<<<<<< HEAD
-  }, [currentProject]);
-=======
   }, [activeProjectId]);
->>>>>>> 1fd69b3f
 
   return null;
 }
