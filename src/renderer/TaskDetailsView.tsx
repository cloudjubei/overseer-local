import React, { useEffect, useState, useCallback } from 'react';
import EditableTaskMeta from './EditableTaskMeta'; // <-- Import the new component

// --- UTILITY FUNCTIONS AND CONSTANTS (UNCHANGED) ---

const STATUS_LABELS = {
  '+': 'Done',
  '~': 'In Progress',
  '-': 'Pending',
  '?': 'Blocked',
  '=': 'Deferred',
} as const;

type Status = keyof typeof STATUS_LABELS;

const STATUS_OPTIONS: Status[] = ['+', '~', '-', '?', '='];

function cssStatus(status: string) {
  switch (status) {
    case '+': return 'done';
    case '~': return 'inprogress';
    case '-': return 'pending';
    case '?': return 'blocked';
    case '=': return 'deferred';
    default: return 'unknown';
  }
}

function StatusBadge({ status }: { status: string }) {
  const label = STATUS_LABELS[status as Status] || String(status || '');
  return <span className={`status-badge status-${cssStatus(status)}`} role="img" aria-label={label}>{label}</span>;
}

function parseRoute(hash: string) {
  const m = /^#task\/(\d+)$/.exec(hash || '');
  if (m) return { name: 'details', id: parseInt(m[1], 10) };
  return { name: 'list' };
}

// NOTE: StringListEditor component would ideally be in its own file too.
// For now, it's kept here as it was in the original file.
function StringListEditor({ idBase, label, initial = [], placeholder = '', suggestions = [], onChange }: any) {
  const [rows, setRows] = useState(initial.length === 0 ? [''] : initial);

  useEffect(() => {
    onChange(rows.filter((v: string) => v.trim() !== ''));
  }, [rows, onChange]);

  const addRow = () => setRows((prev: string[]) => [...prev, '']);
  const removeRow = (index: number) => setRows((prev: string[]) => prev.filter((_, i) => i !== index));
  const updateRow = (index: number, value: string) => setRows((prev: string[]) => prev.map((v, i) => i === index ? value : v));

  const datalistId = suggestions.length ? `${idBase}-datalist` : undefined;

  return (
    <div className="string-list">
      <label>{label}</label>
      <ul className="string-list-rows">
        {rows.map((value: string, index: number) => (
          <li key={index} className="string-list-row">
            <input
              type="text"
              value={value}
              placeholder={placeholder}
              list={datalistId}
              onChange={(e) => updateRow(index, e.target.value)}
            />
            <button type="button" className="btn-remove-row" onClick={() => removeRow(index)}>Remove</button>
          </li>
        ))}
      </ul>
      <button type="button" className="btn-add-row" onClick={addRow}>Add row</button>
      {datalistId && (
        <datalist id={datalistId}>
          {suggestions.map((s: string) => <option key={s} value={s} />)}
        </datalist>
      )}
    </div>
  );
}

function featureSuggestionsTitles(index: any) {
  // ... (This function is correct, no changes needed)
  return []; // Placeholder
}

function resolveDependencies(deps: string[], task: any, index: any) {
  // ... (This function is correct, no changes needed)
  return []; // Placeholder
}


// --- NEW COMPONENT FOR THE FEATURE EDITING FORM ---

function EditableFeatureRow({ feature, task, index, onSave, onCancel, isSaving }: any) {
  // All hooks are now correctly at the top level of this component
  const [status, setStatus] = useState(feature.status);
  const [title, setTitle] = useState(feature.title || '');
  const [description, setDescription] = useState(feature.description || '');
  const [plan, setPlan] = useState(feature.plan || '');
  const [context, setContext] = useState<string[]>(feature.context || []);
  const [acceptance, setAcceptance] = useState<string[]>(feature.acceptance || []);
  const [dependencies, setDependencies] = useState<string[]>(feature.dependencies || []);
  const [rejection, setRejection] = useState(feature.rejection || '');

  const depSuggestions = featureSuggestionsTitles(index);

  const handleSave = () => {
    const payload = {
      status,
      title,
      description,
      plan,
      context,
      acceptance,
      dependencies: resolveDependencies(dependencies, task, index),
      rejection: rejection.trim() || undefined,
    };
    onSave(feature.id, payload);
  };

  // The JSX for the form is moved here from the old render function
  return (
    <div className="feature-row editing" role="group" aria-label={`Editing Feature ${feature.id}`}>
      <div className="col col-id">{feature.id || ''}</div>
      <div className="col col-form" style={{ flex: '1 1 auto' }}>
        <div className="feature-edit-form">
          <div className="form-row">
            <label htmlFor={`feat-${feature.id}-status`}>Status</label>
            <select id={`feat-${feature.id}-status`} aria-label="Status" value={status} onChange={(e) => setStatus(e.target.value as Status)}>
              {STATUS_OPTIONS.map(s => <option key={s} value={s}>{STATUS_LABELS[s]} ({s})</option>)}
            </select>
          </div>
          <div className="form-row">
            <label htmlFor={`feat-${feature.id}-title`}>Title</label>
            <input id={`feat-${feature.id}-title`} type="text" value={title} onChange={(e) => setTitle(e.target.value)} aria-label="Title" />
          </div>
          <div className="form-row">
            <label htmlFor={`feat-${feature.id}-desc`}>Description</label>
            <textarea id={`feat-${feature.id}-desc`} rows={3} value={description} onChange={(e) => setDescription(e.target.value)} aria-label="Description" />
          </div>
          <div className="form-row">
            <label htmlFor={`feat-${feature.id}-plan`}>Plan</label>
            <textarea id={`feat-${feature.id}-plan`} rows={3} value={plan} onChange={(e) => setPlan(e.target.value)} aria-label="Plan" />
          </div>
          <div className="form-row">
            <StringListEditor idBase={`feat-${feature.id}-context`} label="Context (one per row)" initial={context} placeholder="Context item" onChange={setContext} />
          </div>
          <div className="form-row">
            <StringListEditor idBase={`feat-${feature.id}-acceptance`} label="Acceptance (one per row)" initial={acceptance} placeholder="Acceptance criterion" onChange={setAcceptance} />
          </div>
          <div className="form-row">
            <StringListEditor idBase={`feat-${feature.id}-deps`} label="Dependencies (feature id or title; one per row)" initial={dependencies} placeholder="Feature id or title" suggestions={depSuggestions} onChange={setDependencies} />
          </div>
          <div className="form-row">
            <label htmlFor={`feat-${feature.id}-rejection`}>Rejection</label>
            <textarea id={`feat-${feature.id}-rejection`} rows={2} value={rejection} onChange={(e) => setRejection(e.target.value)} aria-label="Rejection (optional)" />
          </div>
          <div className="form-actions">
            <button type="button" className="btn-save" disabled={isSaving} onClick={handleSave}>Save</button>
            <span className="spacer" />
            <button type="button" className="btn-cancel" disabled={isSaving} onClick={onCancel}>Cancel</button>
          </div>
        </div>
      </div>
    </div>
  );
}


// --- MAIN VIEW COMPONENT (REFACTORED) ---

export default function TaskDetailsView({ taskId }: { taskId: number }) {
  const [index, setIndex] = useState<any>(null);
  const [task, setTask] = useState<any>(null);
  const [editFeatureId, setEditFeatureId] = useState<string | null>(null);
  const [taskEditing, setTaskEditing] = useState(false);
  const [saving, setSaving] = useState(false);

  useEffect(() => {
    const fetchIndex = async () => {
      try {
        const idx = await (window as any).tasksIndex.getSnapshot();
        setIndex(idx);
        (window as any).tasksIndex.onUpdate(setIndex);
      } catch (e) {
        console.error(e);
      }
    };
    fetchIndex();
  }, []);

  useEffect(() => {
    if (taskId && index && index.tasksById) {
      const t = index.tasksById?.[taskId];
      setTask(t);
    }
  }, [taskId, index]);

  const handleSaveFeature = async (featureId: string, payload: any) => {
    setSaving(true);
    try {
      const res = await (window as any).tasksIndex.updateFeature(task.id, featureId, payload);
      if (!res || !res.ok) throw new Error(res?.error || 'Unknown error');
      setEditFeatureId(null);
    } catch (e: any) {
      alert(`Failed to save feature: ${e.message || e}`);
    } finally {
      setSaving(false);
    }
  };

  const handleSaveTask = async (payload: { title: string; description: string }) => {
    setSaving(true);
    try {
      const res = await (window as any).tasksIndex.updateTask(task.id, payload);
      if (!res || !res.ok) throw new Error(res?.error || 'Unknown error');
      setTaskEditing(false);
    } catch (e: any) {
      alert(`Failed to update task: ${e.message || e}`);
    } finally {
      setSaving(false);
    }
  };

  const handleAddFeature = async () => {
    try {
      await (window as any).tasksIndex.openFeatureCreate(task.id);
    } catch (e) {
      console.error(e);
    }
  };

<<<<<<< HEAD
  if (!task) return <div className="empty">Task {taskId} not found. <button onClick={() => location.hash = ''}>Back to Tasks</button></div>;
=======
  const handleMoveFeature = async (fromId: string, toIndex: number) => {
    setSaving(true);
    try {
      const res = await (window as any).tasksIndex.reorderFeatures(task.id, { fromId, toIndex });
      if (!res || !res.ok) throw new Error(res?.error || 'Unknown error');
    } catch (e: any) {
      alert(`Failed to reorder feature: ${e.message || e}`);
    } finally {
      setSaving(false);
    }
  };

  if (route.name !== 'details') return null;
  if (!task) return <div className="empty">Task {route.id} not found. <button onClick={() => location.hash = ''}>Back to Tasks</button></div>;
>>>>>>> 339931eb

  const features = task.features || [];

  return (
    <section id="task-details-view" role="region" aria-labelledby="task-details-heading">
      <h2 id="task-details-heading">Task {task.id}</h2>
      <div className="task-details-controls">
        <button type="button" className="btn-back" onClick={() => { setTaskEditing(false); location.hash = ''; }}>Back to Tasks</button>
      </div>
      
      {taskEditing ? (
        <EditableTaskMeta
          task={task}
          onSave={handleSaveTask}
          onCancel={() => setTaskEditing(false)}
          isSaving={saving}
        />
      ) : (
        <div className="task-meta">
          <div className="task-title">
            <h3>{task.title || ''}</h3>
            <StatusBadge status={task.status} />
            <span className="spacer" />
            <button type="button" className="btn-edit-task" onClick={() => setTaskEditing(true)}>Edit Task</button>
          </div>
          <div className="task-id"><strong>ID: </strong>{String(task.id)}</div>
          <div className="task-desc">{task.description || ''}</div>
        </div>
      )}

      <h3>Features</h3>
      <div className="features-container">
        <div className="feature-create-controls">
          <button type="button" className="btn-add-feature" onClick={handleAddFeature}>Add Feature</button>
        </div>
        {features.length === 0 ? (
          <div className="empty">No features defined for this task.</div>
        ) : (
          <ul className="features-list" role="list" aria-label="Features">
            {features.map((f: any, index: number) => (
              <li key={f.id} className="feature-item" role="listitem">
                {editFeatureId === f.id ? (
                  <EditableFeatureRow
                    feature={f}
                    task={task}
                    index={index}
                    onSave={handleSaveFeature}
                    onCancel={() => setEditFeatureId(null)}
                    isSaving={saving}
                  />
                ) : (
                  <div className="feature-row" role="group" aria-label={`Feature ${f.id}: ${f.title}. Status ${STATUS_LABELS[f.status as Status] || f.status}`}>
                    <div className="col col-id">{f.id || ''}</div>
                    <div className="col col-title">{f.title || ''}</div>
                    <div className="col col-status"><StatusBadge status={f.status} /></div>
                    <div className="col col-actions">
                      <button type="button" className="btn-edit" onClick={() => setEditFeatureId(f.id)}>Edit</button>
                      <button type="button" className="btn-move-up" disabled={index === 0 || saving || editFeatureId !== null} onClick={() => handleMoveFeature(f.id, index - 1)}>Up</button>
                      <button type="button" className="btn-move-down" disabled={index === features.length - 1 || saving || editFeatureId !== null} onClick={() => handleMoveFeature(f.id, index + 1)}>Down</button>
                    </div>
                  </div>
                )}
              </li>
            ))}
          </ul>
        )}
      </div>
    </section>
  );
}<|MERGE_RESOLUTION|>--- conflicted
+++ resolved
@@ -231,9 +231,6 @@
     }
   };
 
-<<<<<<< HEAD
-  if (!task) return <div className="empty">Task {taskId} not found. <button onClick={() => location.hash = ''}>Back to Tasks</button></div>;
-=======
   const handleMoveFeature = async (fromId: string, toIndex: number) => {
     setSaving(true);
     try {
@@ -246,9 +243,7 @@
     }
   };
 
-  if (route.name !== 'details') return null;
-  if (!task) return <div className="empty">Task {route.id} not found. <button onClick={() => location.hash = ''}>Back to Tasks</button></div>;
->>>>>>> 339931eb
+  if (!task) return <div className="empty">Task {taskId} not found. <button onClick={() => location.hash = ''}>Back to Tasks</button></div>;
 
   const features = task.features || [];
 
