--- conflicted
+++ resolved
@@ -1,10 +1,11 @@
-<<<<<<< HEAD
 import React, { useState } from 'react';
 import Sidebar from './components/Sidebar';
 import TasksView from './components/TasksView';
 import Docs from './components/Docs';
 import './App.css';
 import { View } from './types';
+import { ToastProvider } from './components/ui';
+import { createRoot } from 'react-dom/client';
 
 function App() {
   const [currentView, setCurrentView] = useState<View>('Home');
@@ -21,91 +22,12 @@
   };
 
   return (
-    <div className="app-container">
-      <Sidebar currentView={currentView} setCurrentView={setCurrentView} />
-      <main className="main-content">
-        {renderView()}
-      </main>
-    </div>
-  );
-}
-
-export default App;
-=======
-import React from 'react';
-import { createRoot } from 'react-dom/client';
-import TasksListView from './TasksListView';
-import TaskDetailsView from './TaskDetailsView';
-import TaskCreateView from './TaskCreateView';
-import FeatureCreateView from './FeatureCreateView';
-import TaskEditView from './TaskEditView';
-import FeatureEditView from './FeatureEditView';
-import SettingsView from './SettingsView';
-import { ToastProvider } from './components/ui/toast';
-
-function useAppRouter() {
-  const [hash, setHash] = React.useState(location.hash);
-
-  React.useEffect(() => {
-    const handleHashChange = () => setHash(location.hash);
-    window.addEventListener('hashchange', handleHashChange);
-    return () => window.removeEventListener('hashchange', handleHashChange);
-  }, []);
-
-  let match;
-  if ((match = /^#task\/(\d+)$/.exec(hash))) {
-    return { name: 'details', taskId: parseInt(match[1], 10) };
-  }
-  if ((match = /^#feature-create\/(\d+)$/.exec(hash))) {
-    return { name: 'feature-create', taskId: parseInt(match[1], 10) };
-  }
-  if ((match = /^#task-create$/.exec(hash))) {
-    return { name: 'task-create' };
-  }
-  if ((match = /^#task-edit\/(\d+)$/.exec(hash))) {
-    return { name: 'task-edit', taskId: parseInt(match[1], 10) };
-  }
-  if ((match = /^#feature-edit\/(\d+)\/(.+)$/.exec(hash))) {
-    return { name: 'feature-edit', taskId: parseInt(match[1], 10), featureId: match[2] };
-  }
-  if (hash === '#settings') {
-    return { name: 'settings' };
-  }
-  return { name: 'list' };
-}
-
-const App = () => {
-  const route = useAppRouter();
-
-  let content;
-  switch (route.name) {
-    case 'task-create':
-      content = <TaskCreateView />;
-      break;
-    case 'feature-create':
-      content = <FeatureCreateView taskId={route.taskId!} />;
-      break;
-    case 'task-edit':
-      content = <TaskEditView taskId={route.taskId!} />;
-      break;
-    case 'feature-edit':
-      content = <FeatureEditView taskId={route.taskId!} featureId={route.featureId!} />;
-      break;
-    case 'details':
-      content = <TaskDetailsView taskId={route.taskId!} />;
-      break;
-    case 'settings':
-      content = <SettingsView />;
-      break;
-    default:
-      content = <TasksListView />;
-      break;
-  }
-
-  return (
     <ToastProvider>
-      <div style={{ fontFamily: 'sans-serif' }}>
-        {content}
+      <div className="app-container">
+        <Sidebar currentView={currentView} setCurrentView={setCurrentView} />
+        <main className="main-content">
+          {renderView()}
+        </main>
       </div>
     </ToastProvider>
   );
@@ -115,5 +37,4 @@
 if (container) {
   const root = createRoot(container);
   root.render(<App />);
-}
->>>>>>> 306f4cb0
+}