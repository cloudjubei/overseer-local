--- conflicted
+++ resolved
@@ -414,21 +414,6 @@
           </div>
         )}
 
-<<<<<<< HEAD
-        {/* Effective prompt display before any messages are sent */}
-        {(!chat?.chat.messages || chat.chat.messages.length === 0) && effectivePrompt && (
-          <div className="flex-shrink-0 mx-4 my-3 rounded-md border border-[var(--border-subtle)] bg-[var(--surface-raised)] p-3 text-[13px] text-[var(--text-secondary)]">
-            <div className="text-[12px] uppercase font-semibold tracking-wide mb-1 text-[var(--text-muted)]">
-              Prompt
-            </div>
-            <pre className="whitespace-pre-wrap break-words text-[var(--text-primary)]">
-              {effectivePrompt}
-            </pre>
-          </div>
-        )}
-
-=======
->>>>>>> abe492bd
         {/* Messages list consumes remaining space and handles its own scrolling */}
         <MessageList
           chatId={chat?.key}
