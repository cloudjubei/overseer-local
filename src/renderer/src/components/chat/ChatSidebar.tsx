import { useCallback, useEffect, useMemo, useRef, useState } from 'react'
import { useLLMConfig } from '../../contexts/LLMConfigContext'
import { useNavigator } from '../../navigation/Navigator'
import { useChats, ChatState } from '../../contexts/ChatsContext'
import { factoryToolsService } from '../../services/factoryToolsService'
import { ChatInput, MessageList } from '.'
import { playSendSound, tryResumeAudioContext } from '../../assets/sounds'
import { Switch } from '../ui/Switch'
import type { ChatContext, ChatMessage } from 'thefactory-tools'
import ContextInfoButton from '../ui/ContextInfoButton'
import ModelChip from '../agents/ModelChip'
import { IconSettings, IconChevron } from '../ui/Icons'

export type ChatSidebarProps = {
  context: ChatContext
  chatContextTitle: string
  // When provided, ChatSidebar shows a collapse button and calls this to request collapse
  isCollapsible?: boolean
  onCollapse?: () => void
  // Controls whether ChatSidebar renders a left border when collapsible; default true
  showLeftBorder?: boolean
}

function parseProjectIdFromContext(context: ChatContext): string | undefined {
  if (context && 'projectId' in context) {
    return context.projectId
  }
  return undefined
}

<<<<<<< HEAD
export default function ChatSidebar({
  context,
  chatContextTitle,
  isCollapsible,
  onCollapse,
}: ChatSidebarProps) {
  const {
    getChat,
    sendMessage,
    getSettingsForContext,
    updateSettingsForContext,
    resetSettingsForContext,
    getSettingsPrompt,
    getDefaultPrompt,
  } = useChats()
=======
export default function ChatSidebar({ context, chatContextTitle, isCollapsible, onCollapse, showLeftBorder }: ChatSidebarProps) {
  const { getChat, sendMessage, getSettingsForContext, updateSettingsForContext, resetSettingsForContext, getSettingsPrompt, getDefaultPrompt } = useChats()
>>>>>>> f15c216f
  const [chat, setChat] = useState<ChatState | undefined>(undefined)

  useEffect(() => {
    const loadChat = async () => {
      const c = await getChat(context)
      setChat(c)
    }
    loadChat()
  }, [context, getChat])

  const isThinking = chat?.isThinking || false

  const { configs, activeConfig } = useLLMConfig()
  const { navigateView } = useNavigator()

  const [selectedConfigId, setSelectedConfigId] = useState<string | undefined>(undefined)
  const selectedConfig = useMemo(() => {
    if (selectedConfigId) {
      const byId = configs.find((c) => c.id === selectedConfigId)
      if (byId) return byId
    }
    return activeConfig || configs[0]
  }, [configs, activeConfig, selectedConfigId])

  const isConfigured = !!selectedConfig?.apiKey

  // Settings state
  const currentSettings = useMemo(
    () => getSettingsForContext(context),
    [getSettingsForContext, context],
  )
  const [availableTools, setAvailableTools] = useState<string[] | undefined>(
    currentSettings?.availableTools,
  )
  const [autoCallTools, setAutoCallTools] = useState<string[] | undefined>(
    currentSettings?.autoCallTools,
  )

  // Local editable prompt state that reflects either custom or effective default for this context
  const [draftPrompt, setDraftPrompt] = useState<string>('')

  // Keep local settings in sync when context changes or global settings update
  useEffect(() => {
    setAvailableTools(currentSettings?.availableTools)
    setAutoCallTools(currentSettings?.autoCallTools)
  }, [currentSettings])

  const persistSettings = useCallback(
    async (
      patch: Partial<{ availableTools: string[]; autoCallTools: string[]; systemPrompt: string }>,
    ) => {
      await updateSettingsForContext(context, patch as any)
    },
    [context, updateSettingsForContext],
  )

  const handleSend = useCallback(
    async (message: string, attachments: string[]) => {
      if (!selectedConfig) return
      tryResumeAudioContext()
      playSendSound()
      await sendMessage(context, message, selectedConfig, attachments)
    },
    [context, selectedConfig, sendMessage],
  )

  const handlePickConfig = useCallback(async (configId: string) => {
    setSelectedConfigId(configId)
    // Model selection is not persisted per-chat in ChatSettings; user controls active model via LLM settings
  }, [])

  type ToolToggle = { name: string; description: string; available: boolean; autoCall: boolean }
  const [tools, setTools] = useState<ToolToggle[] | undefined>(undefined)
  const projectId = parseProjectIdFromContext(context)
  useEffect(() => {
    let isMounted = true
    async function loadTools() {
      if (!projectId) {
        if (isMounted) setTools([])
        return
      }
      try {
        const list = await factoryToolsService.listTools(projectId)
        const allowed = availableTools
        const auto = autoCallTools
        const mapped: ToolToggle[] = list.map((t) => {
          const toolName = t.function.name
          const isAvail = !allowed ? true : allowed.includes(toolName)
          const isAuto = isAvail && !!auto && auto.includes(toolName)
          return {
            name: toolName,
            description: t.function.description,
            available: isAvail,
            autoCall: isAuto,
          }
        })
        if (isMounted) setTools(mapped)
      } catch (e) {
        if (isMounted) setTools([])
      }
    }
    loadTools()
    return () => {
      isMounted = false
    }
  }, [projectId, availableTools, autoCallTools])

  const toggleAvailable = useCallback(
    async (toolName: string) => {
      const currentAllowed = availableTools || tools?.map((t) => t.name) || []
      const allowedSet = new Set(currentAllowed)
      const willDisable = allowedSet.has(toolName)
      if (willDisable) allowedSet.delete(toolName)
      else allowedSet.add(toolName)
      const nextAvailable = Array.from(allowedSet)
      setAvailableTools(nextAvailable)

      if (willDisable) {
        const currentAuto = autoCallTools || []
        const nextAuto = currentAuto.filter((n) => n !== toolName)
        setAutoCallTools(nextAuto)
        await persistSettings({ availableTools: nextAvailable, autoCallTools: nextAuto })
      } else {
        await persistSettings({ availableTools: nextAvailable })
      }
    },
    [availableTools, autoCallTools, tools, persistSettings],
  )

  const toggleAutoCall = useCallback(
    async (toolName: string) => {
      const current = autoCallTools || []
      const set = new Set(current)
      if (set.has(toolName)) set.delete(toolName)
      else set.add(toolName)
      const next = Array.from(set)
      setAutoCallTools(next)
      await persistSettings({ autoCallTools: next })
    },
    [autoCallTools, persistSettings],
  )

  const [isSettingsOpen, setIsSettingsOpen] = useState(false)
  const settingsBtnRef = useRef<HTMLButtonElement | null>(null)
  const dropdownRef = useRef<HTMLDivElement | null>(null)

  useEffect(() => {
    function onDocClick(e: MouseEvent) {
      const t = e.target as Node
      if (!isSettingsOpen) return
      if (dropdownRef.current && dropdownRef.current.contains(t)) return
      if (settingsBtnRef.current && settingsBtnRef.current.contains(t)) return
      setIsSettingsOpen(false)
    }
    function onKey(e: KeyboardEvent) {
      if (!isSettingsOpen) return
      if (e.key === 'Escape') setIsSettingsOpen(false)
    }
    document.addEventListener('mousedown', onDocClick)
    document.addEventListener('keydown', onKey)
    return () => {
      document.removeEventListener('mousedown', onDocClick)
      document.removeEventListener('keydown', onKey)
    }
  }, [isSettingsOpen])

  // Effective prompt display (before any messages) and to seed settings textarea
  const [effectivePrompt, setEffectivePrompt] = useState<string>('')
  useEffect(() => {
    let cancelled = false
    const refreshPrompt = async () => {
      try {
        const prompt = await getSettingsPrompt(context)
        if (!cancelled) setEffectivePrompt(prompt)
      } catch {
        try {
          const def = await getDefaultPrompt(context)
          if (!cancelled) setEffectivePrompt(def)
        } catch {
          if (!cancelled) setEffectivePrompt('')
        }
      }
    }
    refreshPrompt()
    return () => {
      cancelled = true
    }
  }, [context, getSettingsPrompt, getDefaultPrompt])

  // Seed draft prompt whenever effective or settings change
  useEffect(() => {
    const custom = currentSettings?.systemPrompt
    setDraftPrompt(custom && custom.length > 0 ? custom : effectivePrompt)
  }, [effectivePrompt, currentSettings])

  // Build messages array with system prompt as the first message when present
  const messagesWithSystem: ChatMessage[] = useMemo(() => {
    const original = chat?.chat.messages || []
    const systemMsg: ChatMessage | null = effectivePrompt
      ? ({
          completionMesage: {
            role: 'system',
            content: effectivePrompt,
            files: [],
          },
        } as ChatMessage)
      : null

    if (!systemMsg) return original
    if (original.length > 0 && original[0]?.completionMesage?.role === 'system') return original
    return [systemMsg, ...original]
  }, [chat?.chat.messages, effectivePrompt])

  const shouldBorder = isCollapsible && (showLeftBorder ?? true)
  const sectionClass = [
    'flex-1 min-h-0 w-full h-full flex flex-col bg-[var(--surface-base)] overflow-hidden',
    shouldBorder ? 'border-l dark:border-neutral-800' : '',
  ]
    .filter(Boolean)
    .join(' ')

  return (
    <section className={sectionClass}>
      {/* Top header: constant size */}
      <header className="relative flex-shrink-0 px-3 py-2 border-b border-[var(--border-subtle)] bg-[var(--surface-raised)] flex items-center justify-between gap-2">
        <div className="flex items-center gap-2 min-w-0">
          {isCollapsible ? (
            <button
              type="button"
              onClick={onCollapse}
              className="btn-secondary btn-icon"
              aria-label={'Collapse chat sidebar'}
              title={'Collapse chat sidebar'}
            >
              <IconChevron className="w-4 h-4" style={{ transform: 'rotate(90deg)' }} />
            </button>
          ) : null}
          <ContextInfoButton context={context} label={chatContextTitle} />
        </div>
        <div className="flex items-center gap-2">
          <ModelChip
            editable
            selectedConfigId={selectedConfigId}
            onPickConfigId={handlePickConfig}
            className="border-blue-500"
          />

          <button
            ref={settingsBtnRef}
            onClick={() => setIsSettingsOpen((v) => !v)}
            className="btn-secondary btn-icon"
            aria-haspopup="menu"
            aria-expanded={isSettingsOpen}
            aria-label="Open Chat Settings"
            title="Chat settings"
          >
            <IconSettings className="h-[16px] w-[16px]" />
          </button>

          {isSettingsOpen && (
            <div
              ref={dropdownRef}
              className="absolute top-full right-3 left-3 mt-2 w-auto max-w-[520px] ml-auto rounded-md border border-[var(--border-default)] bg-[var(--surface-raised)] shadow-xl z-50"
              role="menu"
              aria-label="Chat Settings"
            >
              <div className="px-3 py-2 border-b border-[var(--border-subtle)]">
                <div className="text-sm font-semibold text-[var(--text-primary)]">
                  Chat Settings
                </div>
                <div className="text-xs text-[var(--text-secondary)]">Controls for this chat</div>
              </div>

              <div className="p-3 space-y-4 max-h-[70vh] overflow-auto">
                <div className="space-y-2">
                  <div className="text-xs font-medium text-[var(--text-secondary)]">
                    System Prompt
                  </div>
                  <textarea
                    value={draftPrompt}
                    onChange={(e) => setDraftPrompt(e.target.value)}
                    className="w-full min-h-[100px] p-2 border border-[var(--border-subtle)] bg-[var(--surface-overlay)] rounded-md text-sm"
                    placeholder="Custom system prompt for this chat context..."
                  />
                  <div className="flex items-center gap-2">
                    <button
                      className="btn"
                      onClick={async () => {
                        await persistSettings({ systemPrompt: draftPrompt })
                      }}
                    >
                      Save prompt
                    </button>
                    <button
                      className="btn-secondary"
                      onClick={async () => {
                        await resetSettingsForContext(context)
                      }}
                    >
                      Reset to defaults
                    </button>
                  </div>
                </div>

                {tools ? (
                  <div className="space-y-2">
                    <div className="text-xs font-medium text-[var(--text-secondary)]">Tools</div>
                    <div className="rounded-md border border-[var(--border-subtle)] divide-y divide-[var(--border-subtle)]">
                      {tools.length === 0 ? (
                        <div className="text-xs text-[var(--text-secondary)] px-2 py-3">
                          No tools available for this context.
                        </div>
                      ) : (
                        tools.map((tool) => (
                          <div key={tool.name} className="px-2 py-2 space-y-1">
                            <div className="flex items-center justify-between gap-2">
                              <div className="flex-1 min-w-0 pr-2">
                                <div className="text-sm text-[var(--text-primary)] truncate">
                                  {tool.name}
                                </div>
                                <div className="text-xs text-neutral-500 font-light truncate">
                                  {tool.description}
                                </div>
                              </div>
                              <div className="flex flex-col items-center gap-1">
                                <div className="flex flex-col items-center space-y-px">
                                  <span className="text-[10px] text-[var(--text-secondary)]">
                                    Available
                                  </span>
                                  <Switch
                                    checked={tool.available}
                                    onCheckedChange={() => toggleAvailable(tool.name)}
                                    label=""
                                  />
                                </div>
                                <div className="flex flex-col items-center space-y-px">
                                  <span className="text-[10px] text-[var(--text-secondary)]">
                                    Auto-call
                                  </span>
                                  <Switch
                                    checked={tool.available ? tool.autoCall : false}
                                    onCheckedChange={() => toggleAutoCall(tool.name)}
                                    label=""
                                    disabled={!tool.available}
                                  />
                                </div>
                              </div>
                            </div>
                          </div>
                        ))
                      )}
                    </div>
                  </div>
                ) : null}
              </div>
            </div>
          )}
        </div>
      </header>

      {/* Middle content area: scrollable; ensures header and footer remain visible */}
      <div className="flex-1 min-h-0 flex flex-col overflow-hidden">
        {!isConfigured && (
          <div
            className="flex-shrink-0 mx-4 mt-3 rounded-md border border-[var(--border-default)] p-2 text-[13px] flex items-center justify-between gap-2"
            style={{
              background: 'color-mix(in srgb, var(--accent-primary) 10%, var(--surface-raised))',
              color: 'var(--text-primary)',
            }}
            role="status"
          >
            <span>
              LLM not configured. Set your API key in Settings to enable sending messages.
            </span>
            <button className="btn" onClick={() => navigateView('Settings')}>
              Configure
            </button>
          </div>
        )}

        {/* Messages list consumes remaining space and handles its own scrolling */}
        <MessageList chatId={chat?.key} messages={messagesWithSystem} isThinking={isThinking} />
      </div>

      {/* Bottom input area: max 40% height, scrolls internally if needed to remain visible */}
      <div className="flex-shrink-0 max-h-[40%] overflow-y-auto">
        <ChatInput onSend={handleSend} isThinking={isThinking} isConfigured={isConfigured} />
      </div>
    </section>
  )
}<|MERGE_RESOLUTION|>--- conflicted
+++ resolved
@@ -28,26 +28,8 @@
   return undefined
 }
 
-<<<<<<< HEAD
-export default function ChatSidebar({
-  context,
-  chatContextTitle,
-  isCollapsible,
-  onCollapse,
-}: ChatSidebarProps) {
-  const {
-    getChat,
-    sendMessage,
-    getSettingsForContext,
-    updateSettingsForContext,
-    resetSettingsForContext,
-    getSettingsPrompt,
-    getDefaultPrompt,
-  } = useChats()
-=======
 export default function ChatSidebar({ context, chatContextTitle, isCollapsible, onCollapse, showLeftBorder }: ChatSidebarProps) {
   const { getChat, sendMessage, getSettingsForContext, updateSettingsForContext, resetSettingsForContext, getSettingsPrompt, getDefaultPrompt } = useChats()
->>>>>>> f15c216f
   const [chat, setChat] = useState<ChatState | undefined>(undefined)
 
   useEffect(() => {
