import { useCallback, useEffect, useMemo, useRef, useState } from 'react'
import { useLLMConfig } from '../../contexts/LLMConfigContext'
import { useNavigator } from '../../navigation/Navigator'
import { useChats, ChatState } from '../../contexts/ChatsContext'
import { factoryToolsService } from '../../services/factoryToolsService'
import { ChatInput, MessageList } from '.'
import { playSendSound, tryResumeAudioContext } from '../../assets/sounds'
import { Switch } from '../ui/Switch'
import type {
  ChatContext,
  ChatMessage,
  ChatContextArguments,
  CompletionSettings,
} from 'thefactory-tools'
import { getChatContextPath } from 'thefactory-tools/utils'
import ContextInfoButton from '../ui/ContextInfoButton'
import ModelChip from '../agents/ModelChip'
import { IconSettings, IconChevron, IconDelete } from '../ui/Icons'
import { useProjectContext } from '../../contexts/ProjectContext'
import { useStories } from '../../contexts/StoriesContext'
import { useAgents } from '../../contexts/AgentsContext'
import { TOOL_SCHEMAS } from 'thefactory-tools/constants'
import { Button } from '../ui/Button'
<<<<<<< HEAD
=======
import ChatLLMSelectionManager from '../../utils/ChatLLMSelectionManager'
>>>>>>> 882130b4

export type ChatSidebarProps = {
  context: ChatContext
  chatContextTitle: string
  // When provided, ChatSidebar shows a collapse button and calls this to request collapse
  isCollapsible?: boolean
  onCollapse?: () => void
  // Controls whether ChatSidebar renders a left border when collapsible; default true
  showLeftBorder?: boolean
}
type ToolToggle = { name: string; description: string; available: boolean; autoCall: boolean }

export default function ChatSidebar({
  context,
  chatContextTitle,
  isCollapsible,
  onCollapse,
  showLeftBorder,
}: ChatSidebarProps) {
  const {
    getChat,
    restartChat,
    sendMessage,
    getSettings,
    resetSettings,
    updateCompletionSettings,
    getDefaultPrompt,
    getSettingsPrompt,
    updateSettingsPrompt,
    resetSettingsPrompt,
  } = useChats()
  const { getProjectById } = useProjectContext()
  const { storiesById, featuresById } = useStories()
  const { runsHistory } = useAgents()
  const { configs, activeChatConfig } = useLLMConfig()
  const { navigateView } = useNavigator()

  const [chat, setChat] = useState<ChatState | undefined>(undefined)
  const [selectedConfigId, setSelectedConfigId] = useState<string | undefined>(undefined)
  const [effectivePrompt, setEffectivePrompt] = useState<string>('')

  const chatKey = useMemo(() => getChatContextPath(context), [context])

  // Initialize selected config from per-chat storage
  useEffect(() => {
    const validIds = new Set((configs || []).map((c) => c.id!))
    // Clean up invalid ids for this chat
    ChatLLMSelectionManager.clearInvalid(chatKey, validIds)
    const stored = ChatLLMSelectionManager.getSelectedId(chatKey) || undefined
    if (stored && validIds.has(stored)) {
      setSelectedConfigId(stored)
    } else {
      // Fallback to active chat config or first config (do not use agent-run active)
      setSelectedConfigId(activeChatConfig?.id || configs[0]?.id)
    }
  }, [chatKey, configs, activeChatConfig?.id])

  const currentSettings = useMemo(() => getSettings(context), [getSettings, context])
  const persistSettings = useCallback(
    async (patch: Partial<CompletionSettings>) => {
      await updateCompletionSettings(context, patch)
    },
    [context, updateCompletionSettings],
  )

  useEffect(() => {
    const loadChat = async () => {
      const c = await getChat(context)
      setChat(c)
    }
    loadChat()
  }, [context, getChat])

  const isThinking = chat?.isThinking || false

  const selectedConfig = useMemo(() => {
    if (selectedConfigId) {
      const byId = configs.find((c) => c.id === selectedConfigId)
      if (byId) return byId
    }
    // Prefer active chat config; do NOT fallback to agent-run active config here
    return activeChatConfig || configs[0]
  }, [configs, activeChatConfig, selectedConfigId])

  const isConfigured = !!selectedConfig?.apiKey

  const [draftPrompt, setDraftPrompt] = useState<string>('')

  const handleSend = useCallback(
    async (message: string, attachments: string[]) => {
      if (!selectedConfig || !currentSettings) return
      tryResumeAudioContext()
      playSendSound()
      await sendMessage(
        context,
        message,
        effectivePrompt,
        currentSettings,
        selectedConfig,
        attachments,
      )
    },
    [context, effectivePrompt, selectedConfig, currentSettings, sendMessage],
  )

  const handlePickConfig = useCallback(async (configId: string) => {
    setSelectedConfigId(configId)
    // Persist per-chat selection and recents
    ChatLLMSelectionManager.setSelectedId(chatKey, configId)
  }, [chatKey])

  const [tools, setTools] = useState<ToolToggle[]>([])

  useEffect(() => {
    const availableTools = currentSettings?.completionSettings.availableTools
    const autoCallTools = currentSettings?.completionSettings.autoCallTools
    if (!availableTools || !autoCallTools || !context.projectId) {
      setTools([])
      return
    }
    const allTools = Object.keys(TOOL_SCHEMAS)

    const availableSet = new Set(availableTools)
    const autoSet = new Set(autoCallTools)

    const mapped: ToolToggle[] = allTools.map((t) => {
      const schema = TOOL_SCHEMAS[t]
      const toolName = schema.name
      return {
        name: toolName,
        description: schema.description,
        available: availableSet.has(toolName),
        autoCall: autoSet.has(toolName),
      }
    })
    setTools(mapped)
  }, [context.projectId, currentSettings])

  const toggleAvailable = useCallback(
    async (tool: ToolToggle) => {
      const availableTools = currentSettings?.completionSettings.availableTools
      const autoCallTools = currentSettings?.completionSettings.autoCallTools
      if (!availableTools || !autoCallTools) {
        return
      }
      const newTool = { ...tool, available: !tool.available }
      setTools((prev) => prev.map((t) => (t.name === tool.name ? newTool : t)))

      const availableSet = new Set(availableTools)
      const autoSet = new Set(autoCallTools)

      if (tool.available) {
        availableSet.delete(tool.name)
        autoSet.delete(tool.name)
        await persistSettings({
          availableTools: Array.from(availableSet),
          autoCallTools: Array.from(autoSet),
        })
      } else {
        availableSet.add(tool.name)
        await persistSettings({ availableTools: Array.from(availableSet) })
      }
    },
    [
      tools,
      persistSettings,
      currentSettings?.completionSettings.availableTools,
      currentSettings?.completionSettings.autoCallTools,
    ],
  )

  const toggleAutoCall = useCallback(
    async (tool: ToolToggle) => {
      if (!tool.available) return
      const autoCallTools = currentSettings?.completionSettings.autoCallTools
      if (!autoCallTools) {
        return
      }
      const newTool = { ...tool, autoCall: !tool.autoCall }
      setTools((prev) => prev.map((t) => (t.name === tool.name ? newTool : t)))

      const autoSet = new Set(autoCallTools)

      if (tool.autoCall) {
        autoSet.delete(tool.name)
      } else {
        autoSet.add(tool.name)
      }
      await persistSettings({ autoCallTools: Array.from(autoSet) })
    },
    [tools, persistSettings, currentSettings?.completionSettings.autoCallTools],
  )

  const [isSettingsOpen, setIsSettingsOpen] = useState(false)
  const settingsBtnRef = useRef<HTMLButtonElement | null>(null)
  const dropdownRef = useRef<HTMLDivElement | null>(null)

  useEffect(() => {
    function onDocClick(e: MouseEvent) {
      const t = e.target as Node
      if (!isSettingsOpen) return
      if (dropdownRef.current && dropdownRef.current.contains(t)) return
      if (settingsBtnRef.current && settingsBtnRef.current.contains(t)) return
      setIsSettingsOpen(false)
    }
    function onKey(e: KeyboardEvent) {
      if (!isSettingsOpen) return
      if (e.key === 'Escape') setIsSettingsOpen(false)
    }
    document.addEventListener('mousedown', onDocClick)
    document.addEventListener('keydown', onKey)
    return () => {
      document.removeEventListener('mousedown', onDocClick)
      document.removeEventListener('keydown', onKey)
    }
  }, [isSettingsOpen])

  const contextArguments: ChatContextArguments = useMemo(() => {
    const args: ChatContextArguments = { ...context }
    if (context.projectId) {
      args.project = getProjectById(context.projectId)
    }
    if (context.storyId) {
      args.story = storiesById[context.storyId]
    }
    if (context.featureId) {
      args.feature = featuresById[context.featureId]
    }
    if (context.agentRunId) {
      args.run = runsHistory.find((r) => r.id === context.agentRunId)
    }
    return args
  }, [context, storiesById, featuresById, runsHistory, getProjectById])

  useEffect(() => {
    const update = async () => {
      try {
        const p = await getSettingsPrompt(contextArguments)
        setEffectivePrompt(p)
        setDraftPrompt(p)
      } catch {
        try {
          const def = await getDefaultPrompt(context)
          setEffectivePrompt(def)
          setDraftPrompt(def)
        } catch {
          setEffectivePrompt('')
          setDraftPrompt('')
        }
      }
    }
    update()
  }, [
    context,
    contextArguments,
    currentSettings?.systemPrompt,
    getSettingsPrompt,
    getDefaultPrompt,
  ])

  //TODO:
  useEffect(() => {
    const custom = currentSettings?.systemPrompt
    setDraftPrompt(custom ? custom : effectivePrompt)
  }, [effectivePrompt, currentSettings?.systemPrompt])

  // Build messages array with system prompt as the first message when present
  const messagesWithSystem: ChatMessage[] = useMemo(() => {
    const original = chat?.chat.messages || []
    if (original.length > 0 || !effectivePrompt) return original
    const systemMessage: ChatMessage = {
      completionMessage: {
        role: 'system',
        content: effectivePrompt,
        usage: { promptTokens: 0, completionTokens: 0 },
        askedAt: '',
        completedAt: '',
        durationMs: 0,
      },
    }
    return [systemMessage, ...original]
  }, [chat?.chat.messages, effectivePrompt])

  const shouldBorder = isCollapsible && (showLeftBorder ?? true)
  const sectionClass = [
    'flex-1 min-h-0 w-full h-full flex flex-col bg-[var(--surface-base)] overflow-hidden',
    shouldBorder ? 'border-l dark:border-neutral-800' : '',
  ]
    .filter(Boolean)
    .join(' ')

  const recentConfigIds = useMemo(() => ChatLLMSelectionManager.getRecentIds(chatKey), [chatKey])

  return (
    <section className={sectionClass}>
      {/* Top header: constant size */}
      <header className="relative flex-shrink-0 px-3 py-2 border-b border-[var(--border-subtle)] bg-[var(--surface-raised)] flex items-center justify-between gap-2">
        <div className="flex items-center gap-2 min-w-0">
          {isCollapsible ? (
            <button
              type="button"
              onClick={onCollapse}
              className="btn-secondary btn-icon"
              aria-label={'Collapse chat sidebar'}
              title={'Collapse chat sidebar'}
            >
              <IconChevron className="w-4 h-4" style={{ transform: 'rotate(90deg)' }} />
            </button>
          ) : null}
          <ContextInfoButton context={context} label={chatContextTitle} />
        </div>
        <div className="flex items-center gap-2">
          <Button
            className="btn-secondary w-[34px]"
            variant="danger"
            aria-label="Delete"
            onClick={() => restartChat(context)}
          >
            <IconDelete className="w-4 h-4" />
          </Button>
          <ModelChip
            editable
            selectedConfigId={selectedConfigId}
            onPickConfigId={handlePickConfig}
            className="border-blue-500"
            recentConfigIds={recentConfigIds}
          />

          <button
            ref={settingsBtnRef}
            onClick={() => setIsSettingsOpen((v) => !v)}
            className="btn-secondary btn-icon"
            aria-haspopup="menu"
            aria-expanded={isSettingsOpen}
            aria-label="Open Chat Settings"
            title="Chat settings"
          >
            <IconSettings className="w-4 h-4" />
          </button>

          {isSettingsOpen && (
            <div
              ref={dropdownRef}
              className="absolute top-full right-3 left-3 mt-2 w-auto max-w-[520px] ml-auto rounded-md border border-[var(--border-default)] bg-[var(--surface-raised)] shadow-xl z-50"
              role="menu"
              aria-label="Chat Settings"
            >
              <div className="px-3 py-2 border-b border-[var(--border-subtle)]">
                <div className="text-sm font-semibold text-[var(--text-primary)]">
                  Chat Settings
                </div>
                <div className="text-xs text-[var(--text-secondary)]">Controls for this chat</div>
              </div>

              <div className="p-3 space-y-4 max-h-[70vh] overflow-auto">
                <div className="space-y-2">
                  <div className="text-xs font-medium text-[var(--text-secondary)]">
                    System Prompt
                  </div>
                  <textarea
                    value={draftPrompt}
                    onChange={(e) => setDraftPrompt(e.target.value)}
                    className="w-full min-h-[100px] p-2 border border-[var(--border-subtle)] bg-[var(--surface-overlay)] rounded-md text-sm"
                    placeholder="Custom system prompt for this chat context..."
                  />
                  <div className="flex items-center gap-2">
                    <button
                      className="btn"
                      onClick={async () => {
                        await updateSettingsPrompt(context, draftPrompt)
                      }}
                    >
                      Save prompt
                    </button>
                    <button
                      className="btn-secondary"
                      onClick={async () => {
                        await resetSettingsPrompt(context)
                      }}
                    >
                      Reset to defaults
                    </button>
                  </div>
                </div>

                {tools ? (
                  <div className="space-y-2">
                    <div className="text-xs font-medium text-[var(--text-secondary)]">Tools</div>
                    <div className="rounded-md border border-[var(--border-subtle)] divide-y divide-[var(--border-subtle)]">
                      {tools.length === 0 ? (
                        <div className="text-xs text-[var(--text-secondary)] px-2 py-3">
                          No tools available for this context.
                        </div>
                      ) : (
                        tools.map((tool) => (
                          <div key={tool.name} className="px-2 py-2 space-y-1">
                            <div className="flex items-center justify-between gap-2">
                              <div className="flex-1 min-w-0 pr-2">
                                <div className="text-sm text-[var(--text-primary)] truncate">
                                  {tool.name}
                                </div>
                                <div className="text-xs text-neutral-500 font-light truncate">
                                  {tool.description}
                                </div>
                              </div>
                              <div className="flex flex-col items-center gap-1">
                                <div className="flex flex-col items-center space-y-px">
                                  <span className="text-[10px] text-[var(--text-secondary)]">
                                    Available
                                  </span>
                                  <Switch
                                    checked={tool.available}
                                    onCheckedChange={() => toggleAvailable(tool)}
                                    label=""
                                  />
                                </div>
                                <div className="flex flex-col items-center space-y-px">
                                  <span className="text-[10px] text-[var(--text-secondary)]">
                                    Auto-call
                                  </span>
                                  <Switch
                                    checked={tool.available ? tool.autoCall : false}
                                    onCheckedChange={() => toggleAutoCall(tool)}
                                    label=""
                                    disabled={!tool.available}
                                  />
                                </div>
                              </div>
                            </div>
                          </div>
                        ))
                      )}
                    </div>
                  </div>
                ) : null}
              </div>
            </div>
          )}
        </div>
      </header>

      <div className="flex-1 min-h-0 flex flex-col overflow-hidden">
        {!isConfigured && (
          <div
            className="flex-shrink-0 mx-4 mt-3 rounded-md border border-[var(--border-default)] p-2 text-[13px] flex items-center justify-between gap-2"
            style={{
              background: 'color-mix(in srgb, var(--accent-primary) 10%, var(--surface-raised))',
              color: 'var(--text-primary)',
            }}
            role="status"
          >
            <span>
              LLM not configured. Set your API key in Settings to enable sending messages.
            </span>
            <button className="btn" onClick={() => navigateView('Settings')}>
              Configure
            </button>
          </div>
        )}

        <MessageList chatId={chat?.key} messages={messagesWithSystem} isThinking={isThinking} />
      </div>

      <div className="flex-shrink-0 max-h-[40%] overflow-y-auto">
        <ChatInput onSend={handleSend} isThinking={isThinking} isConfigured={isConfigured} />
      </div>
    </section>
  )
}<|MERGE_RESOLUTION|>--- conflicted
+++ resolved
@@ -2,7 +2,6 @@
 import { useLLMConfig } from '../../contexts/LLMConfigContext'
 import { useNavigator } from '../../navigation/Navigator'
 import { useChats, ChatState } from '../../contexts/ChatsContext'
-import { factoryToolsService } from '../../services/factoryToolsService'
 import { ChatInput, MessageList } from '.'
 import { playSendSound, tryResumeAudioContext } from '../../assets/sounds'
 import { Switch } from '../ui/Switch'
@@ -12,7 +11,6 @@
   ChatContextArguments,
   CompletionSettings,
 } from 'thefactory-tools'
-import { getChatContextPath } from 'thefactory-tools/utils'
 import ContextInfoButton from '../ui/ContextInfoButton'
 import ModelChip from '../agents/ModelChip'
 import { IconSettings, IconChevron, IconDelete } from '../ui/Icons'
@@ -21,10 +19,6 @@
 import { useAgents } from '../../contexts/AgentsContext'
 import { TOOL_SCHEMAS } from 'thefactory-tools/constants'
 import { Button } from '../ui/Button'
-<<<<<<< HEAD
-=======
-import ChatLLMSelectionManager from '../../utils/ChatLLMSelectionManager'
->>>>>>> 882130b4
 
 export type ChatSidebarProps = {
   context: ChatContext
@@ -59,28 +53,11 @@
   const { getProjectById } = useProjectContext()
   const { storiesById, featuresById } = useStories()
   const { runsHistory } = useAgents()
-  const { configs, activeChatConfig } = useLLMConfig()
+  const { activeChatConfig, isChatConfigured } = useLLMConfig()
   const { navigateView } = useNavigator()
 
   const [chat, setChat] = useState<ChatState | undefined>(undefined)
-  const [selectedConfigId, setSelectedConfigId] = useState<string | undefined>(undefined)
   const [effectivePrompt, setEffectivePrompt] = useState<string>('')
-
-  const chatKey = useMemo(() => getChatContextPath(context), [context])
-
-  // Initialize selected config from per-chat storage
-  useEffect(() => {
-    const validIds = new Set((configs || []).map((c) => c.id!))
-    // Clean up invalid ids for this chat
-    ChatLLMSelectionManager.clearInvalid(chatKey, validIds)
-    const stored = ChatLLMSelectionManager.getSelectedId(chatKey) || undefined
-    if (stored && validIds.has(stored)) {
-      setSelectedConfigId(stored)
-    } else {
-      // Fallback to active chat config or first config (do not use agent-run active)
-      setSelectedConfigId(activeChatConfig?.id || configs[0]?.id)
-    }
-  }, [chatKey, configs, activeChatConfig?.id])
 
   const currentSettings = useMemo(() => getSettings(context), [getSettings, context])
   const persistSettings = useCallback(
@@ -100,22 +77,11 @@
 
   const isThinking = chat?.isThinking || false
 
-  const selectedConfig = useMemo(() => {
-    if (selectedConfigId) {
-      const byId = configs.find((c) => c.id === selectedConfigId)
-      if (byId) return byId
-    }
-    // Prefer active chat config; do NOT fallback to agent-run active config here
-    return activeChatConfig || configs[0]
-  }, [configs, activeChatConfig, selectedConfigId])
-
-  const isConfigured = !!selectedConfig?.apiKey
-
   const [draftPrompt, setDraftPrompt] = useState<string>('')
 
   const handleSend = useCallback(
     async (message: string, attachments: string[]) => {
-      if (!selectedConfig || !currentSettings) return
+      if (!isChatConfigured || !activeChatConfig || !currentSettings) return
       tryResumeAudioContext()
       playSendSound()
       await sendMessage(
@@ -123,18 +89,12 @@
         message,
         effectivePrompt,
         currentSettings,
-        selectedConfig,
+        activeChatConfig,
         attachments,
       )
     },
-    [context, effectivePrompt, selectedConfig, currentSettings, sendMessage],
+    [context, effectivePrompt, activeChatConfig, currentSettings, sendMessage],
   )
-
-  const handlePickConfig = useCallback(async (configId: string) => {
-    setSelectedConfigId(configId)
-    // Persist per-chat selection and recents
-    ChatLLMSelectionManager.setSelectedId(chatKey, configId)
-  }, [chatKey])
 
   const [tools, setTools] = useState<ToolToggle[]>([])
 
@@ -315,8 +275,6 @@
   ]
     .filter(Boolean)
     .join(' ')
-
-  const recentConfigIds = useMemo(() => ChatLLMSelectionManager.getRecentIds(chatKey), [chatKey])
 
   return (
     <section className={sectionClass}>
@@ -345,13 +303,7 @@
           >
             <IconDelete className="w-4 h-4" />
           </Button>
-          <ModelChip
-            editable
-            selectedConfigId={selectedConfigId}
-            onPickConfigId={handlePickConfig}
-            className="border-blue-500"
-            recentConfigIds={recentConfigIds}
-          />
+          <ModelChip editable className="border-blue-500" mode="chat" />
 
           <button
             ref={settingsBtnRef}
@@ -467,7 +419,7 @@
       </header>
 
       <div className="flex-1 min-h-0 flex flex-col overflow-hidden">
-        {!isConfigured && (
+        {!isChatConfigured && (
           <div
             className="flex-shrink-0 mx-4 mt-3 rounded-md border border-[var(--border-default)] p-2 text-[13px] flex items-center justify-between gap-2"
             style={{
@@ -489,7 +441,7 @@
       </div>
 
       <div className="flex-shrink-0 max-h-[40%] overflow-y-auto">
-        <ChatInput onSend={handleSend} isThinking={isThinking} isConfigured={isConfigured} />
+        <ChatInput onSend={handleSend} isThinking={isThinking} isConfigured={isChatConfigured} />
       </div>
     </section>
   )
