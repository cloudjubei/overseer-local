import type {
  TestResult,
  CoverageResult,
  TestUpdate,
  FileMeta,
  TestsResult,
} from 'thefactory-tools'

export type FactoryTestsService = {
  subscribe: (callback: TestUpdate) => () => void
  listTests: (projectId: string) => Promise<FileMeta[]>
  runTest: (projectId: string, path: string) => Promise<TestResult | undefined>
  runTests: (projectId: string, path?: string) => Promise<TestsResult | undefined>
<<<<<<< HEAD
  runTestsE2E: (
    projectId: string,
    path?: string,
    overrideCommand?: string,
  ) => Promise<TestsResult | undefined>
=======
  runTestsE2E: (projectId: string, command?: string) => Promise<TestsResult | undefined>
>>>>>>> 140e16e7
  runCoverage: (projectId: string, path: string) => Promise<CoverageResult | undefined>
  runCoverages: (projectId: string, path?: string) => Promise<CoverageResult | undefined>
  getLastResult: (projectId: string) => Promise<TestsResult | undefined>
  getLastResultE2E: (projectId: string) => Promise<TestsResult | undefined>
  getLastCoverage: (projectId: string) => Promise<CoverageResult | undefined>
}

export const factoryTestsService: FactoryTestsService = { ...window.factoryTestsService }<|MERGE_RESOLUTION|>--- conflicted
+++ resolved
@@ -11,15 +11,7 @@
   listTests: (projectId: string) => Promise<FileMeta[]>
   runTest: (projectId: string, path: string) => Promise<TestResult | undefined>
   runTests: (projectId: string, path?: string) => Promise<TestsResult | undefined>
-<<<<<<< HEAD
-  runTestsE2E: (
-    projectId: string,
-    path?: string,
-    overrideCommand?: string,
-  ) => Promise<TestsResult | undefined>
-=======
   runTestsE2E: (projectId: string, command?: string) => Promise<TestsResult | undefined>
->>>>>>> 140e16e7
   runCoverage: (projectId: string, path: string) => Promise<CoverageResult | undefined>
   runCoverages: (projectId: string, path?: string) => Promise<CoverageResult | undefined>
   getLastResult: (projectId: string) => Promise<TestsResult | undefined>
