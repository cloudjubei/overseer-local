--- conflicted
+++ resolved
@@ -1,68 +1,37 @@
-<<<<<<< HEAD
 import React, { useState, useEffect, useRef } from 'react';
 import { LLMConfigManager, LLMConfig } from '../utils/LLMConfigManager';
-import { Modal } from '../components/ui/modal';
+import { Modal } from '../components/ui/Modal';
 import { Input } from '../components/ui/input';
-import { Button } from '../components/ui/button';
+import { Button } from '../components/ui/Button';
 import { Select, SelectContent, SelectItem, SelectTrigger, SelectValue } from '../components/ui/select';
-
-const ChatView = () => {
-  const [messages, setMessages] = useState<{ role: 'user' | 'assistant' | 'system'; content: string; model?: string }[]>([]);
-  const [input, setInput] = useState<string>('');
-  const [showSettings, setShowSettings] = useState<boolean>(false);
-  const [configs, setConfigs] = useState<LLMConfig[]>([]);
-  const [activeConfigId, setActiveConfigId] = useState<string | null>(null);
-  const [editingConfig, setEditingConfig] = useState<Partial<LLMConfig> | null>(null);
-  const [isAddingNew, setIsAddingNew] = useState<boolean>(false);
-  const [isConfigured, setIsConfigured] = useState<boolean>(false);
-  const managerRef = useRef<LLMConfigManager | null>(null);
-=======
-import React, { useRef, useState } from 'react';
-import { Modal } from '../components/ui/Modal';
 import { useChats } from '../hooks/useChats';
 import { useDocsIndex } from '../hooks/useDocsIndex';
 import { useDocsAutocomplete } from '../hooks/useDocsAutocomplete';
 import { useLLMConfig } from '../hooks/useLLMConfig';
 import { docsService } from '../services/docsService';
 
+
 const ChatView = () => {
-  const { chatHistories, currentChatId, setCurrentChatId, messages, setMessages, createChat, deleteChat, sendMessage } = useChats();
+    const { chatHistories, currentChatId, setCurrentChatId, messages, setMessages, createChat, deleteChat, sendMessage } = useChats();
   const { snapshot: docsSnapshot, docsList } = useDocsIndex();
-  const [input, setInput] = useState('');
-  const [showSettings, setShowSettings] = useState(false);
   const { config, setConfig, isConfigured, save } = useLLMConfig();
 
->>>>>>> d4fbad70
+  const [input, setInput] = useState<string>('');
+  const [showSettings, setShowSettings] = useState<boolean>(false);
+  const [isAddingNew, setIsAddingNew] = useState<boolean>(false);
   const messageListRef = useRef<HTMLDivElement>(null);
   const textareaRef = useRef<HTMLTextAreaElement>(null);
   const mirrorRef = useRef<HTMLDivElement>(null);
   const fileInputRef = useRef<HTMLInputElement>(null);
-<<<<<<< HEAD
-  const [docsList, setDocsList] = useState<string[]>([]);
-  const [isAutocompleteOpen, setIsAutocompleteOpen] = useState<boolean>(false);
-  const [matchingDocs, setMatchingDocs] = useState<string[]>([]);
-  const [mentionStart, setMentionStart] = useState<number | null>(null);
-  const [autocompletePosition, setAutocompletePosition] = useState<{left: number, top: number} | null>(null);
-  const [chatHistories, setChatHistories] = useState<string[]>([]);
-  const [currentChatId, setCurrentChatId] = useState<string | null>(null);
-
-  useEffect(() => {
-    managerRef.current = new LLMConfigManager();
-    const loadedConfigs = managerRef.current.getConfigs();
-    setConfigs(loadedConfigs);
-    const activeId = managerRef.current.getActiveId();
-    setActiveConfigId(activeId);
-    setIsConfigured(managerRef.current.isConfigured());
-
-    const loadChats = async () => {
-      const chats = await window.chat.list();
-      setChatHistories(chats);
-      if (chats.length > 0) {
-        setCurrentChatId(chats[0]);
-      }
-    };
-    loadChats();
-  }, []);
+  const { isOpen: isAutocompleteOpen, matches: matchingDocs, position: autocompletePosition, onSelect: handleSelect } = useDocsAutocomplete({
+    docsList,
+    input,
+    setInput,
+    textareaRef,
+    mirrorRef,
+  });
+
+
 
   useEffect(() => {
     const loadMessages = async () => {
@@ -190,27 +159,48 @@
     mirror.style.height = 'auto';
 
     mirror.textContent = input.slice(0, pos);
-=======
->>>>>>> d4fbad70
-
-  const { isOpen: isAutocompleteOpen, matches: matchingDocs, position: autocompletePosition, onSelect: handleSelect } = useDocsAutocomplete({
-    docsList,
-    input,
-    setInput,
-    textareaRef,
-    mirrorRef,
-  });
-
-<<<<<<< HEAD
+
+    const marker = document.createElement('span');
+    marker.style.display = 'inline-block';
+    marker.style.width = '0';
+    marker.textContent = '';
+    mirror.appendChild(marker);
+
+    const mirrorRect = mirror.getBoundingClientRect();
+    const markerRect = marker.getBoundingClientRect();
+
+    const x = markerRect.left - mirrorRect.left;
+    const y = markerRect.top - mirrorRect.top;
+
+    mirror.textContent = '';
+
+    return { x, y };
+  };
+
+  const handleSelect = (path: string) => {
+    const textarea = textareaRef.current;
+    if (!textarea || mentionStart === null) return;
+
+    const currentText = textarea.value;
+    const currentPos = textarea.selectionStart;
+    const before = currentText.slice(0, mentionStart);
+    const after = currentText.slice(currentPos);
+    const newText = `${before}@${path}${after}`;
+    setInput(newText);
+
+    const newPos = before.length + 1 + path.length;
+    setTimeout(() => {
+      textarea.focus();
+      textarea.setSelectionRange(newPos, newPos);
+    }, 0);
+
+    setIsAutocompleteOpen(false);
+    setMentionStart(null);
+  };
+
   const handleConfigChange = (e: React.ChangeEvent<HTMLInputElement>) => {
     const { name, value } = e.target;
     setEditingConfig(prev => ({ ...prev, [name]: value }));
-=======
-  const handleSaveConfig = (e: React.FormEvent) => {
-    e.preventDefault();
-    save(config);
-    setShowSettings(false);
->>>>>>> d4fbad70
   };
 
   const handleProviderChange = (value: string) => {
@@ -218,20 +208,8 @@
   };
 
   const handleSaveConfig = () => {
-    if (!editingConfig) return;
-    if (isAddingNew) {
-      const newConfig = managerRef.current?.addConfig(editingConfig as LLMConfig);
-      if (newConfig) {
-        setConfigs(managerRef.current?.getConfigs() || []);
-        setActiveConfigId(newConfig.id);
-      }
-      setIsAddingNew(false);
-    } else if (editingConfig.id) {
-      managerRef.current?.updateConfig(editingConfig.id, editingConfig);
-      setConfigs(managerRef.current?.getConfigs() || []);
-    }
-    setEditingConfig(null);
-    setIsConfigured(managerRef.current?.isConfigured() || false);
+        // e.preventDefault();
+        save(config);
   };
 
   const handleEditConfig = (config: LLMConfig) => {
@@ -259,7 +237,6 @@
   };
 
   const handleSend = async () => {
-<<<<<<< HEAD
     if (!input.trim() || !isConfigured || !currentChatId) return;
 
     const activeConfig = managerRef.current?.getActiveConfig();
@@ -281,56 +258,52 @@
       const errorMsg = { role: 'assistant', content: `Error: ${error.message}` };
       setMessages([...newMessages, errorMsg]);
     }
-=======
-    if (!input.trim() || !isConfigured) return;
-    await sendMessage(input, config);
-    setInput('');
->>>>>>> d4fbad70
   };
 
   const handleFileUpload = (e: React.ChangeEvent<HTMLInputElement>) => {
     const file = e.target.files?.[0];
     if (!file || !currentChatId) return;
+
     const reader = new FileReader();
     reader.onload = async (event) => {
       const content = event.target?.result as string;
       const name = file.name;
       try {
-        const returnedPath = await docsService.upload(name, content);
-        const uploadMsg = { role: 'user' as const, content: `Uploaded document to @${returnedPath}` };
+        const returnedPath = await window.docsIndex.upload(name, content);
+        const uploadMsg = { role: 'user', content: `Uploaded document to @${returnedPath}` };
         const newMessages = [...messages, uploadMsg];
         setMessages(newMessages);
-      } catch (err: any) {
+        await window.chat.save(currentChatId, newMessages);
+      } catch (err) {
         console.error('Upload failed:', err);
-        const errorMsg = { role: 'system' as const, content: `Upload failed: ${err.message}` };
+        const errorMsg = { role: 'system', content: `Upload failed: ${err.message}` };
         const newMessages = [...messages, errorMsg];
         setMessages(newMessages);
+        await window.chat.save(currentChatId, newMessages);
       }
     };
     reader.readAsText(file);
   };
 
+
   return (
-    <div className="flex h-full min-h-0 min-w-0">
-      <div className="flex h-full w-64 shrink-0 flex-col border-r border-neutral-200 p-4 dark:border-neutral-800">
-        <div className="mb-4 flex items-center justify-between">
+    <div className="flex h-full">
+      <div className="w-1/4 border-r border-neutral-200 dark:border-neutral-800 p-4">
+        <div className="flex justify-between items-center mb-4">
           <h2 className="text-xl font-bold">Chats</h2>
-          <button onClick={createChat} className="rounded bg-blue-500 px-2 py-1 text-white">New Chat</button>
+          <button onClick={handleCreateChat} className="px-2 py-1 bg-blue-500 text-white rounded">New Chat</button>
         </div>
-        <div className="min-h-0 flex-1 overflow-auto">
-          {chatHistories.map((id) => (
-            <div key={id} className={`flex items-center justify-between p-2 ${currentChatId === id ? 'bg-neutral-200 dark:bg-neutral-700' : ''}`} onClick={() => setCurrentChatId(id)}>
-              <span className="truncate">Chat {id}</span>
-              <button onClick={(e) => { e.stopPropagation(); deleteChat(id); }} className="text-red-500">Delete</button>
-            </div>
-          ))}
-        </div>
+        {chatHistories.map((id) => (
+          <div key={id} className={`flex justify-between items-center p-2 cursor-pointer ${currentChatId === id ? 'bg-neutral-200 dark:bg-neutral-700' : ''}`} onClick={() => setCurrentChatId(id)}>
+            <span>Chat {id}</span>
+            <button onClick={() => handleDeleteChat(id)} className="text-red-500">Delete</button>
+          </div>
+        ))}
       </div>
-      <div className="flex h-full min-w-0 flex-1 flex-col">
-        <div ref={mirrorRef} aria-hidden="true" className="pointer-events-none absolute left-0 top-[-9999px] overflow-hidden whitespace-pre-wrap" />
-        <div className="flex items-center justify-between p-4">
+      <div className="flex flex-col w-3/4 h-full">
+        <div ref={mirrorRef} aria-hidden="true" className="absolute top-[-9999px] left-0 overflow-hidden whitespace-pre-wrap break-words pointer-events-none" />
+        <div className="flex justify-between items-center p-4">
           <h1 className="text-2xl font-bold text-neutral-900 dark:text-neutral-100">Project Chat {currentChatId ? `(ID: ${currentChatId})` : ''}</h1>
-<<<<<<< HEAD
           <div className="flex items-center">
             <Select value={activeConfigId || ''} onValueChange={handleSetActive}>
               <SelectTrigger className="w-[180px] mr-2">
@@ -349,50 +322,76 @@
               Settings
             </button>
           </div>
-=======
-          <button onClick={() => setShowSettings(true)} className="rounded-md bg-neutral-200 px-4 py-2 text-neutral-900 hover:bg-neutral-300 dark:bg-neutral-700 dark:text-neutral-100 dark:hover:bg-neutral-600 transition-colors">Settings</button>
->>>>>>> d4fbad70
         </div>
         {!isConfigured && (
-          <div className="mx-4 mb-4 rounded-md bg-yellow-100 p-2 text-yellow-800 dark:bg-yellow-900 dark:text-yellow-200">
+          <div className="bg-yellow-100 dark:bg-yellow-900 text-yellow-800 dark:text-yellow-200 p-2 rounded-md mb-4 mx-4">
             Warning: LLM not configured. Please set your API key in settings.
           </div>
         )}
-        <div ref={messageListRef} className="mx-4 mb-4 flex-1 overflow-auto rounded-md border border-neutral-200 bg-white p-4 dark:border-neutral-800 dark:bg-neutral-900">
+        <div
+          ref={messageListRef}
+          className="flex-1 overflow-y-auto mb-4 border border-neutral-200 dark:border-neutral-800 bg-white dark:bg-neutral-900 p-4 rounded-md mx-4"
+        >
           {messages.length === 0 ? (
-            <div className="mt-10 text-center text-neutral-500 dark:text-neutral-400">Start chatting about the project</div>
+            <div className="text-center text-neutral-500 dark:text-neutral-400 mt-10">
+              Start chatting about the project
+            </div>
           ) : (
             messages.map((msg, index) => (
-<<<<<<< HEAD
               <div key={index} className={`flex ${msg.role === 'user' ? 'justify-end' : msg.role === 'system' ? 'justify-center' : 'justify-start'} mb-2`}>
                 <div className={`max-w-xs px-4 py-2 rounded-lg ${msg.role === 'user' ? 'bg-blue-500 dark:bg-blue-600 text-white' : msg.role === 'system' ? 'bg-gray-300 dark:bg-gray-700 text-neutral-900 dark:text-neutral-100' : 'bg-neutral-200 dark:bg-neutral-700 text-neutral-900 dark:text-neutral-100'}`}>
                   {msg.role === 'assistant' && msg.model && <div className="text-xs text-gray-500">{msg.model}</div>}
-=======
-              <div key={index} className={`mb-2 flex ${msg.role === 'user' ? 'justify-end' : msg.role === 'system' ? 'justify-center' : 'justify-start'}`}>
-                <div className={`max-w-xs rounded-lg px-4 py-2 ${msg.role === 'user' ? 'bg-blue-500 text-white dark:bg-blue-600' : msg.role === 'system' ? 'bg-gray-300 text-neutral-900 dark:bg-gray-700 dark:text-neutral-100' : 'bg-neutral-200 text-neutral-900 dark:bg-neutral-700 dark:text-neutral-100'}`}>
->>>>>>> d4fbad70
                   {msg.content}
                 </div>
               </div>
             ))
           )}
         </div>
-        <div className="relative flex items-start p-4">
-          <textarea ref={textareaRef} value={input} onChange={(e) => setInput(e.target.value)} className="flex-1 resize-none rounded-md border border-neutral-200 bg-white p-2 text-neutral-900 outline-none dark:border-neutral-800 dark:bg-neutral-900 dark:text-neutral-100" placeholder="Type your message..." rows={3}></textarea>
-          <button onClick={() => fileInputRef.current?.click()} className="ml-2 rounded-md bg-gray-500 px-4 py-2 text-white transition-colors hover:bg-gray-600">Attach</button>
-          <input type="file" accept=".md,.txt" ref={fileInputRef} style={{ display: 'none' }} onChange={handleFileUpload} />
-          <button onClick={handleSend} className="ml-2 rounded-md bg-blue-500 px-4 py-2 text-white transition-colors hover:bg-blue-600">Send</button>
+        <div className="flex relative items-start p-4">
+          <textarea
+            ref={textareaRef}
+            value={input}
+            onChange={(e) => setInput(e.target.value)}
+            className="flex-1 border border-neutral-200 dark:border-neutral-800 bg-white dark:bg-neutral-900 p-2 rounded-md text-neutral-900 dark:text-neutral-100"
+            placeholder="Type your message..."
+            rows={3}
+          ></textarea>
+          <button
+            onClick={() => fileInputRef.current?.click()}
+            className="ml-2 px-4 py-2 bg-gray-500 text-white rounded-md hover:bg-gray-600 transition-colors"
+          >
+            Attach
+          </button>
+          <input
+            type="file"
+            accept=".md,.txt"
+            ref={fileInputRef}
+            style={{ display: 'none' }}
+            onChange={handleFileUpload}
+          />
+          <button
+            onClick={handleSend}
+            className="ml-2 px-4 py-2 bg-blue-500 text-white rounded-md hover:bg-blue-600 transition-colors"
+          >
+            Send
+          </button>
           {isAutocompleteOpen && autocompletePosition && (
-            <div className="absolute z-10 max-h-60 overflow-y-auto rounded-md border border-neutral-200 bg-white shadow-lg dark:border-neutral-700 dark:bg-neutral-800" style={{ left: `${autocompletePosition.left}px`, top: `${autocompletePosition.top}px` }}>
+            <div
+              className="absolute bg-white dark:bg-neutral-800 border border-neutral-200 dark:border-neutral-700 rounded-md shadow-lg max-h-60 overflow-y-auto z-10"
+              style={{ left: `${autocompletePosition.left}px`, top: `${autocompletePosition.top}px` }}
+            >
               {matchingDocs.map((path, idx) => (
-                <div key={idx} className="cursor-pointer px-4 py-2 hover:bg-neutral-100 dark:hover:bg-neutral-700" onClick={() => handleSelect(path)}>
+                <div
+                  key={idx}
+                  className="px-4 py-2 hover:bg-neutral-100 dark:hover:bg-neutral-700 cursor-pointer"
+                  onClick={() => handleSelect(path)}
+                >
                   {path}
                 </div>
               ))}
             </div>
           )}
         </div>
-<<<<<<< HEAD
         <Modal
           isOpen={showSettings}
           onClose={() => setShowSettings(false)}
@@ -454,27 +453,7 @@
             </div>
           )}
         </Modal>
-=======
->>>>>>> d4fbad70
       </div>
-      <Modal onClose={() => setShowSettings(false)} isOpen={showSettings}>
-        <h2 className="mb-4 text-xl font-bold">LLM Configuration</h2>
-        <form onSubmit={handleSaveConfig}>
-          <div className="mb-4">
-            <label className="mb-1 block">API Base URL</label>
-            <input type="text" name="apiBaseUrl" value={config.apiBaseUrl} onChange={handleConfigChange} className="w-full rounded border p-2" />
-          </div>
-          <div className="mb-4">
-            <label className="mb-1 block">API Key</label>
-            <input type="text" name="apiKey" value={config.apiKey} onChange={handleConfigChange} className="w-full rounded border p-2" />
-          </div>
-          <div className="mb-4">
-            <label className="mb-1 block">Model</label>
-            <input type="text" name="model" value={config.model} onChange={handleConfigChange} className="w-full rounded border p-2" />
-          </div>
-          <button type="submit" className="rounded bg-blue-500 px-4 py-2 text-white">Save</button>
-        </form>
-      </Modal>
     </div>
   );
 };
