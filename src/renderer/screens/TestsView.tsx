--- conflicted
+++ resolved
@@ -92,29 +92,6 @@
 
   // Determine control bar right-side info and button based on active tab
   const isResults = activeTab === 'results'
-  const lastInfo = isResults
-    ? resultsInvalidated
-      ? (
-          <span className="px-2 py-1 rounded bg-amber-100 text-amber-800 dark:bg-amber-900/30 dark:text-amber-300 whitespace-nowrap">
-            Results are outdated (files changed since last run)
-          </span>
-        )
-      : resultsAt
-      ? (
-          <span className="text-neutral-500 whitespace-nowrap">Last updated <TimeAgo ts={resultsAt} /></span>
-        )
-      : null
-    : coverageInvalidated
-    ? (
-        <span className="px-2 py-1 rounded bg-amber-100 text-amber-800 dark:bg-amber-900/30 dark:text-amber-300 whitespace-nowrap">
-          Coverage is outdated (files changed since last run)
-        </span>
-      )
-    : coverageAt
-    ? (
-        <span className="text-neutral-500 whitespace-nowrap">Last updated <TimeAgo ts={coverageAt} /></span>
-      )
-    : null
 
   const actionButton = isResults ? (
     <Button onClick={() => runTests()} loading={isRunningTests} variant="primary">
@@ -146,26 +123,9 @@
               { value: 'coverage', label: 'Test Coverage' },
             ]}
           />
-          <div className="ml-auto flex items-center gap-3 text-xs">
-            {lastInfo}
-            {actionButton}
-          </div>
+          <div className="ml-auto flex items-center gap-3 text-xs">{actionButton}</div>
         </div>
 
-<<<<<<< HEAD
-            {testsError ? (
-              <div className="text-sm text-red-600 dark:text-red-400 whitespace-pre-wrap">
-                {testsError}
-              </div>
-            ) : null}
-
-            {showNoTestsCta && (
-              <div className="flex items-center justify-center py-16">
-                <div className="text-center max-w-xl">
-                  <div className="text-sm text-neutral-600 dark:text-neutral-400 mb-3">
-                    No tests detected in this project. Kickstart testing by creating a feature to
-                    set up the testing framework and add coverage.
-=======
         {isResults && (
           <div className="flex-1 min-h-0 rounded-md border border-neutral-200 dark:border-neutral-800 flex flex-col">
             <div className="px-4 py-3 border-b border-neutral-100 dark:border-neutral-900 text-sm text-neutral-600 dark:text-neutral-400">
@@ -173,7 +133,9 @@
             </div>
             <div className="flex-1 min-h-0 overflow-auto p-4 space-y-3">
               {testsError ? (
-                <div className="text-sm text-red-600 dark:text-red-400 whitespace-pre-wrap">{testsError}</div>
+                <div className="text-sm text-red-600 dark:text-red-400 whitespace-pre-wrap">
+                  {testsError}
+                </div>
               ) : null}
 
               {showNoTestsCta && (
@@ -186,7 +148,6 @@
                     <Button variant="secondary" onClick={onCreateTestsFeatureClick}>
                       Create feature to add tests
                     </Button>
->>>>>>> 1316951f
                   </div>
                 </div>
               )}
@@ -207,30 +168,15 @@
             </div>
             <div className="flex-1 min-h-0 overflow-auto p-4 space-y-3">
               {coverageError ? (
-                <div className="text-sm text-red-600 dark:text-red-400 whitespace-pre-wrap">{coverageError}</div>
+                <div className="text-sm text-red-600 dark:text-red-400 whitespace-pre-wrap">
+                  {coverageError}
+                </div>
               ) : null}
 
-              {!isRunningCoverage && !coverageError && coverage && <CoverageReport data={coverage} />}
-
-<<<<<<< HEAD
-            {coverageError ? (
-              <div className="text-sm text-red-600 dark:text-red-400 whitespace-pre-wrap">
-                {coverageError}
-              </div>
-            ) : null}
-
-            {!isRunningCoverage && !coverageError && coverage && <CoverageReport data={coverage} />}
-
-            {!isRunningCoverage && !coverageError && !coverage && (
-              <div className="text-sm text-neutral-500">Click "Run Coverage" to start.</div>
-            )}
-
-            {isRunningCoverage && (
-              <div className="flex items-center gap-2 text-sm text-neutral-600 dark:text-neutral-400">
-                <Spinner size={14} label="Running coverage..." />
-              </div>
-            )}
-=======
+              {!isRunningCoverage && !coverageError && coverage && (
+                <CoverageReport data={coverage} />
+              )}
+
               {!isRunningCoverage && !coverageError && !coverage && (
                 <div className="text-sm text-neutral-500">Click "Run Coverage" to start.</div>
               )}
@@ -241,7 +187,6 @@
                 </div>
               )}
             </div>
->>>>>>> 1316951f
           </div>
         )}
       </div>
