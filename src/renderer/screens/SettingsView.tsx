--- conflicted
+++ resolved
@@ -5,14 +5,13 @@
 import { useLLMConfig } from '../hooks/useLLMConfig';
 import { useNotificationPreferences } from '../hooks/useNotificationPreferences';
 import { notificationsService } from '../services/notificationsService';
+import { chatService } from '../services/chatService';
+import type { LLMConfig, LLMProviderType } from '../types';
 import { useTheme, type Theme } from '../hooks/useTheme';
-<<<<<<< HEAD
 import { useToast } from '../components/ui/Toast';
 import { Modal } from '../components/ui/Modal';
 import CollapsibleSidebar from '../components/ui/CollapsibleSidebar';
-=======
 import { useNavigator } from '../navigation/Navigator';
->>>>>>> 45bbb923
 
 // Settings Categories
 const CATEGORIES = [
@@ -151,7 +150,6 @@
   );
 
   return (
-<<<<<<< HEAD
     <div className="flex min-h-0 w-full">
       <CollapsibleSidebar
         items={CATEGORIES}
@@ -169,41 +167,6 @@
       </main>
 
       {renderConfigModal()}
-=======
-    <div className="flex flex-col min-h-0 w-full">
-      <header className="shrink-0 px-4 py-3 border-b flex items-center justify-between">
-        <h1 className="text-lg font-semibold">Settings</h1>
-        <Button variant="secondary" onClick={() => setCategoryCollapsed((c) => !c)}>
-          {categoryCollapsed ? 'Show Categories' : 'Hide Categories'}
-        </Button>
-      </header>
-
-      <div className="flex min-h-0 w-full">
-        {/* Categories Pane (collapsible) */}
-        <aside className={`${categoryCollapsed ? 'hidden' : 'block'} w-64 shrink-0 border-r overflow-y-auto`}>
-          <nav className="p-2">
-            {CATEGORIES.map((cat) => {
-              const active = activeCategory === cat.id;
-              return (
-                <button
-                  key={cat.id}
-                  className={`w-full text-left px-3 py-2 rounded-md mb-1 transition-colors ${active ? 'bg-[var(--surface-raised)] border border-[var(--border-default)]' : 'hover:bg-[var(--surface-raised)]'}`}
-                  onClick={() => setActiveCategory(cat.id)}
-                >
-                  {cat.label}
-                </button>
-              );
-            })}
-          </nav>
-        </aside>
-
-        <main className="flex-1 min-w-0 min-h-0 overflow-auto p-4">
-          {activeCategory === 'visual' && renderVisualSection()}
-          {activeCategory === 'llms' && renderLLMsSection()}
-          {activeCategory === 'notifications' && renderNotificationsSection()}
-        </main>
-      </div>
->>>>>>> 45bbb923
     </div>
   );
 }