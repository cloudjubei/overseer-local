<<<<<<< HEAD
import type { Feature, ProjectSpec, Task } from 'src/types/tasks'
=======
import type { Task, Feature, ProjectSpec } from 'src/types/tasks'
>>>>>>> 7645ef8c
import type { TasksIndexSnapshot, ReorderFeaturesPayload, ReorderTasksPayload, ServiceResult } from '../../types/external'
import DependencyResolver, { DependencyResolverIndex, InvalidRefError, ReferenceKind, ResolvedRef } from './dependencyResolver'

export type TaskCreateInput = Pick<Task, 'status' | 'title' | 'description'> & Partial<Pick<Task, 'features' | 'rejection' | 'dependencies'>>

const resolver = DependencyResolver.getInstance();

export type TaskService = {
  getSnapshot: () => Promise<TasksIndexSnapshot>
  onUpdate: (callback: (snapshot: TasksIndexSnapshot) => void) => () => void
<<<<<<< HEAD
  addTask: (task: TaskCreateInput) => Promise<ServiceResult>
  updateTask: (taskId: number, data: Partial<Task>) => Promise<ServiceResult>
  deleteTask: (taskId: number) => Promise<ServiceResult>
  addFeature: (taskId: number, feature: Omit<Feature, 'id'> | Partial<Feature>) => Promise<ServiceResult>
  updateFeature: (taskId: number, featureId: string, data: Partial<Feature>) => Promise<ServiceResult>
  deleteFeature: (taskId: number, featureId: string) => Promise<ServiceResult>
  reorderFeatures: (taskId: number, payload: ReorderFeaturesPayload) => Promise<ServiceResult>
  reorderTasks: (payload: ReorderTasksPayload) => Promise<ServiceResult>
  initDependencies: (project?: ProjectSpec | null) => Promise<DependencyResolverIndex>
  setProject: (project: ProjectSpec | null) => void
  onDependenciesUpdate: (cb: (idx: DependencyResolverIndex) => void) => () => void
  getDependencyIndex: () => DependencyResolverIndex
  resolveRef: (ref: string) => ResolvedRef | InvalidRefError
  validateRef: (ref: string) => { ok: true } | { ok: false; error: InvalidRefError }
  validateDependencyList: (contextRef: string | null, proposed: string[]) => { ok: boolean; message?: string; duplicates?: string[]; invalid?: InvalidRefError[]; cycles?: { exists: boolean } }
  getDependents: (ref: string) => string[]
  search: (query: string, limit?: number) => { ref: string; kind: ReferenceKind; title: string; subtitle?: string }[]
=======
  addTask: (project: ProjectSpec, task: TaskCreateInput) => Promise<ServiceResult>
  updateTask: (project: ProjectSpec, taskId: string, data: Partial<Task>) => Promise<ServiceResult>
  deleteTask: (project: ProjectSpec, taskId: string) => Promise<ServiceResult>
  addFeature: (project: ProjectSpec, taskId: string, feature: Omit<Feature, 'id'> | Partial<Feature>) => Promise<ServiceResult>
  updateFeature: (project: ProjectSpec, taskId: string, featureId: string, data: Partial<Feature>) => Promise<ServiceResult>
  deleteFeature: (project: ProjectSpec, taskId: string, featureId: string) => Promise<ServiceResult>
  reorderFeatures: (project: ProjectSpec, taskId: string, payload: ReorderFeaturesPayload) => Promise<ServiceResult>
  reorderTasks: (project: ProjectSpec, payload: ReorderTasksPayload) => Promise<ServiceResult>
>>>>>>> 7645ef8c
}

export const taskService: TaskService = {
  getSnapshot: () => window.tasksIndex.getSnapshot(),
  onUpdate: (callback) => window.tasksIndex.onUpdate(callback),
<<<<<<< HEAD
  addTask: (task) => window.tasksIndex.addTask(task),
  updateTask: (taskId, data) => window.tasksIndex.updateTask(taskId, data),
  deleteTask: (taskId) => window.tasksIndex.deleteTask(taskId),
  addFeature: (taskId, feature) => window.tasksIndex.addFeature(taskId, feature),
  updateFeature: (taskId, featureId, data) => window.tasksIndex.updateFeature(taskId, featureId, data),
  deleteFeature: (taskId, featureId) => window.tasksIndex.deleteFeature(taskId, featureId),
  reorderFeatures: (taskId, payload) => window.tasksIndex.reorderFeatures(taskId, payload),
  reorderTasks: (payload) => window.tasksIndex.reorderTasks(payload),
  initDependencies: (project) => resolver.init(taskService, project),
  setProject: (project) => resolver.setProject(project),
  onDependenciesUpdate: (cb) => resolver.onUpdate(cb),
  getDependencyIndex: () => resolver.getIndex(),
  resolveRef: (ref) => resolver.resolveRef(ref),
  validateRef: (ref) => resolver.validateRef(ref),
  validateDependencyList: (contextRef, proposed) => resolver.validateDependencyList(contextRef, proposed),
  getDependents: (ref) => resolver.getDependents(ref),
  search: (query, limit = 50) => resolver.search(query, limit),
=======
  addTask: (project, task) => window.tasksIndex.addTask(project, task),
  updateTask: (project, taskId, data) => window.tasksIndex.updateTask(project, taskId, data),
  deleteTask: (project, taskId) => window.tasksIndex.deleteTask(project, taskId),
  addFeature: (project, taskId, feature) => window.tasksIndex.addFeature(project, taskId, feature),
  updateFeature: (project, taskId, featureId, data) => window.tasksIndex.updateFeature(project, taskId, featureId, data),
  deleteFeature: (project, taskId, featureId) => window.tasksIndex.deleteFeature(project, taskId, featureId),
  reorderFeatures: (project, taskId, payload) => window.tasksIndex.reorderFeatures(project, taskId, payload),
  reorderTasks: (project, payload) => window.tasksIndex.reorderTasks(project, payload),
>>>>>>> 7645ef8c
}<|MERGE_RESOLUTION|>--- conflicted
+++ resolved
@@ -1,27 +1,19 @@
-<<<<<<< HEAD
-import type { Feature, ProjectSpec, Task } from 'src/types/tasks'
-=======
 import type { Task, Feature, ProjectSpec } from 'src/types/tasks'
->>>>>>> 7645ef8c
 import type { TasksIndexSnapshot, ReorderFeaturesPayload, ReorderTasksPayload, ServiceResult } from '../../types/external'
-import DependencyResolver, { DependencyResolverIndex, InvalidRefError, ReferenceKind, ResolvedRef } from './dependencyResolver'
 
 export type TaskCreateInput = Pick<Task, 'status' | 'title' | 'description'> & Partial<Pick<Task, 'features' | 'rejection' | 'dependencies'>>
 
-const resolver = DependencyResolver.getInstance();
-
 export type TaskService = {
   getSnapshot: () => Promise<TasksIndexSnapshot>
-  onUpdate: (callback: (snapshot: TasksIndexSnapshot) => void) => () => void
-<<<<<<< HEAD
-  addTask: (task: TaskCreateInput) => Promise<ServiceResult>
-  updateTask: (taskId: number, data: Partial<Task>) => Promise<ServiceResult>
-  deleteTask: (taskId: number) => Promise<ServiceResult>
-  addFeature: (taskId: number, feature: Omit<Feature, 'id'> | Partial<Feature>) => Promise<ServiceResult>
-  updateFeature: (taskId: number, featureId: string, data: Partial<Feature>) => Promise<ServiceResult>
-  deleteFeature: (taskId: number, featureId: string) => Promise<ServiceResult>
-  reorderFeatures: (taskId: number, payload: ReorderFeaturesPayload) => Promise<ServiceResult>
-  reorderTasks: (payload: ReorderTasksPayload) => Promise<ServiceResult>
+onUpdate: (callback: (snapshot: TasksIndexSnapshot) => void) => () => void
+addTask: (project: ProjectSpec, task: TaskCreateInput) => Promise<ServiceResult>
+updateTask: (project: ProjectSpec, taskId: string, data: Partial<Task>) => Promise<ServiceResult>
+deleteTask: (project: ProjectSpec, taskId: string) => Promise<ServiceResult>
+addFeature: (project: ProjectSpec, taskId: string, feature: Omit<Feature, 'id'> | Partial<Feature>) => Promise<ServiceResult>
+updateFeature: (project: ProjectSpec, taskId: string, featureId: string, data: Partial<Feature>) => Promise<ServiceResult>
+deleteFeature: (project: ProjectSpec, taskId: string, featureId: string) => Promise<ServiceResult>
+reorderFeatures: (project: ProjectSpec, taskId: string, payload: ReorderFeaturesPayload) => Promise<ServiceResult>
+reorderTasks: (project: ProjectSpec, payload: ReorderTasksPayload) => Promise<ServiceResult>
   initDependencies: (project?: ProjectSpec | null) => Promise<DependencyResolverIndex>
   setProject: (project: ProjectSpec | null) => void
   onDependenciesUpdate: (cb: (idx: DependencyResolverIndex) => void) => () => void
@@ -31,22 +23,11 @@
   validateDependencyList: (contextRef: string | null, proposed: string[]) => { ok: boolean; message?: string; duplicates?: string[]; invalid?: InvalidRefError[]; cycles?: { exists: boolean } }
   getDependents: (ref: string) => string[]
   search: (query: string, limit?: number) => { ref: string; kind: ReferenceKind; title: string; subtitle?: string }[]
-=======
-  addTask: (project: ProjectSpec, task: TaskCreateInput) => Promise<ServiceResult>
-  updateTask: (project: ProjectSpec, taskId: string, data: Partial<Task>) => Promise<ServiceResult>
-  deleteTask: (project: ProjectSpec, taskId: string) => Promise<ServiceResult>
-  addFeature: (project: ProjectSpec, taskId: string, feature: Omit<Feature, 'id'> | Partial<Feature>) => Promise<ServiceResult>
-  updateFeature: (project: ProjectSpec, taskId: string, featureId: string, data: Partial<Feature>) => Promise<ServiceResult>
-  deleteFeature: (project: ProjectSpec, taskId: string, featureId: string) => Promise<ServiceResult>
-  reorderFeatures: (project: ProjectSpec, taskId: string, payload: ReorderFeaturesPayload) => Promise<ServiceResult>
-  reorderTasks: (project: ProjectSpec, payload: ReorderTasksPayload) => Promise<ServiceResult>
->>>>>>> 7645ef8c
 }
 
 export const taskService: TaskService = {
   getSnapshot: () => window.tasksIndex.getSnapshot(),
   onUpdate: (callback) => window.tasksIndex.onUpdate(callback),
-<<<<<<< HEAD
   addTask: (task) => window.tasksIndex.addTask(task),
   updateTask: (taskId, data) => window.tasksIndex.updateTask(taskId, data),
   deleteTask: (taskId) => window.tasksIndex.deleteTask(taskId),
@@ -64,14 +45,4 @@
   validateDependencyList: (contextRef, proposed) => resolver.validateDependencyList(contextRef, proposed),
   getDependents: (ref) => resolver.getDependents(ref),
   search: (query, limit = 50) => resolver.search(query, limit),
-=======
-  addTask: (project, task) => window.tasksIndex.addTask(project, task),
-  updateTask: (project, taskId, data) => window.tasksIndex.updateTask(project, taskId, data),
-  deleteTask: (project, taskId) => window.tasksIndex.deleteTask(project, taskId),
-  addFeature: (project, taskId, feature) => window.tasksIndex.addFeature(project, taskId, feature),
-  updateFeature: (project, taskId, featureId, data) => window.tasksIndex.updateFeature(project, taskId, featureId, data),
-  deleteFeature: (project, taskId, featureId) => window.tasksIndex.deleteFeature(project, taskId, featureId),
-  reorderFeatures: (project, taskId, payload) => window.tasksIndex.reorderFeatures(project, taskId, payload),
-  reorderTasks: (project, payload) => window.tasksIndex.reorderTasks(project, payload),
->>>>>>> 7645ef8c
 }