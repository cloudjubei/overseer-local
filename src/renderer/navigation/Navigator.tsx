--- conflicted
+++ resolved
@@ -34,6 +34,8 @@
       return 'Chat';
     case 'settings':
       return 'Settings';
+    case 'notifications':
+      return 'Notifications';
     case 'home':
     default:
       return 'Home';
@@ -43,18 +45,8 @@
 function parseHash(hashRaw: string): NavigatorState {
   const raw = (hashRaw || '').replace(/^#/, '');
 
-<<<<<<< HEAD
-  // Screen-level views
-  let currentView: NavigationView = 'Home';
-  if (hash.startsWith('documents')) currentView = 'Documents';
-  else if (hash.startsWith('chat')) currentView = 'Chat';
-  else if (hash.startsWith('settings')) currentView = 'Settings';
-  else if (hash.startsWith('notifications')) currentView = 'Notifications';
-  else currentView = 'Home';
-=======
   const [prefixRaw] = raw.split('/');
   const prefix = prefixRaw || 'home';
->>>>>>> 6ff4468e
 
   // Determine current view from the first segment
   const currentView: NavigationView = viewPrefixToView(prefix);
@@ -74,7 +66,6 @@
 export function NavigatorProvider({ children }: { children: React.ReactNode }) {
   const [state, setState] = useState<NavigatorState>(() => parseHash(window.location.hash));
   const [modal, setModal] = useState<ModalState>({ modal: null });
-  const lastNonModalHashRef = useRef<string>('');
 
   useEffect(() => {
     const onHash = () => {
