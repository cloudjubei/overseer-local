--- conflicted
+++ resolved
@@ -9,12 +9,8 @@
 import type { DBService } from 'src/renderer/services/dbService'
 import type { DocumentIngestionService } from 'src/renderer/services/documentIngestionService'
 import type { GitMonitorService } from 'src/renderer/services/gitMonitorService'
-<<<<<<< HEAD
 import type { StoriesService } from 'src/renderer/services/storiesService'
-=======
-import type { TimelineService } from 'src/renderer/services/timelineService'
-import type { TestsService } from 'src/renderer/services/testsService'
->>>>>>> 1f0f569f
+import type { FactoryTestsService } from 'src/renderer/services/FactoryTestsService'
 
 declare global {
   interface Window {
@@ -30,11 +26,7 @@
     liveDataService: LiveDataService
     documentIngestionService: DocumentIngestionService
     gitMonitorService: GitMonitorService
-<<<<<<< HEAD
-=======
-    timelineService: TimelineService
-    testsService: TestsService
->>>>>>> 1f0f569f
+    factoryTestsService: FactoryTestsService
   }
 }
 export {}