import fs from 'fs/promises';
import path from 'path';
import chokidar from 'chokidar';

export class DocsIndexer {
  constructor(projectRoot, window, options = {}) {
    this.projectRoot = projectRoot;
    this.docsDir = path.join(projectRoot, 'docs');
    this.window = window;
    this.options = {
      maxTitleBytes: options.maxTitleBytes || 64 * 1024,
    };

    this.index = {
      root: projectRoot,
      docsDir: this.docsDir,
      updatedAt: null,
      tree: this._makeDirNode('docs', '', this.docsDir),
      files: [],
      errors: [],
      metrics: { lastScanMs: 0, lastScanCount: 0 },
    };

    this.watcher = null;
  }

  _makeDirNode(name, relPath, absPath) {
    return { type: 'dir', name, relPath, absPath, dirs: [], files: [] };
  }

  _makeFileNode(relPath, absPath, stats, title, headings) {
    return {
      type: 'file',
      name: path.basename(relPath),
      relPath,
      absPath,
      size: stats.size,
      mtimeMs: stats.mtimeMs,
      title,
      headings,
    };
  }

  getIndex() {
    return this.index;
  }

  async init() {
    await this.buildIndex();
    this.watcher = chokidar.watch(path.join(this.docsDir, '**/*.md'), {
      ignored: /(^|[\/\\])\../,
      persistent: true,
      ignoreInitial: true,
    });

    this.watcher
      .on('add', (p) => this.rebuildAndNotify(`Doc added: ${p}`))
      .on('change', (p) => this.rebuildAndNotify(`Doc changed: ${p}`))
      .on('unlink', (p) => this.rebuildAndNotify(`Doc removed: ${p}`))
      .on('addDir', (p) => this.rebuildAndNotify(`Dir added: ${p}`))
      .on('unlinkDir', (p) => this.rebuildAndNotify(`Dir removed: ${p}`));
  }

  async rebuildAndNotify(logMessage) {
    if (logMessage) console.log(logMessage);
    await this.buildIndex();
    if (this.window) {
      this.window.webContents.send('docs-index:update', this.getIndex());
    }
  }

  async buildIndex() {
    const startTime = Date.now();
    const newIndex = {
      ...this.index,
      updatedAt: new Date().toISOString(),
      tree: this._makeDirNode('docs', '', this.docsDir),
      files: [],
      errors: [],
    };

    // Verify docsDir exists
    let docsDirExists = true;
    try {
      const s = await fs.stat(this.docsDir);
      docsDirExists = s.isDirectory();
    } catch (e) {
      docsDirExists = false;
      if (e && e.code !== 'ENOENT') {
        newIndex.errors.push({ file: this.docsDir, errors: [e.message || String(e)] });
      }
    }

    if (docsDirExists) {
      try {
        await this._walkAndIndex('', newIndex.tree, newIndex.files, newIndex.errors);
      } catch (e) {
        newIndex.errors.push({ file: this.docsDir, errors: [e.message || String(e)] });
      }

      // Sort directories and files for stable ordering
      const sortTree = (dirNode) => {
        dirNode.dirs.sort((a, b) => a.name.localeCompare(b.name));
        dirNode.files.sort((a, b) => a.name.localeCompare(b.name));
        for (const d of dirNode.dirs) sortTree(d);
      };
      sortTree(newIndex.tree);

      newIndex.files.sort((a, b) => a.relPath.localeCompare(b.relPath));
    }

    this.index = newIndex;
    this.index.metrics.lastScanMs = Date.now() - startTime;
    this.index.metrics.lastScanCount = this.index.files.length;
  }

  async _walkAndIndex(relDir, dirNode, filesAcc, errorsAcc) {
    const absDir = path.join(this.docsDir, relDir);
    let entries;
    try {
      entries = await fs.readdir(absDir, { withFileTypes: true });
    } catch (e) {
      errorsAcc.push({ type: 'readdir', dir: absDir, message: e.message || String(e) });
      return;
    }

<<<<<<< HEAD
    nextIndex.files = files.sort((a, b) => a.relPath.localeCompare(b.relPath));
    nextIndex.filesByPath = {};
    nextIndex.files.forEach((file) => {
      nextIndex.filesByPath[file.relPath] = file;
    });
    nextIndex.errors = errors;
    nextIndex.updatedAt = new Date().toISOString();
    nextIndex.metrics.lastScanMs = Date.now() - start;
    nextIndex.metrics.lastScanCount = nextIndex.files.length;
=======
    for (const entry of entries) {
      const entryRel = relDir ? path.join(relDir, entry.name) : entry.name;
      const entryAbs = path.join(this.docsDir, entryRel);
      if (entry.isDirectory()) {
        const childDir = this._makeDirNode(entry.name, entryRel, entryAbs);
        dirNode.dirs.push(childDir);
        await this._walkAndIndex(entryRel, childDir, filesAcc, errorsAcc);
      } else if (entry.isFile()) {
        if (!/\.md$/i.test(entry.name)) continue;
        let stats;
        try {
          stats = await fs.stat(entryAbs);
        } catch (e) {
          errorsAcc.push({ type: 'stat', file: entryAbs, message: e.message || String(e) });
          continue;
        }
>>>>>>> 966778de

        let title = null;
        let headings = [];
        try {
          const extracted = await this._extractHeadings(entryAbs, stats.size);
          title = extracted.title;
          headings = extracted.headings;
        } catch (e) {
          errorsAcc.push({ type: 'parse', file: entryAbs, message: e.message || String(e) });
        }

        const fileNode = this._makeFileNode(entryRel, entryAbs, stats, title, headings);
        dirNode.files.push(fileNode);
        filesAcc.push(fileNode);
      }
    }
  }

  async _extractHeadings(absPath, size) {
    const maxRead = Math.min(size || this.options.maxTitleBytes, this.options.maxTitleBytes);
    let fh;
    try {
      fh = await fs.open(absPath, 'r');
      const buffer = Buffer.allocUnsafe(maxRead);
      const { bytesRead } = await fh.read({ buffer, offset: 0, length: maxRead, position: 0 });
      const text = buffer.slice(0, bytesRead).toString('utf8');

      const lines = text.split(/\r?\n/);
      let title = null;
      const headings = [];
      let inCodeFence = false;

      for (const line of lines) {
        const fence = line.match(/^\s*```/);
        if (fence) {
          inCodeFence = !inCodeFence;
          continue;
        }
        if (inCodeFence) continue;
        const m = line.match(/^\s*(#{1,6})\s+(.+?)\s*#*\s*$/);
        if (m) {
          const level = m[1].length;
          const hText = m[2].trim();
          headings.push({ level, text: hText });
          if (!title && level === 1) title = hText;
        }
      }

      if (!title) {
        title = path.basename(absPath).replace(/\.[^/.]+$/, '');
      }

      return { title, headings };
    } finally {
      if (fh) await fh.close();
    }
  }

  _validateRelPath(relPath) {
    if (typeof relPath !== 'string' || relPath.length === 0) {
      throw new Error('relPath must be a non-empty string');
    }
    if (!/\.md$/i.test(relPath)) {
      throw new Error('Only Markdown files (.md) are allowed');
    }
    const joined = path.join(this.docsDir, relPath);
    const normalizedDocs = path.resolve(this.docsDir);
    const normalizedJoined = path.resolve(joined);
    if (!normalizedJoined.startsWith(normalizedDocs + path.sep) && normalizedJoined !== normalizedDocs) {
      // Not inside docs dir
      throw new Error('Access outside of docs directory is not allowed');
    }
    return normalizedJoined;
  }

  async getFile(relPath) {
    const absPath = this._validateRelPath(relPath);
    const buf = await fs.readFile(absPath);
    return buf.toString('utf8');
  }

  async saveFile(relPath, content) {
    const absPath = this._validateRelPath(relPath);
    await fs.mkdir(path.dirname(absPath), { recursive: true });
    await fs.writeFile(absPath, content, 'utf8');
    await this.rebuildAndNotify(`Doc saved: ${absPath}`);
    return { ok: true };
  }

  stopWatching() {
    if (this.watcher) {
      this.watcher.close();
      this.watcher = null;
    }
  }
}<|MERGE_RESOLUTION|>--- conflicted
+++ resolved
@@ -124,17 +124,6 @@
       return;
     }
 
-<<<<<<< HEAD
-    nextIndex.files = files.sort((a, b) => a.relPath.localeCompare(b.relPath));
-    nextIndex.filesByPath = {};
-    nextIndex.files.forEach((file) => {
-      nextIndex.filesByPath[file.relPath] = file;
-    });
-    nextIndex.errors = errors;
-    nextIndex.updatedAt = new Date().toISOString();
-    nextIndex.metrics.lastScanMs = Date.now() - start;
-    nextIndex.metrics.lastScanCount = nextIndex.files.length;
-=======
     for (const entry of entries) {
       const entryRel = relDir ? path.join(relDir, entry.name) : entry.name;
       const entryAbs = path.join(this.docsDir, entryRel);
@@ -151,7 +140,6 @@
           errorsAcc.push({ type: 'stat', file: entryAbs, message: e.message || String(e) });
           continue;
         }
->>>>>>> 966778de
 
         let title = null;
         let headings = [];
