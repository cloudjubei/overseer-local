--- conflicted
+++ resolved
@@ -13,10 +13,6 @@
     this.projectsDir = path.join(this.projectRoot, 'projects');
     this.window = window;
     
-<<<<<<< HEAD
-    console.log("ProjectsManager this.projectRoot: ", this.projectRoot, " this.projectsDir : ", this.projectsDir )
-=======
->>>>>>> e8be6fec
     this.index = {
       projectsById: {},
       errors: [],
@@ -148,7 +144,6 @@
     handlers[IPC_HANDLER_KEYS.PROJECTS_TASK_REORDER] = async (args) => this.reorderTask(payload)
 
     for(const handler of Object.keys(handlers)){
-      console.log("REGISTERING HANDLER: ", handler)
       ipcMain.handle(handler, async (event, args) => {
         try {
           return await handlers[handler](args)
