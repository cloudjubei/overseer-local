{
  "id": "033258a5-32c6-4cd6-a182-a211a11ede6c",
  "status": "?",
  "title": "Better Chats with AI everywhere",
  "description": "We want the user to be able to have a conversation with an LLM about a given context in many places in the app. First, where do we want the user's to have chats available:\n- when editing or creating a story, there needs to be a chat button (at the top next to the close button) that will open the chat interface (in a sidebar to the right of the popup) \n- similarly, when editing or creating a feature\n- inside StoryDetailsView there needs to be a chat button (at the top next to the run agent button) that will open a sidebar (on the right) that will allow the user to talk about the given Story and its features.\n- inside StoriesListView there needs to be a chat button (at the top next to the run agent button) that will open a chat about the current project and its stories and features.\n- following StoryDetailsView and StoriesListView and opening the chat interface in a sidebar to the right, we need a chat button on other screens that will do a similar thing, we need it in Tests and Agents.\n\nSecond, each chat is tied to a particular context and must be stored so that whenever the user comes back to the screen where that chat should be shown - the messages history must be resumed. Thus, the contexts are a specific Feature, a specific Story, a specific ProjectSpec, a ProjectSpec's tests and ProjectSpec's Agents. Essentially all these contexts must store appropriate chats somewhere under `.factory/chats` so that they can be easily retrieved via ids. We need `.factory/chats/projectId.json` to be the chat for a specific project, `.factory/chats/projectId/storyId.json` to be the chat for a specific story, `.factory/chats/projectId/storyId/featureId.json` to be the chat for a specific feature, `.factory/chats/projectId/tests.json` to be the chat for a project's tests, `.factory/chats/projectId/agents.json` to be the chat for a project's agents.\nEach one of these chats for the different contexts needs to have a different prompt that will come loaded with different information relevant to the context.\n\nThis chat interface should be unified and feel familiar across the different projects, the user simply should have an indicator of what context they are in. In this interface the user must be able to choose some settings for that particular context (stored as an app wide setting) - allowing the agent to use certain tools and others not. Choosing the model (similar to how ChatView already does it). Allowing the agent to auto call tools or require user confirmation.\nThis UI needs to be used anywhere where chats are used (so ChatView needs to benefit from these improvements too).",
  "features": [
    {
      "id": "e2d1d322-7e72-49ad-9f8f-f7d6f4437c5b",
      "status": "+",
      "title": "Update ChatsManager, ChatsStorage and chatsService",
      "description": "@src/chat/ChatsManager.ts , @src/chat/ChatsStorage.js and @src/renderer/services/chatsService.ts  already handle storing chats and doing things with them - augment them to handle the requirements for this task - i.e. storing/retrieving contextual chats as well as the settings for them",
      "context": [
        "src/chat/ChatsManager.ts",
        "src/chat/ChatsStorage.js",
        "src/renderer/services/chatsService.ts"
      ],
      "createdAt": "2025-09-24T17:18:35.800Z",
      "updatedAt": "2025-09-25T09:04:29.240Z",
      "blockers": [],
      "completedAt": "2025-09-25T09:04:29.240Z"
    },
    {
      "id": "8515f4d8-c436-4780-a5cc-7c3106e1efd3",
      "status": "+",
      "title": "Develop a Reusable Chat Sidebar React Component",
      "description": "Create a new React component, @src/renderer/components/Chat/ChatSidebar.tsx , responsible for rendering a chat interface. This component will display a list of messages, a user input field with a send button, and the current chat context (e.g., \"Chatting about Story: 'User Login'\"). It should be a presentational component that receives its state and callbacks via props.\nThere already is an interface in @src/renderer/screens/ChatView.tsx that should be extracted/consolidated into this reusable one to be used by this Story.",
      "context": [
        "src/renderer/screens/ChatView.tsx",
        "src/renderer/components/Chat/ChatSidebar.tsx"
      ],
      "createdAt": "2025-09-24T17:18:35.801Z",
      "updatedAt": "2025-09-25T13:22:24.146Z",
      "blockers": [],
      "completedAt": "2025-09-25T13:03:07.604Z"
    },
    {
      "id": "856ac3c4-91d3-48f4-9a9f-f38260a3f9a7",
      "status": "+",
      "title": "Add Chat Settings Controls to the Chat Sidebar",
      "description": "Enhance the @src/renderer/components/Chat/ContextualChatSidebar.tsx   component to include UI controls for chat settings. This includes a model selector dropdown, a mechanism for enabling/disabling tools, and a toggle for the agent's tool auto-approval. These settings will be passed in as props and will trigger callbacks when changed. Use @src/renderer/contexts/ChatsContext.tsx to modify the settings",
      "context": [
        "src/renderer/components/Chat/ContextualChatSidebar.tsx",
        "src/renderer/contexts/ChatsContext.tsx"
      ],
      "createdAt": "2025-09-24T17:18:35.803Z",
      "updatedAt": "2025-09-25T11:09:30.603Z",
      "blockers": [],
      "completedAt": "2025-09-25T11:09:30.603Z"
    },
    {
      "id": "bfe7399a-4e44-4455-b2f9-dd4ec412dde3",
      "status": "+",
      "title": "Add a Chat Button and Sidebar to StoryDetailsView",
      "description": "Integrate the `ChatSidebar` into the @src/renderer/stories/StoryDetailsView.tsx . Add a \"Chat\" button to the view's header. Clicking this button will toggle the visibility of the @src/renderer/components/Chat/ChatSidebar.tsx . Wire up the sidebar to the Chat Storage Service to load and save the chat history for the currently viewed story, using the `projectId` and `storyId` as context.",
      "context": [
        "src/renderer/stories/StoryDetailsView.tsx",
        "src/renderer/components/Chat/ChatSidebar.tsx"
      ],
      "createdAt": "2025-09-24T17:18:35.805Z",
      "updatedAt": "2025-09-25T11:29:58.947Z",
      "blockers": [],
      "completedAt": "2025-09-25T11:29:58.947Z"
    },
    {
      "id": "09df5d7d-5d5b-4681-8ac2-2b903cd6dcb6",
      "status": "+",
      "title": "Implement LLM Communication for the Chat Sidebar",
      "description": "Connect the `ChatSidebar` to an LLM service. When a user sends a message, it should be sent to the LLM along with the chat history and the context-specific prompt. The LLM's response should then be displayed in the chat and saved to the history. This may involve adapting existing logic from @src/renderer/screens/ChatView.tsx or `thefactory-tools`.",
      "context": [
        "src/renderer/screens/ChatView.tsx"
      ],
      "createdAt": "2025-09-24T17:18:35.806Z",
      "updatedAt": "2025-09-24T22:08:46.852Z",
      "blockers": [],
      "completedAt": "2025-09-24T22:08:46.852Z"
    },
    {
      "id": "91e943ca-515b-4ee4-a44d-cdcff61cc379",
      "status": "+",
      "title": "Create and Load Context-Specific System Prompts for Chats",
      "description": "Implement a mechanism to generate and provide a unique system prompt for each chat context (Project, Story, Feature, Tests, Agents). When a new chat is initiated, the appropriate prompt, containing relevant information about the context, should be used as the first message from the system.\nThe user must be able to see these system prompts and edit them for future cases. There should be an option to go back to the default one always.\nThis means that @src/chat/ChatsManager.ts and @src/chat/ChatsStorage.ts and @src/renderer/services/chatsService.ts needs to be updated to hold information about the current prompts. There probably needs to be a sub-service for handling all sorts of prompts used by the application.",
      "context": [
        "src/chat/ChatsManager.ts",
        "src/chat/ChatsStorage.ts",
        "src/renderer/services/chatsService.ts"
      ],
      "createdAt": "2025-09-24T17:18:35.806Z",
      "updatedAt": "2025-09-25T09:07:46.534Z",
      "blockers": [],
      "completedAt": "2025-09-25T09:07:46.534Z"
    },
    {
      "id": "02b401c9-5219-48ee-8fca-174c6702ff2f",
      "status": "+",
      "title": "Add a Chat Button and Sidebar to StoriesListView",
      "description": "Integrate the @src/renderer/components/Chat/ChatSidebar.tsx  into the @src/renderer/stories/StoriesListView.tsx . Add a \"Chat\" button to the view's header. This chat will be for the entire project context. Wire it up to use the Chat Storage Service with the `projectId`.",
      "context": [
        "src/renderer/stories/StoriesListView.tsx",
        "src/renderer/components/Chat/ChatSidebar.tsx"
      ],
      "createdAt": "2025-09-24T17:18:35.807Z",
      "updatedAt": "2025-09-25T11:35:56.872Z",
      "blockers": [],
      "completedAt": "2025-09-25T11:35:56.872Z"
    },
    {
      "id": "ba16d671-5c40-496f-b887-7c9d94694711",
      "status": "+",
      "title": "Add Chat Functionality to Story and Feature Edit Modals",
      "description": "Add a \"Chat\" button to the header of the story and feature creation/editing modals. Clicking the button will open the @src/renderer/components/Chat/ChatSidebar.tsx  to the right of the modal content. The chat context will be the specific story or feature being edited.",
      "context": [
        "src/renderer/components/Chat/ChatSidebar.tsx"
      ],
      "createdAt": "2025-09-24T17:18:35.807Z",
      "updatedAt": "2025-09-25T13:22:19.965Z",
      "blockers": [],
      "completedAt": "2025-09-25T13:06:18.807Z"
    },
    {
      "id": "860c56c9-61e0-476f-8459-f7ccc4838ef3",
      "status": "+",
      "title": "Add Project-Level Chat Sidebars to Tests and Agents Views",
      "description": "Add a \"Chat\" button and the `ChatSidebar` to the @src/renderer/screens/TestsView.tsx and the @src/renderer/screens/AgentsView.tsx . The chat context for the @src/renderer/screens/TestsView.tsx  will be the project's tests, and for the @src/renderer/screens/AgentsView.tsx it will be the project's agents. Use the file paths `.factory/chats/projectId/tests.json` and `.factory/chats/projectId/agents.json` respectively.",
      "context": [
        "src/renderer/screens/TestsView.tsx",
        "src/renderer/screens/AgentsView.tsx"
      ],
      "createdAt": "2025-09-24T17:18:35.808Z",
      "updatedAt": "2025-09-25T13:24:01.997Z",
      "blockers": [],
      "completedAt": "2025-09-25T13:08:36.615Z"
    },
    {
      "id": "ad2a21e1-d63e-43a4-b0d9-14faff1aa5ef",
      "status": "+",
      "title": "Implement Persistence for Chat Settings",
      "description": "Store the user-selected settings (model, tool configuration, auto-approve) for each chat context. The settings should be saved alongside the chat messages in the corresponding JSON file and reloaded when the user re-opens the chat.\nAugment @src/chat/ChatsManager.ts , @src/chat/ChatsStorage.ts , @src/renderer/services/chatsService.ts and @src/renderer/contexts/ChatsContext.tsx to allow modifying these setetings",
      "context": [
        "src/chat/ChatsManager.ts",
        "src/chat/ChatsStorage.ts",
        "src/renderer/services/chatsService.ts",
        "src/renderer/contexts/ChatsContext.tsx"
      ],
      "createdAt": "2025-09-24T17:18:35.808Z",
      "updatedAt": "2025-09-25T11:06:43.320Z",
      "blockers": [],
      "completedAt": "2025-09-25T11:06:43.320Z"
    },
    {
      "id": "441f4d8d-3daf-4a37-b18d-16a08b5b7992",
      "status": "+",
      "title": "Unify Chat Experience by Refactoring ChatView",
      "description": "Update the existing @src/renderer/screens/ChatView.tsx to use the newly created reusable chat component(s) from the `ChatSidebar`. This will ensure a consistent look, feel, and functionality for all chat interfaces across the application.",
      "context": [
        "src/renderer/screens/ChatView.tsx"
      ],
      "createdAt": "2025-09-24T17:18:35.808Z",
      "updatedAt": "2025-09-24T22:02:58.670Z",
      "blockers": [],
      "completedAt": "2025-09-24T22:02:58.670Z"
    },
    {
      "id": "92ea6113-9709-4f89-9e62-24a5c7c5b4ee",
      "status": "+",
      "title": "The input box needs improving",
      "description": "In the @src/renderer/src/components/chat/ChatInput.tsx  the send button should be an icon -  create one in @src/renderer/src/components/ui/Icons.tsx  . There should also be an appropriate icon for the Attach button.\nBoth of the buttons should be part of the input view (in the footer with the hints) so that it can take as much space horizontally as possible with just a little bit of padding. The input box should only grow to 30% of the total chat view - no matter where it is used.",
      "context": [
        "src/renderer/src/components/chat/ChatInput.tsx",
        "src/renderer/src/components/ui/Icons.tsx"
      ],
      "blockers": [],
      "createdAt": "2025-09-25T00:42:13.695Z",
      "updatedAt": "2025-09-29T19:10:40.239Z",
      "completedAt": "2025-09-29T19:10:40.239Z"
    },
    {
      "id": "e30f1aae-50de-416d-8f67-05c6f7687590",
      "status": "?",
      "title": "Create speccer chat",
      "description": "",
      "context": [],
      "blockers": [],
      "createdAt": "2025-09-25T00:49:25.269Z",
      "updatedAt": "2025-09-25T00:49:25.269Z"
    },
    {
      "id": "57d3f1bc-ccd0-4101-873c-4c3758c5fa5a",
      "status": "+",
      "title": "Create a chatsContext",
      "description": "Instead of @src/renderer/hooks/useChats.tsx there should be a @src/renderer/contexts/ChatsContext.tsx  that follows the same patterns as @src/renderer/contexts/StoriesContext.tsx (giving helpers to resolved contexts per project/story/feature )\n@src/renderer/contexts/ChatsContext.tsx needs to be the interface for using @src/renderer/services/chatsService.ts (just like the other contexts use their services).",
      "context": [
        "src/renderer/hooks/useChats.tsx",
        "src/renderer/contexts/ChatsContext.tsx",
        "src/renderer/services/chatsService.ts",
        "src/renderer/contexts/StoriesContext.tsx"
      ],
      "blockers": [],
      "createdAt": "2025-09-25T09:17:18.893Z",
      "updatedAt": "2025-09-25T13:21:47.309Z",
      "completedAt": "2025-09-25T13:00:48.819Z"
    },
    {
      "id": "95c7a067-9e9b-4e54-b786-6d3997dfff30",
      "status": "+",
      "title": "Improve the chat sidebar ui on normal screen",
      "description": "So in @src/renderer/src/screens/stories/StoryDetailsView.tsx , @src/renderer/src/screens/stories/StoriesListView.tsx , @src/renderer/src/screens/TestsView.tsx and @src/renderer/src/screens/AgentsView.tsx - the chat button is in the top right and it makes the chat appear - this should slide out in a nice animation. It should also out collapse the @src/renderer/src/navigation/SidebarView.tsx  as to give more room to the @src/renderer/src/components/chat/ChatSidebar.tsx .\nThe whole area/window where the ChatSidebar is should be draggable up to a certain point (50% of the screen) so that it can be expanded or shrunk (up to a certain meaningful minimum - similar to the width the Sidebar is, so. that they are symmetrical). This width setting should be recorded and whenever such a chat is open this width should be resumed.",
      "context": [
        "src/renderer/src/screens/stories/StoryDetailsView.tsx",
        "src/renderer/src/screens/stories/StoriesListView.tsx",
        "src/renderer/src/screens/TestsView.tsx",
        "src/renderer/src/screens/AgentsView.tsx",
        "src/renderer/src/navigation/SidebarView.tsx",
        "src/renderer/src/components/chat/ChatSidebar.tsx"
      ],
      "blockers": [],
      "createdAt": "2025-09-25T13:24:33.055Z",
      "updatedAt": "2025-09-30T00:44:12.067Z",
      "completedAt": "2025-09-30T00:29:56.487Z"
    },
    {
      "id": "f50d7e7c-034c-4455-8772-81afac6c660c",
      "status": "+",
      "title": "Improve the chat UI on popups",
      "description": "In @src/renderer/src/screens/stories/FeatureCreateView.tsx , @src/renderer/src/screens/stories/FeatureEditView.tsx , @src/renderer/src/screens/stories/StoryCreateView.tsx and @src/renderer/src/screens/stories/StoryEditView.tsx - the chat button at the top opens the chat sidebar in the middle. That's not correct. The way it should be, it's as if the chat sidebar is a 2nd popup that slides out of the current popup to the maximum right the screen has available without changing the popup it slides from. Currently the input box doesn't show in all of these popups when chat is open - it has to be showing.\nThe chat sidebar when showing should appear sliding from under the popup and to the right - its height should be the height of the popup.",
      "context": [
        "src/renderer/src/screens/stories/FeatureCreateView.tsx",
        "src/renderer/src/screens/stories/FeatureEditView.tsx",
        "src/renderer/src/screens/stories/StoryCreateView.tsx",
        "src/renderer/src/screens/stories/StoryEditView.tsx"
      ],
      "blockers": [],
      "createdAt": "2025-09-25T13:24:43.049Z",
      "updatedAt": "2025-09-30T00:41:10.219Z",
      "completedAt": "2025-09-30T00:26:05.355Z"
    },
    {
      "id": "c3804c5f-ec19-410e-b866-3d0229cb354a",
      "status": "+",
      "title": "Improve the top buttons in ChatSidebar",
      "description": "When the chat is showing in the sidebar, we don't need to display the title but instead we should show a circular \"i\" icon, that when clicked will show a tooltip that will show the current context (project, story, feature etc). This should be a reusable component.\nThe Chat Model selection is currently saving the setting as the overall app model - these two should be separate. The chat model selection should use the same component as elsewhere i.e. like in @src/renderer/src/screens/stories/StoriesListView.tsx the @src/renderer/src/components/agents/ModelChip.tsx is used. It should just have a blue border to separate it from the agent config.\nThe settings button should be an icon button with the `IconSettings` image.",
      "context": [
        "src/renderer/src/screens/stories/StoriesListView.tsx",
        "src/renderer/src/components/agents/ModelChip.tsx"
      ],
      "blockers": [],
      "createdAt": "2025-09-25T13:29:28.459Z",
      "updatedAt": "2025-09-30T00:42:35.491Z",
      "completedAt": "2025-09-30T00:28:03.178Z"
    },
    {
      "id": "4fdbae23-ff2f-4616-a7cf-61d831dc8377",
      "status": "+",
      "title": "ChatInput bottom area",
      "description": "In @src/renderer/components/Chat/ChatInput.tsx no need to mention Shift+Enter as normal Enter creates a newline. There should be a little round info button (i) below the send button, that when clicked will show a tooltip of all such shortcuts and helpers that are available in the chat input (which there will be more in the future). The bottom area should hide after over 3 lines have been typed in, making more space for the text. It should reappear if the text is back to 3 lines or less.\nThe info that is displayed in the area should be always displaying 1 hint per line, where the area can have at most 4 such infos (top left, top right, bottom left, bottom right). Or if there's just one info shown on one side then it would show it centered.\nFor now we want to show:\n\"Use @ for file references\" and \"Use # for stories & features\" on the left and on the right just \"CMD/Ctrl + Enter to send\" where CMD/CTRL is replaced with the appropriate icon for the system.\n\nThe buttons: |ATTACH FILE| SEND| INFO| Should be in a vertical section to the right of the chat input box - they should not be a part of the bottom area.",
      "context": [
        "src/renderer/components/Chat/ChatInput.tsx"
      ],
      "blockers": [],
      "createdAt": "2025-09-25T13:34:26.711Z",
      "updatedAt": "2025-09-29T23:41:45.924Z",
      "completedAt": "2025-09-29T23:06:51.556Z"
    },
    {
      "id": "35267358-0316-4f6e-a5d0-aafaec8b04c0",
      "status": "+",
      "title": "Make the default prompts be fillable with data",
      "description": "in @src/logic/chat/ChatsManager.ts there's `getContextPrompt` and it uses a pattern replacement system for the prompts. The prompts in @src/logic/chat/promptTemplates.ts need to be updated to accommodate for these.",
      "context": [
        "src/logic/chat/ChatsManager.ts",
        "src/logic/chat/promptTemplates.ts"
      ],
      "blockers": [],
      "createdAt": "2025-09-28T01:44:37.135Z",
      "updatedAt": "2025-09-28T01:49:33.659Z",
      "completedAt": "2025-09-28T01:49:33.659Z"
    },
    {
      "id": "7d6e9811-8e3a-4e0a-abc9-fd5846858d84",
      "status": "+",
      "title": "ChatSidebar needs fixing",
      "description": "@src/renderer/src/contexts/ChatsContext.tsx was updated to use `thefactory-tools` contextual chats implementation, now the @src/renderer/src/components/chat/ChatSidebar.tsx needs to be updated to accomodate for the changes.",
      "context": [
        "src/renderer/src/contexts/ChatsContext.tsx",
        "src/renderer/src/components/chat/ChatSidebar.tsx"
      ],
      "blockers": [],
      "createdAt": "2025-09-28T01:46:00.994Z",
      "updatedAt": "2025-09-28T01:51:20.496Z",
      "completedAt": "2025-09-28T01:51:20.496Z"
    },
    {
      "id": "d5fb1e96-fbb4-44c4-be63-6f008cd29918",
      "status": "+",
      "title": "The chat sidebar on normal screens should be a mirror of the regular sidebar",
      "description": "What it means is that the @src/renderer/src/components/chat/ChatSidebar.tsx on screens like @src/renderer/src/screens/stories/StoryDetailsView.tsx, @src/renderer/src/screens/stories/StoriesListView.tsx , @src/renderer/src/screens/TestsView.tsx or @src/renderer/src/screens/AgentsView.tsx should be in a vertical panel when collapsed (just like the @src/renderer/src/navigation/SidebarView.tsx when it's collapsed) and expanded the same way as it is now.\nThe opening button when collapsed should have a left chevron icon - it should be placed analogously to how the opening for the Sidebar is.\nWhen opened, the chat button should transform into a close button - it should be the chevron pointing down.\nWhen the chat area is collapsed - there should be a chat button in the middle of it that will open the chat sidebar.",
      "context": [
        "src/renderer/src/components/chat/ChatSidebar.tsx",
        "src/renderer/src/screens/stories/StoryDetailsView.tsx",
        "src/renderer/src/screens/stories/StoriesListView.tsx",
        "src/renderer/src/screens/TestsView.tsx",
        "src/renderer/src/screens/AgentsView.tsx",
        "src/renderer/src/navigation/SidebarView.tsx"
      ],
      "blockers": [],
      "createdAt": "2025-09-30T00:53:12.441Z",
      "updatedAt": "2025-09-30T09:24:15.747Z",
      "completedAt": "2025-09-30T01:52:06.548Z"
    },
    {
      "id": "9621b87e-23b2-48cd-be7f-454543d6b212",
      "status": "+",
      "title": "ChatsManager should utilise 'thefactory-tools'",
      "description": "'thefactory-tools' now exposes saving chat settings and getting prompts - @src/logic/chat/ChatsManager.ts is already exposing the appropriate APIs and so is @src/renderer/src/services/chatsService.ts . Now @src/renderer/src/contexts/ChatsContext.tsx can have the functionality which can be used inside @src/renderer/src/components/chat/ChatSidebar.tsx and the settings panel in there to toggle tools to be available or not, and to be auto called or not (via 2 separate toggles). The settings panel must also give the option to edit the prompt that is assigned to that ChatContext and inside @src/renderer/src/components/chat/ChatSidebar.tsx to show it before any messages are sent.\nAll the necessary files from 'thefactory-tools' can be found under the path `node_modules/thefactory-tools/src/chats`",
      "context": [
        "src/logic/chat/ChatsManager.ts",
        "src/renderer/src/services/chatsService.ts",
        "src/renderer/src/contexts/ChatsContext.tsx",
        "src/renderer/src/components/chat/ChatSidebar.tsx"
      ],
      "blockers": [],
      "createdAt": "2025-09-30T00:55:34.058Z",
      "updatedAt": "2025-09-30T10:32:38.885Z",
      "rejection": "This is not done at all.",
      "completedAt": "2025-09-30T10:32:38.885Z"
    },
    {
      "id": "4115f6ec-a85b-4a5d-bf23-14df6314c7c7",
      "status": "+",
      "title": "The Chat screen needs an overhaul",
      "description": "The @src/renderer/src/screens/ChatView.tsx needs to now list chats according to context so a user can easily find all chats based on the different contexts.\nThe sidebar showing the different chats should be split into two sections - at the top will be the type selection (so a scrollable list with tiles representing the different Context Type combinations) and at the bottom the list of chats for that type. Clicking on a chat will open it in the main area.\nCreating a new chat, always creates a new General chat with the current timestamp.",
      "context": [
        "src/renderer/src/screens/ChatView.tsx"
      ],
      "blockers": [],
      "createdAt": "2025-09-30T01:20:42.316Z",
      "updatedAt": "2025-09-30T10:36:34.528Z",
      "completedAt": "2025-09-30T10:36:34.528Z"
    },
    {
      "id": "b5acbe79-2d92-438c-9850-15cee05fbea9",
      "status": "+",
      "title": "ChatSidebar rework",
      "description": "The @src/renderer/src/components/chat/ChatSidebar.tsx doesn't work properly - it stays collapsed in the panel - in @src/renderer/src/components/chat/ChatSidebarOverlay.tsx . The way to solve it, is that ChatSidebar must get a parameter `isCollapsible` passed in - then it would display its own collapse button which would via callback call the setCollapse of whoever is calling it. For instance in @src/renderer/src/screens/ChatView.tsx it won't be passed in because there it stays fully open and taking up the whole screen.\nChatSidebarOverlay needs to be renamed to ChatSidebarPanel and it will control the `setCollapsed`. It should be further split/refactored to a separate component ChatSidebarModalPanel that will only contain the logic for handling Modals/popups as used for instance in @src/renderer/src/screens/stories/FeatureEditView.tsx .",
      "context": [
        "src/renderer/src/components/chat/ChatSidebar.tsx",
        "src/renderer/src/components/chat/ChatSidebarOverlay.tsx",
        "src/renderer/src/screens/ChatView.tsx",
        "src/renderer/src/screens/stories/FeatureEditView.tsx"
      ],
      "blockers": [],
      "createdAt": "2025-09-30T09:27:46.491Z",
<<<<<<< HEAD
      "updatedAt": "2025-09-30T09:27:46.491Z"
    },
    {
      "id": "8c670818-5898-4407-92a7-df91015bbbf2",
      "status": "-",
      "title": "ChatInput bot resizing issues",
      "description": "When the @src/renderer/src/components/chat/ChatSidebar.tsx opens, the bottom @src/renderer/src/components/chat/ChatInput.tsx shows at its maximum size (even though the input area is empty). Once the user types in something, it resizes correctly. But if there's nothing in - it's max size (wrong).",
      "context": [
        "src/renderer/src/components/chat/ChatSidebar.tsx",
        "src/renderer/src/components/chat/ChatInput.tsx"
      ],
      "blockers": [],
      "createdAt": "2025-09-30T10:25:34.331Z",
      "updatedAt": "2025-09-30T10:25:34.331Z"
    },
    {
      "id": "dbe43cbc-d659-42b8-9bb8-c11a9251a50f",
      "status": "-",
      "title": "ChatPanel buttons",
      "description": "The buttons should be horizontally centered, the close button at the top and the chat button in the middle.\nTh background should stretch all the way to the bottom (right now it gets clipped some way below the chat button).",
      "context": [],
      "blockers": [],
      "createdAt": "2025-09-30T10:26:34.764Z",
      "updatedAt": "2025-09-30T10:26:34.764Z"
=======
      "updatedAt": "2025-09-30T10:25:21.044Z",
      "completedAt": "2025-09-30T10:25:21.044Z"
>>>>>>> 49e70f4f
    }
  ],
  "featureIdToDisplayIndex": {
    "57d3f1bc-ccd0-4101-873c-4c3758c5fa5a": 1,
    "ad2a21e1-d63e-43a4-b0d9-14faff1aa5ef": 2,
    "8515f4d8-c436-4780-a5cc-7c3106e1efd3": 3,
    "441f4d8d-3daf-4a37-b18d-16a08b5b7992": 4,
    "09df5d7d-5d5b-4681-8ac2-2b903cd6dcb6": 5,
    "e2d1d322-7e72-49ad-9f8f-f7d6f4437c5b": 6,
    "91e943ca-515b-4ee4-a44d-cdcff61cc379": 7,
    "856ac3c4-91d3-48f4-9a9f-f38260a3f9a7": 8,
    "bfe7399a-4e44-4455-b2f9-dd4ec412dde3": 9,
    "02b401c9-5219-48ee-8fca-174c6702ff2f": 10,
    "ba16d671-5c40-496f-b887-7c9d94694711": 11,
    "860c56c9-61e0-476f-8459-f7ccc4838ef3": 12,
    "35267358-0316-4f6e-a5d0-aafaec8b04c0": 13,
    "7d6e9811-8e3a-4e0a-abc9-fd5846858d84": 14,
    "92ea6113-9709-4f89-9e62-24a5c7c5b4ee": 15,
    "4fdbae23-ff2f-4616-a7cf-61d831dc8377": 16,
    "f50d7e7c-034c-4455-8772-81afac6c660c": 17,
    "c3804c5f-ec19-410e-b866-3d0229cb354a": 18,
    "95c7a067-9e9b-4e54-b786-6d3997dfff30": 19,
    "d5fb1e96-fbb4-44c4-be63-6f008cd29918": 20,
    "b5acbe79-2d92-438c-9850-15cee05fbea9": 21,
    "9621b87e-23b2-48cd-be7f-454543d6b212": 22,
    "4115f6ec-a85b-4a5d-bf23-14df6314c7c7": 23,
    "8c670818-5898-4407-92a7-df91015bbbf2": 24,
    "dbe43cbc-d659-42b8-9bb8-c11a9251a50f": 25,
    "e30f1aae-50de-416d-8f67-05c6f7687590": 26
  },
  "createdAt": "2025-09-18T23:01:33.481Z",
  "updatedAt": "2025-09-29T13:57:25.137Z"
}<|MERGE_RESOLUTION|>--- conflicted
+++ resolved
@@ -349,7 +349,6 @@
       ],
       "blockers": [],
       "createdAt": "2025-09-30T09:27:46.491Z",
-<<<<<<< HEAD
       "updatedAt": "2025-09-30T09:27:46.491Z"
     },
     {
@@ -374,10 +373,6 @@
       "blockers": [],
       "createdAt": "2025-09-30T10:26:34.764Z",
       "updatedAt": "2025-09-30T10:26:34.764Z"
-=======
-      "updatedAt": "2025-09-30T10:25:21.044Z",
-      "completedAt": "2025-09-30T10:25:21.044Z"
->>>>>>> 49e70f4f
     }
   ],
   "featureIdToDisplayIndex": {
