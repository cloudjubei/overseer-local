--- conflicted
+++ resolved
@@ -324,16 +324,16 @@
     },
     {
       "id": "4115f6ec-a85b-4a5d-bf23-14df6314c7c7",
-      "status": "+",
+      "status": "-",
       "title": "The Chat screen needs an overhaul",
-      "description": "The @src/renderer/src/screens/ChatView.tsx needs to now list chats according to context so a user can easily find all chats based on the different contexts.\nThe sidebar showing the different chats should be split into two sections - at the top will be the type selection (so a scrollable list with tiles representing the different Context Type combinations) and at the bottom the list of chats for that type. Clicking on a chat will open it in the main area.\nCreating a new chat, always creates a new General chat with the current timestamp.\n\nThe way the sections in the ChatView should work is the following:\n|GENERAL|\n-----------\n|project chat|\n|STORIES|\n|TOPICS|\n\nGENERAL, STORIES and TOPICS are sections that can open up to reveal either chats (listed first) or sections within (like STORIES -> FEATURES or TOPICS -> TESTS).\nGENERAL needs to show all the general chats across all projects.\nAll the chats in a given section are sorted by the last update date.",
+      "description": "The @src/renderer/src/screens/ChatView.tsx needs to now list chats according to context so a user can easily find all chats based on the different contexts.\nThe sidebar showing the different chats, so a scrollable list with tiles representing the different Context Type combinations. Clicking on a chat will open it in the main area.\nCreating a new chat, always creates a new General chat with the current timestamp.\n\nThe way the sections in the ChatView sidebar should work is the following:\n|GENERAL|\n-----------\n|project chat|\n|STORIES|\n|TOPICS|\n\nGENERAL, STORIES and TOPICS are sections that can open up to reveal either chats (listed first) or sections within (like STORIES -> FEATURES or TOPICS -> TESTS).\nGENERAL needs to show all the general chats across all projects.\nAll the chats in a given section are sorted by the last update date.",
       "context": [
         "src/renderer/src/screens/ChatView.tsx"
       ],
       "blockers": [],
       "createdAt": "2025-09-30T01:20:42.316Z",
-      "updatedAt": "2025-09-30T12:06:33.528Z",
-      "completedAt": "2025-09-30T12:06:33.528Z"
+      "updatedAt": "2025-09-30T12:45:47.019Z",
+      "rejection": "The sections are not displayed correctly as specified in the description."
     },
     {
       "id": "b5acbe79-2d92-438c-9850-15cee05fbea9",
@@ -363,20 +363,19 @@
     },
     {
       "id": "1232c0ac-6074-4c02-88eb-f9266eac85ba",
-      "status": "+",
+      "status": "-",
       "title": "ChatSidebar settings panel",
-      "description": "The settings panel in @src/renderer/src/components/chat/ChatSidebar.tsx is not displaying the prompt for the given chatContext.\n\nThe tools that are displayed should have the toggles displayed in this way:\n|TOGGLE1|TOGGLE2| where they are vertically stacked on the right with a small gap between. One of the toggles has the following display:\n|LABEL|SWITCH| where they are vertically stacked and the label is of a small font size just above the switch (minimal gap of 1px).",
+      "description": "The settings panel in @src/renderer/src/components/chat/ChatSidebar.tsx is not displaying the prompt for the given chatContext.\n\nThe tools that are displayed should have the toggles displayed in this way:\n|TOGGLE1|TOGGLE2| where they are vertically stacked on the right with a small gap between. One of the toggles has the following display:\n|LABEL|SWITCH| where they are vertically stacked and the label is of a small font size just above the switch (minimal gap of 1px).\n\nWhen a available tool is turned off then the auto-call one is turned off by default and disabled.",
       "context": [
         "src/renderer/src/components/chat/ChatSidebar.tsx"
       ],
       "blockers": [],
       "createdAt": "2025-09-30T10:54:00.598Z",
-      "updatedAt": "2025-09-30T12:11:58.986Z",
-      "completedAt": "2025-09-30T12:11:58.986Z"
+      "updatedAt": "2025-09-30T12:47:30.809Z"
     },
     {
       "id": "f0564d60-694d-480c-9d28-bdf8e3942992",
-      "status": "+",
+      "status": "-",
       "title": "Hovering or clicking the (i) button at the top flashes",
       "description": "In @src/renderer/src/components/chat/ChatSidebar.tsx , the top (i) bar strangely flashes instead of showing the information the whole time - but this only seems to happen when the hover comes from the right side and not when it comes from the left.\nClicking it should also show the tooltip.",
       "context": [
@@ -384,8 +383,8 @@
       ],
       "blockers": [],
       "createdAt": "2025-09-30T11:09:29.804Z",
-      "updatedAt": "2025-09-30T12:15:18.929Z",
-      "completedAt": "2025-09-30T12:15:18.929Z"
+      "updatedAt": "2025-09-30T12:47:54.648Z",
+      "rejection": "In tooltip there's an error on line 200, the code:\n`ref: (el: HTMLElement) => {`\nthe error:\nNo overload matches this call.\n  The last overload gave the following error.\n    Object literal may only specify known properties, and 'ref' does not exist in type 'Partial<unknown> & Attributes'."
     },
     {
       "id": "265cce60-2d86-4e84-9ba4-e8bec45598da",
@@ -411,8 +410,8 @@
       ],
       "blockers": [],
       "createdAt": "2025-09-30T11:56:48.368Z",
-<<<<<<< HEAD
-      "updatedAt": "2025-09-30T11:56:48.368Z"
+      "updatedAt": "2025-09-30T11:56:48.368Z",
+      "completedAt": "2025-09-30T12:19:24.939Z"
     },
     {
       "id": "c6e1cbe2-6b73-4982-9dca-83eb9b3741bf",
@@ -427,10 +426,32 @@
       "blockers": [],
       "createdAt": "2025-09-30T12:01:17.827Z",
       "updatedAt": "2025-09-30T12:01:17.827Z"
-=======
-      "updatedAt": "2025-09-30T12:19:24.939Z",
-      "completedAt": "2025-09-30T12:19:24.939Z"
->>>>>>> a4b14f98
+    },
+    {
+      "id": "de5208f4-4f5b-464f-99b1-abeb9daa903e",
+      "status": "-",
+      "title": "Modal chat sidebar improvements",
+      "description": "All the modals that use @src/renderer/src/components/chat/ChatSidebarModalPanel.tsx should have the collapsed panel showing by default and they should no longer show the open chat button in the top right.\n\nAdditionally, some of these modals can be very small and the @src/renderer/src/components/chat/ChatInput.tsx at the bottom ends up not showing. The top and bottom of the @src/renderer/src/components/chat/ChatSidebar.tsx should always show, the top having always a constant size, and the bottom can have the maximum constrained to 40% of the total parent size.",
+      "context": [
+        "src/renderer/src/components/chat/ChatSidebarModalPanel.tsx",
+        "src/renderer/src/components/chat/ChatInput.tsx",
+        "src/renderer/src/components/chat/ChatSidebar.tsx"
+      ],
+      "blockers": [],
+      "createdAt": "2025-09-30T12:52:58.329Z",
+      "updatedAt": "2025-09-30T12:52:58.329Z"
+    },
+    {
+      "id": "db36287c-c9a7-44c9-94e9-76c6e57bd685",
+      "status": "-",
+      "title": "System prompt display",
+      "description": "When there are no messages the @src/renderer/src/components/chat/ChatSidebar.tsx is displaying the system prompt at the top. Right now this can be very big, so it should be a special bubble that is centered (similar in style to the user/assistant message bubbles - but in a different gray - color scheme). It should be constrained to always have a certain max size (30% of the container size) and min size (showing 3 lines), and it should thus be vertically scrollable if need be.\nWhen there are messages, we should always show this system prompt as the first message.",
+      "context": [
+        "src/renderer/src/components/chat/ChatSidebar.tsx"
+      ],
+      "blockers": [],
+      "createdAt": "2025-09-30T12:57:16.524Z",
+      "updatedAt": "2025-09-30T12:57:16.524Z"
     }
   ],
   "featureIdToDisplayIndex": {
@@ -463,7 +484,9 @@
     "265cce60-2d86-4e84-9ba4-e8bec45598da": 27,
     "3285d7d6-0883-4b47-a4a0-72a6473d5924": 28,
     "c6e1cbe2-6b73-4982-9dca-83eb9b3741bf": 29,
-    "e30f1aae-50de-416d-8f67-05c6f7687590": 30
+    "de5208f4-4f5b-464f-99b1-abeb9daa903e": 30,
+    "db36287c-c9a7-44c9-94e9-76c6e57bd685": 31,
+    "e30f1aae-50de-416d-8f67-05c6f7687590": 32
   },
   "createdAt": "2025-09-18T23:01:33.481Z",
   "updatedAt": "2025-09-29T13:57:25.137Z"
