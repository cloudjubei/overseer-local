--- conflicted
+++ resolved
@@ -1710,7 +1710,7 @@
     },
     {
       "id": "47590194-5f78-4d06-8aac-62cf60f5fc86",
-      "status": "-",
+      "status": "+",
       "title": "In StoriesListView when a Story has an agent running - always show it",
       "description": "The agent running should show always - not just on hover on a story row in @src/renderer/stories/StoriesListView.tsx",
       "context": [
@@ -1718,16 +1718,10 @@
         "src/renderer/components/agents/AgentRunBullet.tsx"
       ],
       "createdAt": "2025-09-23T00:09:45.531Z",
-<<<<<<< HEAD
-      "updatedAt": "2025-09-23T09:40:50.833Z",
-      "rejection": "But the other buttons (the edit button) should not be permanently showing - just the @src/renderer/components/agents/AgentRunBullet.tsx",
-      "blockers": []
-=======
       "updatedAt": "2025-09-23T09:44:25.969Z",
       "rejection": "But the other buttons (the edit button) should not be permanently showing - just the @src/renderer/components/agents/AgentRunBullet.tsx",
       "blockers": [],
       "completedAt": "2025-09-23T09:44:25.969Z"
->>>>>>> eedc1b5a
     },
     {
       "id": "a571d64e-213b-4f0e-b641-51678b5c26b5",
