--- conflicted
+++ resolved
@@ -1,6 +1,6 @@
 {
   "id": "f67e8921-b197-40c9-9154-e95db8f27deb",
-  "status": "=",
+  "status": "-",
   "title": "UI Improvements",
   "description": "Various UI improvements to the app",
   "features": [
@@ -2481,7 +2481,7 @@
     },
     {
       "id": "63d893a3-845f-4557-b2a6-d30d38a8c24a",
-      "status": "+",
+      "status": "-",
       "title": "Chat notifications",
       "description": "In the @src/renderer/src/navigation/SidebarView.tsx we need to show notifications next to the project and next to the Chat button when there is an unread message. \nThere should be also a little dot (without a number inside) shown on the chat navigation in @src/renderer/src/screens/ChatView.tsx leading the user to the chat that has the unread message .",
       "context": [
@@ -2490,8 +2490,8 @@
       ],
       "blockers": [],
       "createdAt": "2025-10-28T00:20:01.644Z",
-      "updatedAt": "2025-10-28T10:35:34.249Z",
-      "completedAt": "2025-10-28T10:35:34.249Z"
+      "updatedAt": "2025-10-29T00:37:19.793Z",
+      "rejection": "A few issues:\n1) when clicking a chat and scrolling down (to read messages) doesn't make the badges disappear\n2) when the user is in a given chat and is reading messages as they come - notifications still show (they shouldn't as the user is up to date)\n3) the badge on each chat tile in the sidebar in @src/renderer/src/screens/ChatView.tsx should show the number of messages unread"
     },
     {
       "id": "98ff6ca9-38bd-4828-bcba-f555033945fe",
@@ -2530,7 +2530,6 @@
       ],
       "blockers": [],
       "createdAt": "2025-10-28T00:26:15.441Z",
-<<<<<<< HEAD
       "updatedAt": "2025-10-28T00:26:15.441Z"
     },
     {
@@ -2606,10 +2605,6 @@
       "blockers": [],
       "createdAt": "2025-10-28T20:31:02.699Z",
       "updatedAt": "2025-10-28T20:33:22.278Z"
-=======
-      "updatedAt": "2025-10-28T10:51:24.372Z",
-      "completedAt": "2025-10-28T10:51:24.372Z"
->>>>>>> 300d6c23
     }
   ],
   "featureIdToDisplayIndex": {
