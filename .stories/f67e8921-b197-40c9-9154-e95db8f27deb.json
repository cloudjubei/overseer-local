{
  "id": "f67e8921-b197-40c9-9154-e95db8f27deb",
  "status": "?",
  "title": "UI Improvements",
  "description": "Various UI improvements to the app",
  "features": [
    {
      "id": "27156e19-3aeb-41de-adc2-75b1c7ca9774",
      "status": "+",
      "title": "Agents require a search-files tool",
      "description": "The agent calls the tool with a list of keywords, the whole project file system is searched and if any of them are found in a given file it will be returned in a final list.\nThe result is the list of relative file paths.",
      "plan": "",
      "context": [],
      "acceptance": [],
      "blockers": [],
      "createdAt": "2025-09-16T13:05:37.984Z",
      "completedAt": "2025-09-06T19:56:47.333Z",
      "updatedAt": "2025-09-16T13:05:37.984Z"
    },
    {
      "id": "8ed1e913-44e2-4321-a631-f1c2c9033177",
      "status": "+",
      "title": "For standard agent suppliers - discover the latest prices",
      "description": "It must be possible to view the latest prices per model and refresh them via a configurable link to the given supplier's website. Store the latest ones in a local file that is read on app start.\nRight now the costs are always 0 - the tokens are not counted anywhere, they should be.",
      "plan": "",
      "context": [
        "src/tools/factory/mainOrchestrator.js",
        "packages/factory-ts/src/orchestrator.ts"
      ],
      "acceptance": [],
      "blockers": [],
      "createdAt": "2025-09-16T13:05:37.984Z",
      "completedAt": "2025-09-05T00:12:07.956Z",
      "updatedAt": "2025-09-16T13:05:37.984Z"
    },
    {
      "id": "a480aa54-f697-409d-95a7-1b369c3da9ff",
      "status": "+",
      "title": "the word dependencies in Features and Stories should be changed to 'blockers'",
      "description": "This change should be reflected in any file that uses 'dependencies'",
      "plan": "",
      "context": [],
      "acceptance": [],
      "blockers": [],
      "createdAt": "2025-09-16T13:05:37.984Z",
      "completedAt": "2025-09-04T17:53:47.848Z",
      "updatedAt": "2025-09-16T13:05:37.984Z"
    },
    {
      "id": "0964b90b-396a-43b0-9f4a-a60d0034360e",
      "status": "+",
      "title": "Make an Agent run chat display prettier",
      "description": "make the message as a bubble, and then the tool calls as expandable rows to view the details (mainly for read_files & write_file - the rest of the tools are short enough that they can always display).\nSame goes for the responses to the LLM - apply a similar view as above.",
      "plan": "",
      "context": [
        "src/renderer/screens/AgentsView.tsx",
        "src/renderer/screens/AllAgentsView.tsx"
      ],
      "acceptance": [],
      "blockers": [],
      "createdAt": "2025-09-16T13:05:37.984Z",
      "completedAt": "2025-09-07T05:22:35.870Z",
      "updatedAt": "2025-09-16T13:05:37.984Z"
    },
    {
      "id": "98c76bd6-8c5c-4aaf-a778-54f5f57f679a",
      "status": "+",
      "title": "Agent run costs and times are always empty",
      "description": "It seems these are either not recorded correctly or not passed, so that they cannot be viewed properly inside @AgentsView.tsx and @AllAgentsView.tsx",
      "plan": "",
      "context": [
        "src/renderer/screens/AgentsView.tsx",
        "src/renderer/screens/AllAgentsView.tsx"
      ],
      "acceptance": [],
      "blockers": [],
      "createdAt": "2025-09-16T13:05:37.984Z",
      "completedAt": "2025-09-04T21:50:50.642Z",
      "updatedAt": "2025-09-16T13:05:37.984Z"
    },
    {
      "id": "c2192f2a-9151-4615-b376-986bb0540042",
      "status": "+",
      "title": "The \"Run Agent\" button should be standardised",
      "description": "The views that should have it updated are:\n@StoriesListView.tsx, @StoryDetailsView.tsx.\nIt should be a round play button as is common in music players.",
      "plan": "",
      "context": [
        "src/renderer/stories/StoriesListView.tsx",
        "src/renderer/stories/StoryDetailsView.tsx"
      ],
      "acceptance": [],
      "blockers": [],
      "createdAt": "2025-09-16T13:05:37.984Z",
      "completedAt": "2025-09-04T06:27:26.640Z",
      "updatedAt": "2025-09-16T13:05:37.984Z"
    },
    {
      "id": "0ce98597-907f-4bdf-a5a8-c8e8b253e612",
      "status": "+",
      "title": "Persist locally agent runs",
      "description": "Make sure the history of agent runs is persisted and read when app is started",
      "plan": "",
      "context": [
        "src/renderer/screens/AgentsView.tsx",
        "src/renderer/screens/AllAgentsView.tsx"
      ],
      "acceptance": [],
      "blockers": [],
      "createdAt": "2025-09-16T13:05:37.984Z",
      "completedAt": "2025-09-07T04:57:19.607Z",
      "updatedAt": "2025-09-16T13:05:37.984Z"
    },
    {
      "id": "3a11fceb-bb37-4570-a159-2f39622ca364",
      "status": "+",
      "title": "IconDelete",
      "description": "`IconDelete` inside @Icons.tsx needs to actually be a proper delete icon",
      "plan": "",
      "context": [
        "src/renderer/components/ui/Icons.tsx"
      ],
      "acceptance": [],
      "blockers": [],
      "createdAt": "2025-09-16T13:05:37.984Z",
      "completedAt": "2025-09-06T08:07:52.234Z",
      "updatedAt": "2025-09-16T13:05:37.984Z"
    },
    {
      "id": "4df75808-637f-4841-9d31-b8630b1ac8bf",
      "status": "+",
      "title": "running an agent causes an error when it tries to make a local copy of the project",
      "description": "shouldIgnoreCopy inside @orchestrator.ts should ignore all sorts of files and folders specific to typescript, node, electron.",
      "plan": "",
      "context": [
        "packages/factory-ts/src/orchestrator.ts"
      ],
      "acceptance": [],
      "blockers": [],
      "createdAt": "2025-09-16T13:05:37.984Z",
      "completedAt": "2025-09-05T23:35:02.915Z",
      "updatedAt": "2025-09-16T13:05:37.984Z"
    },
    {
      "id": "56b114e3-daee-481b-9c33-329c8eace503",
      "status": "+",
      "title": "Make the Context Files selection better",
      "description": "1) the Add chip becomes huge once there's even just 1 file (it scales in height to match it). That shouldn't be the case.\n2) when the FileSelector opens - it should auto focus into the search input box so a user can start typing right away\n3) in the FileDisplay and FileSelector - instead of showing a generic document icon, let's try to use a meaningful type extension icon - if need be, create a folder with such common icons to use.\n4) The FileDisplay - should show the icon centered to the left. The name in the middle. \nThe file size small at the bottom.\nThe last modification date at the top right.\nAnd the delete button is correct where it is now.",
      "plan": "",
      "context": [
        "src/renderer/components/ui/FileSelector.tsx",
        "src/renderer/components/ui/FileDisplay.tsx",
        "src/renderer/components/ui/FileDisplay.preview.tsx"
      ],
      "acceptance": [],
      "blockers": [],
      "createdAt": "2025-09-16T13:05:37.984Z",
      "completedAt": "2025-09-05T21:11:18.493Z",
      "updatedAt": "2025-09-16T13:05:37.984Z"
    },
    {
      "id": "ba3e0af6-3a04-4523-90c7-b90b0d37514b",
      "status": "+",
      "title": "If any of a story's features are rejected (showing the exclamation circle) so should the story",
      "description": "The way this displays should follow exactly how Features are displayed inside StoryDetailsView",
      "plan": "",
      "context": [
        "src/renderer/stories/StoryDetailsView.tsx",
        "src/renderer/stories/StoriesListView.tsx"
      ],
      "acceptance": [],
      "blockers": [],
      "createdAt": "2025-09-16T13:05:37.984Z",
      "completedAt": "2025-09-04T09:58:54.508Z",
      "updatedAt": "2025-09-16T13:05:37.984Z"
    },
    {
      "id": "b2ad0ce4-b71a-40bc-baa7-3550153bef88",
      "status": "+",
      "title": "When running the orchestrator, finding the next feature for a story should be based on the feature index",
      "description": "the Story.featureIdToDisplayIndex is the means by which the features should be sorted for this.",
      "plan": "",
      "context": [
        "packages/factory-ts/src/orchestrator.ts",
        "packages/factory-ts/src/storyUtils.ts"
      ],
      "acceptance": [],
      "blockers": [],
      "createdAt": "2025-09-16T13:05:37.984Z",
      "completedAt": "2025-09-04T12:28:26.852Z",
      "updatedAt": "2025-09-16T13:05:37.984Z"
    },
    {
      "id": "67edb097-edf3-4988-939d-30e3fc3007c1",
      "status": "+",
      "title": "Go over all the stories in this project and update inline file references",
      "description": "in a lot of the stories a file could've been referenced as:\n@StoriesListView.tsx \nor simply\n@StoriesListView.tsx\n\nMake sure that these are transformed into the format:\n@Filepath\n\nThen inside @StoriesListView.tsx and @StoryDetailsView.tsx, make sure that titles and descriptions for stories and features show a nice hoverable ui that shows a tooltip about the file. Inside all forms it should just show @Filename so it's easy to edit.",
      "plan": "",
      "context": [
        "src/renderer/stories/StoryDetailsView.tsx",
        "src/renderer/stories/StoriesListView.tsx"
      ],
      "acceptance": [],
      "blockers": [],
      "createdAt": "2025-09-16T13:05:37.984Z",
      "completedAt": "2025-09-05T15:28:06.100Z",
      "updatedAt": "2025-09-16T13:05:37.984Z"
    },
    {
      "id": "f46696d7-3eee-4f9d-8aee-9419dcee20c9",
      "status": "+",
      "title": "Standardise the Delete, Edit, Add, Create buttons",
      "description": "wherever there's a button that just says Delete we should have it use the standard `DeleteIcon`\nwherever there's a button that just says Add or Create we should have it use the standard `PlusIcon`\nwherever there's a button that just says Edit we should have it use the standard `EditIcon`",
      "plan": "",
      "context": [
        "src/renderer/components/ui/Icons.tsx"
      ],
      "acceptance": [],
      "blockers": [],
      "createdAt": "2025-09-16T13:05:37.984Z",
      "completedAt": "2025-09-03T13:07:15.157Z",
      "updatedAt": "2025-09-16T13:05:37.984Z"
    },
    {
      "id": "d8361748-2f05-4cd4-bb35-80f40db0ff32",
      "status": "+",
      "title": "Agents - run histories UI improvements",
      "description": "@src/renderer/components/agents/ChatConversation.tsx used inside @src/renderer/screens/AgentsView.tsx should have overly large message texts put in a scrollable textbox.\n\nThe currently running agents in @src/renderer/screens/AgentsView.tsx should follow a similar format as the history of agent runs.\n\n@src/renderer/screens/AllAgentsView.tsx should follow a similar style to @src/renderer/screens/AgentsView.tsx \nTo make things more manageable - a component for the agent row display should be made so it can be reused.",
      "plan": "",
      "context": [
        "src/renderer/screens/AgentsView.tsx",
        "src/renderer/stories/StoriesListView.tsx",
        "src/renderer/components/stories/DependencyBullet.tsx",
        "src/renderer/components/ui/Icons.tsx",
        "src/renderer/components/agents/ChatConversation.tsx",
        "src/renderer/screens/AllAgentsView.tsx"
      ],
      "acceptance": [],
      "blockers": [],
      "createdAt": "2025-09-16T13:05:37.984Z",
      "completedAt": "2025-09-04T02:24:17.642Z",
      "updatedAt": "2025-09-16T13:05:37.984Z"
    },
    {
      "id": "6e24f575-cf4d-451f-994f-7190d45ebaaa",
      "status": "+",
      "title": "Toasts should animate",
      "description": "Toasts need to slide down with an animation when appearing and slide up when hiding.\nThey need to be snappy. It should also be possible to flick them up to make them disappear (like notifications on a mobile device).",
      "plan": "",
      "context": [
        "src/renderer/components/ui/Toast.tsx"
      ],
      "acceptance": [],
      "blockers": [],
      "createdAt": "2025-09-16T13:05:37.984Z",
      "completedAt": "2025-09-05T12:58:11.509Z",
      "updatedAt": "2025-09-16T13:05:37.984Z"
    },
    {
      "id": "bbc90ba1-4348-4a17-9921-18b6c0ece863",
      "status": "+",
      "title": "Run agent button long press",
      "description": "When the new Run Agent button is long pressed it should show an agent type selector - upon selection it runs with that selected agent. Normal click runs the 'developer' agent like now.",
      "plan": "",
      "context": [
        "src/renderer/components/stories/RunAgentButton.tsx",
        "src/renderer/stories/StoryDetailsView.tsx"
      ],
      "acceptance": [],
      "blockers": [],
      "createdAt": "2025-09-16T13:05:37.984Z",
      "completedAt": "2025-09-04T09:06:46.930Z",
      "updatedAt": "2025-09-16T13:05:37.984Z"
    },
    {
      "id": "493c32f2-94ab-4677-8cc4-a776249c91e5",
      "status": "+",
      "title": "StoryCard missing RunAgent on hover",
      "description": "@src/renderer/components/stories/StoryCard.tsx should have the \"Run Agent\" button in the top right.\nSame as in @src/renderer/stories/StoriesListView.tsx if the story has a running agent - show the status.",
      "plan": "",
      "context": [
        "src/renderer/stories/StoriesListView.tsx",
        "src/renderer/components/stories/StoryCard.tsx",
        "src/renderer/components/stories/RunAgentButton.tsx"
      ],
      "acceptance": [],
      "blockers": [],
      "createdAt": "2025-09-16T13:05:37.984Z",
      "completedAt": "2025-09-06T01:33:28.225Z",
      "updatedAt": "2025-09-16T13:05:37.984Z"
    },
    {
      "id": "6a8066ee-230f-4f31-b531-3d8cadff4178",
      "status": "+",
      "title": "ChatsManager should not have any agentic tools - everything should be routed through factory-ts",
      "description": "the factory-ts package should be the one place where all agentic tools are placed - currently @src/chat/manager.js has its own functions. Those should be cleaned up and used appropriately from factory-ts - @packages/factory-ts/src/fileTools.ts or @packages/factory-ts/src/storyUtils.ts for instance.",
      "plan": "",
      "context": [
        "src/chat/manager.js",
        "packages/factory-ts/src/fileTools.ts",
        "packages/factory-ts/src/storyUtils.ts"
      ],
      "acceptance": [],
      "blockers": [],
      "createdAt": "2025-09-16T13:05:37.984Z",
      "completedAt": "2025-09-05T14:40:47.833Z",
      "updatedAt": "2025-09-16T13:05:37.984Z"
    },
    {
      "id": "abefc7ba-3098-4aee-a01b-694a5a2a9d43",
      "status": "+",
      "title": "When running an agent - all the GIT credentials are not found in the @.env",
      "description": "There is a .env file both in this project and in factory-ts.\nJust like in the python counterpart ( the files @packages/factory-ts/blueprint/run_local_agent.py and @packages/factory-ts/blueprint/git_manager.py ) the GIT credentials must be loaded from the workspaces `.env` file in the root of the project.",
      "plan": "",
      "context": [
        "packages/factory-ts/src/gitManager.ts",
        "packages/factory-ts/blueprint/run_local_agent.py",
        "packages/factory-ts/blueprint/git_manager.py"
      ],
      "acceptance": [],
      "blockers": [],
      "createdAt": "2025-09-16T13:05:37.984Z",
      "completedAt": "2025-09-04T14:57:18.171Z",
      "updatedAt": "2025-09-16T13:05:37.984Z"
    },
    {
      "id": "e9e526e8-576a-448b-9359-db97475db485",
      "status": "+",
      "title": "Agent Run - UI fix",
      "description": "When viewing an agent run inside @src/renderer/screens/AgentsView.tsx it doesn't show the whole conversation. Just the last message. This needs to be fixed to show the full conversation.",
      "plan": "",
      "context": [
        "src/renderer/screens/AllAgentsView.tsx",
        "src/renderer/screens/AgentsView.tsx"
      ],
      "acceptance": [],
      "blockers": [],
      "createdAt": "2025-09-16T13:05:37.984Z",
      "completedAt": "2025-09-03T16:41:52.910Z",
      "updatedAt": "2025-09-16T13:05:37.984Z"
    },
    {
      "id": "22793b7c-0bfa-4da4-8b3a-ae07fbe2a0ce",
      "status": "+",
      "title": "FileMentions should be renamed RichText",
      "description": "This component should then be used inside Chat and inside agent runs where messages are displayed.",
      "plan": "",
      "context": [
        "src/renderer/components/ui/FileMentions.tsx",
        "src/renderer/components/agents/ChatConversation.tsx",
        "src/renderer/screens/AllAgentsView.tsx",
        "src/renderer/screens/AgentsView.tsx",
        "src/renderer/screens/ChatView.tsx"
      ],
      "acceptance": [],
      "blockers": [],
      "createdAt": "2025-09-16T13:05:37.984Z",
      "completedAt": "2025-09-06T22:24:10.064Z",
      "updatedAt": "2025-09-16T13:05:37.984Z"
    },
    {
      "id": "894453ef-c700-4128-b714-4ec94498498c",
      "status": "+",
      "title": "No edit button in Stories and Features",
      "description": "In @src/renderer/stories/StoryDetailsView.tsx Clicking a feature should open the edit feature form - the edit button shouldn't show.\nIn @src/renderer/screens/StoriesView.tsx Stories already open on click - there should just be no edit button present.",
      "plan": "",
      "context": [
        "src/renderer/components/stories/FeatureForm.tsx",
        "src/renderer/stories/FeatureEditView.tsx",
        "src/renderer/stories/FeatureCreateView.tsx",
        "src/renderer/stories/StoryDetailsView.tsx",
        "src/renderer/screens/StoriesView.tsx"
      ],
      "acceptance": [],
      "blockers": [],
      "createdAt": "2025-09-16T13:05:37.984Z",
      "completedAt": "2025-09-05T05:43:02.691Z",
      "updatedAt": "2025-09-16T13:05:37.984Z"
    },
    {
      "id": "0fea71a8-c0da-48a1-b4ea-c0db2196c902",
      "status": "+",
      "title": "When an agent runs - there's a duplicate history run",
      "description": "The Electron app has its own local history run, but when the agent runs on the copy of the project - it also produces a history run. This shouldn't happen - only the original app where the agent was started should create the history run. To avoid this - the agent should simply have an extra line for these files in its .gitignore file. The histories shouldn't be removed (they were as a first fix attempt).",
      "plan": "",
      "context": [
        "src/tools/factory/mainOrchestrator.js",
        "src/tools/factory/orchestratorBridge.ts",
        "packages/factory-ts/src/orchestrator.ts"
      ],
      "acceptance": [],
      "blockers": [],
      "createdAt": "2025-09-16T13:05:37.984Z",
      "completedAt": "2025-09-07T03:59:07.432Z",
      "updatedAt": "2025-09-16T13:05:37.984Z"
    },
    {
      "id": "d5b4852d-df73-4818-8db0-f7d6954c0108",
      "status": "+",
      "title": "The agent persona markdown files are too bloated.",
      "description": "These files contain the tool specs, but those are yet again repeated in the overall tool spec in the orchestrator.\nThese files shouldn't have the list of tools available, but the tool descriptions provided by the orchestrator should contain extra comments as to what each tool does (similarly to how each agent's markdown persona file has it).",
      "plan": "",
      "context": [
        "packages/factory-ts/docs/AGENT_CONTEXTER.md",
        "packages/factory-ts/docs/AGENT_DEVELOPER.md",
        "packages/factory-ts/docs/AGENT_PLANNER.md",
        "packages/factory-ts/docs/AGENT_SPECCER.md",
        "packages/factory-ts/docs/AGENT_TESTER.md",
        "packages/factory-ts/src/orchestrator.ts",
        "src/tools/factory/mainOrchestrator.js"
      ],
      "acceptance": [],
      "blockers": [],
      "createdAt": "2025-09-16T13:05:37.984Z",
      "completedAt": "2025-09-04T03:17:48.049Z",
      "updatedAt": "2025-09-16T13:05:37.984Z"
    },
    {
      "id": "b8d93d1d-5c66-4628-8a85-9da0197e97e2",
      "status": "+",
      "title": "The main FILE_ORGANISATION.md is bloated",
      "description": "This file is always included and it contains irrelevant information.\nAgents are asked to update this file, but they seem to always add extra unimportant info.\nThis needs to be tightened and made sure that the instructions for editing the file are clear, and all edits are succinct and precise.\nThe file should contain overall pointers to the project - not detailed descriptions of each file.\nIt should not be a log of changes.",
      "plan": "",
      "context": [
        "packages/factory-ts/docs/AGENT_CONTEXTER.md",
        "packages/factory-ts/docs/AGENT_DEVELOPER.md",
        "packages/factory-ts/docs/AGENT_PLANNER.md",
        "packages/factory-ts/docs/AGENT_SPECCER.md",
        "packages/factory-ts/docs/AGENT_TESTER.md"
      ],
      "acceptance": [],
      "blockers": [],
      "createdAt": "2025-09-16T13:05:37.984Z",
      "completedAt": "2025-09-04T11:33:57.816Z",
      "updatedAt": "2025-09-16T13:05:37.984Z"
    },
    {
      "id": "d05e6082-c27c-487f-bacd-837f7f5b7f73",
      "status": "+",
      "title": "Cancelled agent runs are not recorded properly",
      "description": "They don't change any files and are not recorded. They always show as in progress.",
      "plan": "",
      "context": [
        "packages/factory-ts/src/orchestrator.ts",
        "src/tools/factory/mainOrchestrator.js"
      ],
      "acceptance": [],
      "blockers": [],
      "createdAt": "2025-09-16T13:05:37.984Z",
      "completedAt": "2025-09-04T04:43:23.523Z",
      "updatedAt": "2025-09-16T13:05:37.984Z"
    },
    {
      "id": "352e49dd-37f2-428c-a85c-da7a2c1bd66a",
      "status": "+",
      "title": "Agent runs should show the model",
      "description": "Create a reusable component - a nice display chip - that shows the provider and model.",
      "plan": "",
      "context": [],
      "acceptance": [],
      "blockers": [],
      "createdAt": "2025-09-16T13:05:37.984Z",
      "completedAt": "2025-09-06T09:55:02.555Z",
      "updatedAt": "2025-09-16T13:05:37.984Z"
    },
    {
      "id": "9244467b-e3d1-475a-a1f0-bf35d8482629",
      "status": "+",
      "title": "The status display for an Agent run inside StoriesView.tsx and StoryDetailsView.tsx should match the display from AgentsView.tsx",
      "description": "Reuse the StatusChip inside AgentsView.tsx",
      "plan": "",
      "context": [
        "src/renderer/stories/StoriesListView.tsx",
        "src/renderer/stories/StoryDetailsView.tsx",
        "src/renderer/screens/AgentsView.tsx",
        "src/renderer/components/agents/StatusChip.tsx"
      ],
      "acceptance": [],
      "blockers": [],
      "createdAt": "2025-09-16T13:05:37.984Z",
      "completedAt": "2025-09-05T00:00:50.055Z",
      "updatedAt": "2025-09-16T13:05:37.984Z"
    },
    {
      "id": "37730047-f692-48c0-b6e7-9093564596a9",
      "status": "+",
      "title": "In StoryDetailsView.tsx next to the play button show the Agent Model control",
      "description": "This control should show the current active LLM configuration and allow to quickly pick a configuration from the last 5 recent ones + a last option that would take the user to the LLM Configuration settings.",
      "plan": "",
      "context": [
        "src/renderer/stories/StoryDetailsView.tsx",
        "src/renderer/screens/SettingsView.tsx"
      ],
      "acceptance": [],
      "blockers": [],
      "createdAt": "2025-09-16T13:05:37.984Z",
      "completedAt": "2025-09-06T08:34:50.896Z",
      "updatedAt": "2025-09-16T13:05:37.984Z"
    },
    {
      "id": "82b9481c-7129-4bea-8029-0e41a56531fe",
      "status": "+",
      "title": "StatusChip improvements",
      "description": "@src/renderer/components/agents/StatusChip.tsx should only have the badge with an icon inside displaying. The status text should only show on hover as a small tooltip.",
      "plan": "",
      "context": [
        "src/renderer/components/agents/StatusChip.tsx"
      ],
      "acceptance": [],
      "blockers": [],
      "createdAt": "2025-09-16T13:05:37.984Z",
      "completedAt": "2025-09-05T07:08:58.342Z",
      "updatedAt": "2025-09-16T13:05:37.984Z"
    },
    {
      "id": "2d607668-7481-4d8f-89cc-5afebb89e67b",
      "status": "+",
      "title": "An active run should only show inside Active not History",
      "description": "",
      "plan": "",
      "context": [
        "src/renderer/screens/AgentsView.tsx"
      ],
      "acceptance": [],
      "blockers": [],
      "createdAt": "2025-09-16T13:05:37.984Z",
      "completedAt": "2025-09-06T13:37:30.236Z",
      "updatedAt": "2025-09-16T13:05:37.984Z"
    },
    {
      "id": "5fcbee8a-2734-4fa5-b404-6d9155a01053",
      "status": "+",
      "title": "Status and sort preferences are not stored",
      "description": "Whenever the user changes preferences for what to display in the StoriesView.tsx in the 'list' mode - it should store that, so at the next session it can be resumed in the same exact state.",
      "plan": "",
      "context": [
        "src/renderer/screens/StoriesView.tsx",
        "src/renderer/components/stories/StatusControl.tsx"
      ],
      "acceptance": [],
      "blockers": [],
      "createdAt": "2025-09-16T13:05:37.984Z",
      "completedAt": "2025-09-05T16:29:30.498Z",
      "updatedAt": "2025-09-16T13:05:37.984Z"
    },
    {
      "id": "76ff2065-cd03-4815-b36b-8dfabd278b2b",
      "status": "+",
      "title": "Use the StatusChip inside AgentRunBullet",
      "description": "We should reuse this nice component that we have.",
      "plan": "",
      "context": [
        "src/renderer/components/agents/StatusChip.tsx",
        "src/renderer/components/agents/AgentRunBullet.tsx"
      ],
      "acceptance": [],
      "blockers": [],
      "createdAt": "2025-09-16T13:05:37.984Z",
      "completedAt": "2025-09-05T09:57:34.418Z",
      "updatedAt": "2025-09-16T13:05:37.984Z"
    },
    {
      "id": "46fbca0c-0fd5-4b92-aeae-5e8488cfd192",
      "status": "+",
      "title": "The ModelChip should be slimmer",
      "description": "Have the provider on one row and the modle name on a second row.",
      "plan": "",
      "context": [
        "src/renderer/components/agents/ModelChip.tsx"
      ],
      "acceptance": [],
      "blockers": [],
      "createdAt": "2025-09-16T13:05:37.984Z",
      "completedAt": "2025-09-06T02:40:14.745Z",
      "updatedAt": "2025-09-16T13:05:37.984Z"
    },
    {
      "id": "5f2a9d3e-dfa3-4e79-ba0b-8b2252556681",
      "status": "+",
      "title": "When editing/creating a feature allow quick file lookups",
      "description": "When a user types in the description and starts typing \"@\" a file lookup search tooltip should show above that will filter files based on what the user types. The user can then select the appropriate file. It should also automatically add this file into the Context Files list.\n\nThis feature is currently implemented seperately inside @src/renderer/screens/ChatView.tsx  and @src/renderer/components/stories/FeatureForm.tsx \nthe files responsible are:\n@src/renderer/components/ui/FileMentionsTextarea.tsx and @src/renderer/hooks/useFilesAutocomplete.ts   \n\n@src/renderer/screens/ChatView.tsx actually also uses @src/renderer/hooks/useReferencesAutocomplete.ts which allows the text input to display references. Both of these ideas are relevant for @src/renderer/components/stories/FeatureForm.tsx and @src/renderer/screens/ChatView.tsx . Both should allow the display of references lookup and file lookup - they simply must be able to have callbacks so that they can do extra things with them (FeatureForm needs to add/remove files to/from the context and add/remove blockers to/from the feature - this is missing right now).",
      "plan": "",
      "context": [
        "src/renderer/screens/ChatView.tsx",
        "src/renderer/components/ui/FileMentionsTextarea.tsx",
        "src/renderer/hooks/useFilesAutocomplete.ts",
        "src/renderer/hooks/useReferencesAutocomplete.ts",
        "src/renderer/components/stories/FeatureForm.tsx"
      ],
      "acceptance": [],
      "blockers": [],
      "createdAt": "2025-09-16T13:05:37.984Z",
      "completedAt": "2025-09-05T17:32:57.885Z",
      "updatedAt": "2025-09-16T13:05:37.984Z"
    },
    {
      "id": "7dd2e06b-32aa-418b-9e32-5efc0ecd94dd",
      "status": "+",
      "title": "The search and sort bar for features should be placed at the top",
      "description": "StoryDetailsView.tsx should follow StoriesView.tsx",
      "plan": "",
      "context": [
        "src/renderer/screens/StoriesView.tsx",
        "src/renderer/stories/StoryDetailsView.tsx"
      ],
      "acceptance": [],
      "blockers": [],
      "createdAt": "2025-09-16T13:05:37.984Z",
      "completedAt": "2025-09-05T07:25:18.133Z",
      "updatedAt": "2025-09-16T13:05:37.984Z"
    },
    {
      "id": "274eb915-a7b3-4eed-b71d-e7888f1340fb",
      "status": "+",
      "title": "ChatConversation improvements",
      "description": "@src/renderer/components/agents/ChatConversation.tsx  is currently broken - there was a new type AgentFeatureRunLog introduced inside AgentRun in the file @src/renderer/services/agentsService.ts . Adapt everything in ChatConversation to make it work. Display a list of features in an AgentRun, each Feature run showing the 'turns'. After the first initial message, each turn is a series of 2 messages - 1 from the LLM and 1 a response with tool calls. The final message is a single one from the LLM. Make sure the orchestrator works correctly too.",
      "plan": "",
      "context": [
        "src/renderer/components/agents/ChatConversation.tsx",
        "packages/factory-ts/src/types.ts",
        "src/renderer/services/agentsService.ts",
        "src/renderer/screens/ChatView.tsx"
      ],
      "acceptance": [],
      "blockers": [],
      "createdAt": "2025-09-16T13:05:37.984Z",
      "completedAt": "2025-09-06T17:01:07.778Z",
      "updatedAt": "2025-09-16T13:05:37.984Z"
    },
    {
      "id": "26d01bef-ce79-498a-9cc8-7a6ada530002",
      "status": "+",
      "title": "Reference and File lookup usability improvements",
      "description": "When the user types # for references and @ for files to be looked up in the @src/renderer/components/ui/FileMentionsTextarea.tsx if the user presses space while the lookup is showing - auto pick the top result.\nAlso, for references - they should always display in the text as #{story_index}.{feature_index} - the user will most likely search for the features by these indices.",
      "plan": "",
      "context": [
        "src/renderer/components/ui/FileMentionsTextarea.tsx"
      ],
      "acceptance": [],
      "blockers": [],
      "createdAt": "2025-09-16T13:05:37.984Z",
      "completedAt": "2025-09-06T21:26:16.900Z",
      "updatedAt": "2025-09-16T13:05:37.984Z"
    },
    {
      "id": "5f13e562-bbd6-4f67-97c9-00ba79ddb138",
      "status": "+",
      "title": "After running a first agent, running any more stalls",
      "description": "Any consecutive agent after the first never starts.\nCancelling an agent from the @src/renderer/screens/AgentsView.tsx   screen doesn't help either.\n\nThe last message in the log is:\n[factory] SUBSCRIBE\n\nI can see this message in the agent run log:\n\"message\": \"Error: ENOENT: no such file or directory, open '/var/folders/25/4dns7s115_q13z992np622qw0000gn/T/factory-ts-A3L8P3/workspace/projects/main.json'\\n    at async open (node:internal/fs/promises:639:25)\\n    at async Object.readFile (node:internal/fs/promises:1243:14)\\n    at async Object.getProjectDir (file:///packages/factory-ts/dist/storyUtils.js:18:17)\\n    at async runIsolatedOrchestrator (file:///Users/cloud/Documents/Work/TheFactory/projects/overseer-local/packages/factory-ts/dist/orchestrator.js:489:24)\\n    at async file:///packages/factory-ts/dist/index.js:197:17\",\n\n\nAnd I can see a warning in the console:\nMaxListenersExceededWarning: Possible EventEmitter memory leak detected. 11 files:subscribe listeners added.",
      "plan": "",
      "context": [
        "src/renderer/screens/AgentsView.tsx"
      ],
      "acceptance": [],
      "blockers": [],
      "createdAt": "2025-09-16T13:05:37.984Z",
      "completedAt": "2025-09-05T18:47:11.518Z",
      "updatedAt": "2025-09-16T13:05:37.984Z"
    },
    {
      "id": "57988106-364d-4e52-8b50-94d18839c319",
      "status": "+",
      "title": "ChatConversation improvements",
      "description": "@src/renderer/components/agents/ChatConversation.tsx  doesn't update while an agent is running. I have to close the popup and open it to see the latest messages. This shouldn't be the case - it should keep on scrolling down the messages if the user is at the bottom, and if not - keep on adding them.",
      "plan": "",
      "context": [
        "src/renderer/components/agents/ChatConversation.tsx"
      ],
      "acceptance": [],
      "blockers": [],
      "createdAt": "2025-09-16T13:05:37.984Z",
      "completedAt": "2025-09-05T20:40:23.701Z",
      "updatedAt": "2025-09-16T13:05:37.984Z"
    },
    {
      "id": "dc067730-dede-40a5-affe-e04410170819",
      "status": "+",
      "title": "AgentsView and AllAgentsView improvements",
      "description": "In  @src/renderer/screens/AgentsView.tsx  the active and history runs should be sorted by date - the most recent at the top\n\nAlso, both in @src/renderer/screens/AgentsView.tsx and in @src/renderer/screens/AllAgentsView.tsx it shouldn't show the Turn column, but instead show how many features were completed out of how many.\n\nIn @src/renderer/screens/AgentsView.tsx in the active runs, there should be no Status column, but an additional Thinking column before duration that should update with the time the agent is taking to answer the last message.",
      "plan": "",
      "context": [
        "src/renderer/screens/AgentsView.tsx",
        "src/renderer/screens/AllAgentsView.tsx"
      ],
      "acceptance": [],
      "blockers": [],
      "createdAt": "2025-09-16T13:05:37.984Z",
      "completedAt": "2025-09-04T01:03:24.305Z",
      "updatedAt": "2025-09-16T13:05:37.984Z"
    },
    {
      "id": "fd101477-cb98-4d87-90c4-efb87f39c5e6",
      "status": "+",
      "title": "Allow moving stories when in 'not-done'",
      "description": "Pay close attention to what the index should be (remember the display index is always +1 due to starting at 1)\n@src/renderer/screens/StoriesView.tsx\n\nIt should be also possible to move features in @src/renderer/stories/StoryDetailsView.tsx also pay attention to the indices.",
      "plan": "",
      "context": [
        "src/renderer/screens/StoriesView.tsx",
        "src/renderer/stories/StoryDetailsView.tsx"
      ],
      "acceptance": [],
      "blockers": [],
      "createdAt": "2025-09-16T13:05:37.984Z",
      "completedAt": "2025-09-03T09:24:45.387Z",
      "updatedAt": "2025-09-16T13:05:37.984Z"
    },
    {
      "id": "e3d6999d-3dcd-4f28-8452-77daa5b9cab2",
      "status": "+",
      "title": "After closing the app and coming back none of the agent run histories show messages properly",
      "description": "It seems there's an issue with the way the messages are serialized in @packages/factory-ts/src/orchestrator.ts , the display is in @src/renderer/components/agents/ChatConversation.tsx . Remember, the messages that are passed onto the LLM are in a strict format - they have to specify role as 'user'. For history purposes, the serialisation should add appropraite metadata information to make it easier to display later.",
      "plan": "",
      "context": [
        "packages/factory-ts/src/orchestrator.ts",
        "src/renderer/components/agents/ChatConversation.tsx"
      ],
      "acceptance": [],
      "blockers": [],
      "createdAt": "2025-09-16T13:05:37.984Z",
      "completedAt": "2025-09-03T18:41:06.557Z",
      "updatedAt": "2025-09-16T13:05:37.984Z"
    },
    {
      "id": "306733d4-26cb-49c0-a0ff-c34dc7699baa",
      "status": "+",
      "title": "Shortcuts in the app were disabled because they interfered with typing in the \"/\" character",
      "description": "A user must be able to specify which key is the modifier key in settings - @src/renderer/screens/SettingsView.tsx . Bring back the shortcuts - @src/renderer/App.tsx",
      "plan": "",
      "context": [
        "src/renderer/screens/SettingsView.tsx",
        "src/renderer/App.tsx"
      ],
      "acceptance": [],
      "blockers": [],
      "createdAt": "2025-09-16T13:05:37.984Z",
      "completedAt": "2025-09-06T12:08:47.925Z",
      "updatedAt": "2025-09-16T13:05:37.984Z"
    },
    {
      "id": "5e9f9a8e-0a8b-44d3-936d-05ca62f981f6",
      "status": "+",
      "title": "When no features are in a story - the default agent type is \"speccer\"",
      "description": "This should be true no matter where it is run from, right now it's only via @src/renderer/components/stories/RunAgentButton.tsx",
      "plan": "",
      "context": [
        "src/renderer/components/stories/RunAgentButton.tsx"
      ],
      "acceptance": [],
      "blockers": [],
      "createdAt": "2025-09-16T13:05:37.984Z",
      "completedAt": "2025-09-05T19:26:59.024Z",
      "updatedAt": "2025-09-16T13:05:37.984Z"
    },
    {
      "id": "f9eef18e-818e-427d-82ab-8d990bb199c4",
      "status": "+",
      "title": "This feature is index 1 - we should have a special quick command wherever in the app for adding a feature to this story only",
      "description": "",
      "plan": "",
      "context": [],
      "acceptance": [],
      "blockers": [],
      "createdAt": "2025-09-16T13:05:37.984Z",
      "completedAt": "2025-09-03T11:21:00.855Z",
      "updatedAt": "2025-09-16T13:05:37.984Z"
    },
    {
      "id": "df22d856-9aa3-4c10-9e91-04291697e0b8",
      "status": "+",
      "title": "Notifications should fire when an agent finishes work",
      "description": "Also when a feature is completed (i.e. a commit is made).\nThe @src/renderer/services/notificationsService.ts is responsible as well @src/notifications/manager.js    \n\nThese should be toggle'able in @src/renderer/screens/SettingsView.tsx",
      "plan": "",
      "context": [
        "src/renderer/screens/SettingsView.tsx",
        "src/renderer/services/notificationsService.ts",
        "src/notifications/manager.js"
      ],
      "acceptance": [],
      "blockers": [],
      "createdAt": "2025-09-16T13:05:37.984Z",
      "completedAt": "2025-09-03T23:51:40.910Z",
      "updatedAt": "2025-09-16T13:05:37.984Z"
    },
    {
      "id": "9b65af17-0a3d-42e4-bcd2-81b65277651c",
      "status": "+",
      "title": "It must be possible to remove agent runs from history",
      "description": "The agent runs in @src/renderer/screens/AgentsView.tsx or in @src/renderer/screens/AllAgentsView.tsx",
      "plan": "",
      "context": [
        "src/renderer/screens/AgentsView.tsx",
        "src/renderer/screens/AllAgentsView.tsx"
      ],
      "acceptance": [],
      "blockers": [],
      "createdAt": "2025-09-16T13:05:37.984Z",
      "completedAt": "2025-09-04T19:35:22.527Z",
      "updatedAt": "2025-09-16T13:05:37.984Z"
    },
    {
      "id": "583f4582-9495-46cc-bd49-19c957b9b0a3",
      "status": "+",
      "title": "There needs to be an edit button next to the button for new story",
      "description": "This is inside @src/renderer/stories/StoryDetailsView.tsx - it must be possible to edit a story from within this view. Deleting a story here, would take the user back to Home.",
      "plan": "",
      "context": [
        "src/renderer/stories/StoryDetailsView.tsx"
      ],
      "acceptance": [],
      "blockers": [],
      "createdAt": "2025-09-16T13:05:37.984Z",
      "completedAt": "2025-09-05T20:21:49.849Z",
      "updatedAt": "2025-09-16T13:05:37.984Z"
    },
    {
      "id": "065ff2fe-ac0a-4b31-b57f-8918dcb4057c",
      "status": "+",
      "title": "Show a summary of running agents per project in the sidebar",
      "description": "This should also be visible when the sidebar is minimized - it should show the project icon and this new chip that would display the number of agents.\n@src/renderer/navigation/SidebarView.tsx",
      "plan": "",
      "context": [
        "src/renderer/navigation/SidebarView.tsx"
      ],
      "acceptance": [],
      "blockers": [],
      "createdAt": "2025-09-16T13:05:37.984Z",
      "completedAt": "2025-09-07T08:34:25.596Z",
      "updatedAt": "2025-09-16T13:05:37.984Z"
    },
    {
      "id": "3c0c391d-fe56-4add-a756-793dd2dc6246",
      "status": "+",
      "title": "It must be possible to select the icon for a given project",
      "description": "Create a directory of helpful icons and allow a user to pick from one when they create or edit a project @src/renderer/projects/ProjectManagerModal.tsx - this is then shown in the @src/renderer/navigation/SidebarView.tsx",
      "plan": "",
      "context": [
        "src/renderer/navigation/SidebarView.tsx",
        "src/renderer/projects/ProjectManagerModal.tsx"
      ],
      "acceptance": [],
      "blockers": [],
      "createdAt": "2025-09-16T13:05:37.984Z",
      "completedAt": "2025-09-06T06:35:46.515Z",
      "updatedAt": "2025-09-16T13:05:37.984Z"
    },
    {
      "id": "6deecb2f-1e0c-4e0c-8f4d-349a18c02e18",
      "status": "+",
      "title": "AgentsView shows the thinking time incorrectly",
      "description": "When the 'run/heartbeat' event is received from @packages/factory-ts/src/orchestrator.ts it seems to make the display reset the thinking time counter. The counter should be purely based on the time the last message was received and the time now. This is for @src/renderer/components/agents/AgentRunRow.tsx",
      "plan": "",
      "context": [
        "packages/factory-ts/src/orchestrator.ts",
        "src/renderer/components/agents/AgentRunRow.tsx"
      ],
      "acceptance": [],
      "blockers": [],
      "createdAt": "2025-09-16T13:05:37.984Z",
      "completedAt": "2025-09-05T13:58:57.299Z",
      "updatedAt": "2025-09-16T13:05:37.984Z"
    },
    {
      "id": "1e6d13dd-e154-4612-8751-7182a7d660e6",
      "status": "+",
      "title": "Lookup fix",
      "description": "When using the file lookup when typing in @ in the description of a feature, the user has to type in space twice or more for it to allow to type further. One space should be enough, and it should put the caret one space further than the filename. This logic is in @src/renderer/hooks/useFilesAutocomplete.ts and displayed in @src/renderer/components/ui/RichText.tsx",
      "plan": "",
      "context": [
        "src/renderer/hooks/useFilesAutocomplete.ts",
        "src/renderer/components/ui/RichText.tsx"
      ],
      "acceptance": [],
      "blockers": [],
      "createdAt": "2025-09-16T13:05:37.984Z",
      "completedAt": "2025-09-07T00:18:16.591Z",
      "updatedAt": "2025-09-16T13:05:37.984Z"
    },
    {
      "id": "7cd60fb3-fe0f-478f-ac17-915b824f7f65",
      "status": "+",
      "title": "Story lookup fix",
      "description": "When using story lookup, it doesn't allow the user to search by typing in \"1.1\" for instance. The moment the user types in the \".\" the dropdown disappears. The logic is in @src/renderer/hooks/useReferencesAutocomplete.ts and used inside @src/renderer/components/ui/RichText.tsx \n\nAlso, when typing in \"#8\" for instance - it incorrectly references the blocker - the user types in the reference, but the blocker should actually hold the proper id information (so reverse lookup must be done).",
      "plan": "",
      "context": [
        "src/renderer/hooks/useReferencesAutocomplete.ts",
        "src/renderer/components/ui/RichText.tsx"
      ],
      "acceptance": [],
      "blockers": [],
      "createdAt": "2025-09-16T13:05:37.984Z",
      "completedAt": "2025-09-05T08:29:50.308Z",
      "updatedAt": "2025-09-16T13:05:37.984Z"
    },
    {
      "id": "8d6c71e6-f74b-4155-bdd2-56baa2bbd40a",
      "status": "+",
      "title": "when switching views - the prefs for which view is stored in StoriesView is lost",
      "description": "When switching screens from the @src/renderer/screens/StoriesView.tsx to any other of the screens in the @src/renderer/navigation/SidebarView.tsx it resets the previous status selection and sorting selection. This shouldn't happen - these preferences must be kept.",
      "plan": "",
      "context": [
        "src/renderer/screens/StoriesView.tsx",
        "src/renderer/navigation/SidebarView.tsx"
      ],
      "acceptance": [],
      "blockers": [],
      "createdAt": "2025-09-16T13:05:37.984Z",
      "completedAt": "2025-09-05T03:14:38.492Z",
      "updatedAt": "2025-09-16T13:05:37.984Z"
    },
    {
      "id": "006bc18d-88c6-4257-9d76-69ad87c9c502",
      "status": "+",
      "title": "Typing in \"?\" shows the help menu",
      "description": "The user has to click Shift+\"?\" and it shows the help menu - it should do that for Shift+\"H\".\nAll these shortcuts, along the modifier key should be configurable in @src/renderer/screens/SettingsView.tsx",
      "plan": "",
      "context": [
        "src/renderer/screens/SettingsView.tsx"
      ],
      "acceptance": [],
      "blockers": [],
      "createdAt": "2025-09-16T13:05:37.984Z",
      "completedAt": "2025-09-07T11:41:35.154Z",
      "updatedAt": "2025-09-16T13:05:37.984Z"
    },
    {
      "id": "75e8b34f-8e44-4bac-9c9a-26c0dfb17224",
      "status": "+",
      "title": "when searching commands in the search input box in CommandMenu.tsx it must be possible to use arrows to go up/down and select the appropriate command",
      "description": "The input box inside @src/renderer/components/ui/CommandMenu.tsx \n should be a single line input - so the user cannot go up and down in there. Using up and down arrows selects different items in the results list below the input box.\nSo the user types in \"Go\", the results filter all the results for that and its possible to select whichever result the user wants and hit enter to activate it.\nThe first time up is pressed - the bottom result should be selected.\nThe first time down is pressed - the top result should be selected.\nOnce something is selected, but the user types more - just keep the selection within min/max of 0 and results length -1",
      "plan": "",
      "context": [
        "src/renderer/components/ui/CommandMenu.tsx"
      ],
      "acceptance": [],
      "blockers": [],
      "createdAt": "2025-09-16T13:05:37.984Z",
      "completedAt": "2025-09-05T10:39:51.434Z",
      "updatedAt": "2025-09-16T13:05:37.984Z"
    },
    {
      "id": "35d46d98-8f89-483a-9470-e2e615fd41a9",
      "status": "+",
      "title": "Tooltip accessibility and robustness improvements",
      "description": "Make Tooltip component ARIA-correct and safe for multiple instances.\n\nImplementation details (src/renderer/components/ui/Tooltip.tsx):\n- Generate a unique id per tooltip instance (e.g., useId) and assign it to the tooltip element; set anchor 'aria-describedby' to that id when open.\n- Remove hardcoded 'aria-describedby'='tooltip'.\n- Add Escape key handling to hide when focused on the anchor.\n- Ensure role=tooltip and correct z-index are preserved.\n\nAcceptance criteria:\n- Two adjacent buttons using Tooltip both show their own content and 'aria-describedby' points to their unique tooltip id when open.\n- Pressing Escape while the anchor has focus hides the tooltip.\n- No duplicate id usage across multiple tooltip instances.",
      "plan": "",
      "context": [],
      "acceptance": [],
      "createdAt": "2025-09-16T13:05:37.984Z",
      "completedAt": "2025-09-06T09:30:13.207Z",
      "updatedAt": "2025-09-16T13:05:37.984Z"
    },
    {
      "id": "e358e778-5d29-492a-8943-e67e31b45833",
      "status": "+",
      "title": "Modal accessibility: aria-labelledby/aria-describedby and scroll lock",
      "description": "Improve Modal semantics and body scroll behavior.\n\nImplementation details (src/renderer/components/ui/Modal.tsx):\n- Give the title element a unique id and wire 'aria-labelledby' on the dialog to that id when title exists.\n- Allow optional description id wiring via 'aria-describedby' (useful from AlertDialog when description is provided).\n- Lock body scrolling while a modal is open (set document.body.style.overflow='hidden') and restore on close/unmount.\n\nAcceptance criteria:\n- Screen readers announce the modal title and description upon opening.\n- While a modal is open, the page behind it cannot scroll; once closed, body scrolling returns to its previous state.\n- Existing focus trapping and Escape behavior remain intact.",
      "plan": "",
      "context": [],
      "acceptance": [],
      "createdAt": "2025-09-16T13:05:37.984Z",
      "completedAt": "2025-09-03T20:27:03.746Z",
      "updatedAt": "2025-09-16T13:05:37.984Z"
    },
    {
      "id": "27201172-7e31-4e3b-bf06-eb1737ddfadb",
      "status": "+",
      "title": "Dynamic modifier glyphs in shortcuts UI and command menu",
      "description": "Render keyboard shortcuts using the user-selected modifier (Cmd vs Ctrl) consistently.\n\nImplementation details:\n- Enhance src/renderer/hooks/useShortcuts.tsx to expose a read-only getter for the current modifier (e.g., export function getShortcutsModifier(): 'meta' | 'ctrl').\n- Update src/renderer/components/ui/ShortcutsHelp.tsx and src/renderer/components/ui/CommandMenu.tsx to format displayed shortcuts based on the current modifier, replacing hardcoded 'Cmd/Ctrl' strings (e.g., show '⌘K' on mac modifier and 'Ctrl+K' otherwise).\n\nAcceptance criteria:\n- Changing the shortcuts modifier in app settings (after reload, consistent with current provider behavior) updates the displayed shortcut glyphs in ShortcutsHelp and CommandMenu.\n- All visible shortcut hints reflect the correct modifier (no \"Cmd/Ctrl\" placeholders).",
      "plan": "",
      "context": [],
      "acceptance": [],
      "createdAt": "2025-09-16T13:05:37.984Z",
      "completedAt": "2025-09-06T18:09:37.245Z",
      "updatedAt": "2025-09-16T13:05:37.984Z"
    },
    {
      "id": "98cc6216-a675-40cb-b763-5ac3ccc98b65",
      "status": "+",
      "title": "CollapsibleSidebar semantics: use buttons for actionable items",
      "description": "Improve navigation item semantics for better accessibility.\n\nImplementation details (src/renderer/components/ui/CollapsibleSidebar.tsx):\n- Replace the inner div with role=\"button\" for each clickable nav item with an actual <button> element, preserving current classes and event handlers.\n- Keep roving tabindex behavior and keyboard activation (Enter/Space) intact, but rely on native button semantics.\n- Ensure aria-current or aria-selected is still used appropriately.\n\nAcceptance criteria:\n- Keyboard navigation (ArrowUp/ArrowDown/Home/End + Enter/Space activation) works as before.\n- Screen readers announce items as buttons within navigation; no loss of functionality.\n- No regression in compact/collapsed behavior and badges/actions rendering.",
      "plan": "",
      "context": [],
      "acceptance": [],
      "createdAt": "2025-09-16T13:05:37.984Z",
      "completedAt": "2025-09-04T21:11:24.627Z",
      "updatedAt": "2025-09-16T13:05:37.984Z"
    },
    {
      "id": "a940d772-c613-427c-9dd4-88984e9f24ec",
      "status": "+",
      "title": "StoriesListView: skeletons for initial loading state",
      "description": "Replace text-only loading state with skeleton placeholders for a smoother UX.\n\nImplementation details (src/renderer/stories/StoriesListView.tsx):\n- When isAppSettingsLoaded is false, render a list of ~6 skeleton rows using src/renderer/components/ui/Skeleton.tsx to approximate story rows' layout (id/status area, title/desc lines, and actions area blocks).\n- Keep current \"Loading settings…\" live region messaging accessible (aria-live politely) in the count area.\n\nAcceptance criteria:\n- Before settings are loaded, story area shows skeleton placeholders instead of a static 'Loading...' string.\n- Once loaded, skeletons disappear and the real content renders.\n- No layout shift beyond expected content replacement.",
      "plan": "",
      "context": [],
      "acceptance": [],
      "createdAt": "2025-09-16T13:05:37.984Z",
      "completedAt": "2025-09-04T16:52:10.747Z",
      "updatedAt": "2025-09-16T13:05:37.984Z"
    },
    {
      "id": "50188f39-ce56-4087-90fb-70a107a7357f",
      "status": "+",
      "title": "Consistent focus-visible styling on interactive elements",
      "description": "Ensure keyboard users see a consistent focus outline across buttons, nav items, and inputs.\n\nImplementation details:\n- Update CSS (src/index.css) to provide a consistent :focus-visible ring/outline for .btn, .btn-secondary, .btn-icon, .nav-item, .nav-toggle, .nav-trigger, .ui-select trigger, inputs, and other clickable UI controls.\n- Do not override focus when using mouse; rely on :focus-visible.\n\nAcceptance criteria:\n- Tabbing through the UI shows clear, consistent focus outlines on all interactive controls mentioned.\n- Mouse users do not see focus outlines unless they keyboard-focus an element (focus-visible behavior).",
      "plan": "",
      "context": [],
      "acceptance": [],
      "createdAt": "2025-09-16T13:05:37.984Z",
      "completedAt": "2025-09-05T22:46:51.521Z",
      "updatedAt": "2025-09-16T13:05:37.984Z"
    },
    {
      "id": "9fb948d2-235d-4322-9462-93a9ca8ce283",
      "status": "+",
      "title": "New section in settings - configuring WebSearch Api keys for exa, serpapi and tavily",
      "description": "This must be a new options section in @src/renderer/screens/SettingsView.tsx .\nIt must be persisted and the user can put in a key for each of the tools and save it.",
      "context": [
        "src/renderer/screens/SettingsView.tsx"
      ],
      "blockers": [],
      "createdAt": "2025-09-16T13:05:37.984Z",
      "completedAt": "2025-09-04T18:28:11.511Z",
      "updatedAt": "2025-09-16T13:05:37.984Z"
    },
    {
      "id": "8acda51f-97c8-4614-8800-cb2d7607bf16",
      "status": "+",
      "title": "Use the configuration of WebSearch api keys - exa, serpapi and tavily",
      "description": "We are storing the api keys to these inside @src/renderer/screens/SettingsView.tsx - we need to use them in  'thefactory-tools' that has webSearch tooling.\nThe places where these new apiKeys can be provided is inside @src/chat/ChatsManager.js when calling 'buildChatTools' inside 'getCompletion'; and in @src/tools/factory/mainOrchestrator.js when calling 'orchestrator.startRun' .",
      "plan": "",
      "context": [
        "src/renderer/screens/SettingsView.tsx"
      ],
      "acceptance": [],
      "blockers": [],
      "createdAt": "2025-09-16T13:05:37.984Z",
      "completedAt": "2025-09-05T04:43:47.504Z",
      "updatedAt": "2025-09-16T13:05:37.984Z"
    },
    {
      "id": "bb3a99c3-4e37-47ae-b3df-4b6f5317faed",
      "status": "+",
      "title": "New Section in Settings - configuring github credentials",
      "description": "This must be a new options section in @src/renderer/screens/SettingsView.tsx .\nIt must be persisted and the user can put in a username and a personal token.\nIt has to be persisted across sessions.",
      "plan": "",
      "context": [],
      "acceptance": [],
      "blockers": [],
      "createdAt": "2025-09-16T13:05:37.984Z",
      "completedAt": "2025-09-04T09:25:05.320Z",
      "updatedAt": "2025-09-16T13:05:37.984Z"
    },
    {
      "id": "ada1bb79-e120-493b-b0ba-13d11951b42b",
      "status": "+",
      "title": "LiveData providers are project specific or global",
      "description": "Make it possible to configure a LiveDataProvider as global or targeting  the project it's being made in - the views are in @src/renderer/screens/LiveDataView.tsx .\nCurrently we have the Agent prices provider - this should be global, as it gets the prices that all LLM agent runs use to show the cost per token.\nThere's a 2nd provider currently configured for this project - the BTC price getter - that one should be specific to this project (Overseer Local).\nResponsible classes are:\n@src/renderer/hooks/useLiveData.tsx and @src/renderer/services/liveDataService.ts",
      "plan": "",
      "context": [
        "src/renderer/screens/LiveDataView.tsx",
        "src/renderer/hooks/useLiveData.tsx",
        "src/renderer/services/liveDataService.ts"
      ],
      "acceptance": [],
      "blockers": [],
      "createdAt": "2025-09-16T13:05:37.984Z",
      "completedAt": "2025-09-04T14:31:02.882Z",
      "updatedAt": "2025-09-16T13:05:37.984Z"
    },
    {
      "id": "270271e3-5a53-45ed-9c31-131e9bb4f36b",
      "status": "+",
      "title": "Loading screen",
      "description": "We need a loading screen that will show at the beginning of app launch, while all necessary things are being loaded. This needs to be a separate screen - placed under `src/renderer/screens` just like @src/renderer/screens/StoriesView.tsx . The app entry is in @src/renderer/App.tsx .\nFor the time being - make sure the loading screen loads the user preferences and app settings - @src/renderer/hooks/useAppSettings.ts",
      "plan": "",
      "context": [
        "src/renderer/screens/StoriesView.tsx",
        "src/renderer/App.tsx",
        "src/renderer/hooks/useAppSettings.ts"
      ],
      "acceptance": [],
      "blockers": [],
      "createdAt": "2025-09-16T13:05:37.984Z",
      "completedAt": "2025-09-06T20:47:41.598Z",
      "updatedAt": "2025-09-16T13:05:37.984Z"
    },
    {
      "id": "8eb99cfc-6aeb-4f17-ae04-73621bdd63ce",
      "status": "+",
      "title": "when switching projects - go to the base of a given screen",
      "description": "Right now when viewing a story and switching projects - it shows that story from the new project's perspective which isn't found.\nWe need to make sure that in such cases we go to the main sidebar screen - in the story example - @src/renderer/stories/StoriesListView.tsx .\n@src/renderer/navigation/SidebarView.tsx is where we switch projects.",
      "plan": "",
      "context": [
        "src/renderer/stories/StoriesListView.tsx",
        "src/renderer/navigation/SidebarView.tsx"
      ],
      "acceptance": [],
      "blockers": [],
      "createdAt": "2025-09-16T13:05:37.984Z",
      "completedAt": "2025-09-05T01:39:46.956Z",
      "updatedAt": "2025-09-16T13:05:37.984Z"
    },
    {
      "id": "943be0ce-0c96-48ab-a820-37b919b9a150",
      "status": "+",
      "title": "AppSettings needs an AppSettingsContext",
      "description": "Same as @src/renderer/contexts/ProjectContext.tsx , created in @src/renderer/App.tsx ; and then used in @src/renderer/hooks/useProjectSettings.ts we need the same exact approach for @src/renderer/hooks/useAppSettings.ts . It essentially needs to be a singleton used across the project and this will make sure that's the case.\nAppSettings should be such a context of the first level.",
      "plan": "",
      "context": [
        "src/renderer/contexts/ProjectContext.tsx",
        "src/renderer/hooks/useProjectSettings.ts",
        "src/renderer/App.tsx",
        "src/renderer/hooks/useAppSettings.ts"
      ],
      "acceptance": [],
      "blockers": [],
      "createdAt": "2025-09-16T13:05:37.984Z",
      "completedAt": "2025-09-04T22:56:33.707Z",
      "updatedAt": "2025-09-16T13:05:37.984Z"
    },
    {
      "id": "76a35a14-e633-4f4a-827f-f7521123176d",
      "status": "+",
      "title": "useLLMConfig should be an app wide context",
      "description": "Make @src/renderer/hooks/useLLMConfig.ts follow the same pattern as @src/renderer/contexts/AppSettingsContext.tsx and @src/renderer/contexts/ProjectContext.tsx to turn it into a context initialised once in @src/renderer/App.tsx",
      "plan": "",
      "context": [
        "src/renderer/hooks/useLLMConfig.ts",
        "src/renderer/contexts/AppSettingsContext.tsx",
        "src/renderer/contexts/ProjectContext.tsx",
        "src/renderer/App.tsx"
      ],
      "acceptance": [],
      "blockers": [],
      "createdAt": "2025-09-16T13:05:37.984Z",
      "completedAt": "2025-09-05T10:22:18.755Z",
      "updatedAt": "2025-09-16T13:05:37.984Z"
    },
    {
      "id": "032e4535-7d44-4654-bc6d-811d395b0285",
      "status": "+",
      "title": "turn useAgents into a context",
      "description": "Make @src/renderer/hooks/useAgents.ts .ts follow the same pattern as @src/renderer/contexts/AppSettingsContext.tsx  and @src/renderer/contexts/ProjectContext.tsx  to turn it into a context initialised once in @src/renderer/App.tsx",
      "plan": "",
      "context": [
        "src/renderer/hooks/useAgents.ts",
        "src/renderer/contexts/AppSettingsContext.tsx",
        "src/renderer/contexts/ProjectContext.tsx",
        "src/renderer/App.tsx"
      ],
      "acceptance": [],
      "blockers": [],
      "createdAt": "2025-09-16T13:05:37.984Z",
      "completedAt": "2025-09-07T11:25:15.431Z",
      "updatedAt": "2025-09-16T13:05:37.984Z"
    },
    {
      "id": "d621c45b-3c4c-4814-81bd-7f1a1e25f6f0",
      "status": "+",
      "title": "turn useFiles into context",
      "description": "Make @src/renderer/hooks/useFiles.tsx follow the same pattern as @src/renderer/contexts/AppSettingsContext.tsx   and @src/renderer/contexts/ProjectContext.tsx   to turn it into a context initialised once in @src/renderer/App.tsx .",
      "plan": "",
      "context": [
        "src/renderer/hooks/useFiles.tsx",
        "src/renderer/App.tsx",
        "src/renderer/contexts/ProjectContext.tsx",
        "src/renderer/contexts/AppSettingsContext.tsx"
      ],
      "acceptance": [],
      "blockers": [],
      "createdAt": "2025-09-16T13:05:37.984Z",
      "completedAt": "2025-09-04T02:53:09.962Z",
      "updatedAt": "2025-09-16T13:05:37.984Z"
    },
    {
      "id": "0f44a2c4-5988-4b86-94d9-38b2ade0a037",
      "status": "+",
      "title": "turn useStories into a context",
      "description": "Make @src/renderer/hooks/useStories.tsx follow the same pattern as @src/renderer/contexts/AppSettingsContext.tsx    and @src/renderer/contexts/ProjectContext.tsx    to turn it into a context initialised once in @src/renderer/App.tsx  .",
      "plan": "",
      "context": [
        "src/renderer/hooks/useStories.tsx",
        "src/renderer/contexts/AppSettingsContext.tsx",
        "src/renderer/contexts/ProjectContext.tsx",
        "src/renderer/App.tsx"
      ],
      "acceptance": [],
      "blockers": [],
      "createdAt": "2025-09-16T13:05:37.984Z",
      "completedAt": "2025-09-07T04:45:56.045Z",
      "updatedAt": "2025-09-16T13:05:37.984Z"
    },
    {
      "id": "f8dbb257-f348-48ec-8af2-bbb92fc6a1e0",
      "status": "+",
      "title": "Allow rating of runs",
      "description": "In @src/renderer/screens/AgentsView.tsx there needs to be a new column 'rating' left to the actions buttons.\nIf an 'AgentRunHistory' doesn't have a rating, it shows two buttons (vertically stacked) - a thumbs up and a thumbs down - that are hollow icons. On hover, they are filled with color (green for up and red for down). When clicking, it needs to call via @src/renderer/contexts/AgentsContext.tsx the 'rateRun' functions from @src/renderer/services/factoryService.ts . Once a run has a rating (1 for up, 0 for down), it should only show the filled in button displaying the rating. If a user clicks a rating that was done - it will remove the rating.",
      "plan": "",
      "context": [
        "src/renderer/screens/AgentsView.tsx",
        "src/renderer/contexts/AgentsContext.tsx",
        "src/renderer/services/factoryService.ts"
      ],
      "acceptance": [],
      "blockers": [],
      "createdAt": "2025-09-16T13:05:37.984Z",
      "completedAt": "2025-09-03T11:58:55.790Z",
      "updatedAt": "2025-09-16T13:05:37.984Z"
    },
    {
      "id": "12e26fae-357e-44cb-b1d6-ac8b9ba2c439",
      "status": "+",
      "title": "Model statistics",
      "description": "In @src/renderer/screens/AllAgentsView.tsx we need to display statistics per model and per project. We don't need to display all the runs like it is showing right now - that's already shown in each project's individual @src/renderer/screens/AgentsView.tsx .\n\nStatistics we require - overall average costs that are shown now.\n\nOverall cheapest model on average, overall most expensive model on average, overall fastest model on average (per feature duration), overall slowest model on average (per feature duration), overall model with highest average rating, overall model with lowest average rating.\n\nJust the same as all these overall stats - we want to display the same per project.\n\nAll in a nice scrollable table similar to what's already shown right now.",
      "plan": "",
      "context": [
        "src/renderer/screens/AllAgentsView.tsx",
        "src/renderer/screens/AgentsView.tsx"
      ],
      "acceptance": [],
      "blockers": [],
      "createdAt": "2025-09-16T13:05:37.984Z",
      "completedAt": "2025-09-07T02:04:23.111Z",
      "updatedAt": "2025-09-16T13:05:37.984Z"
    },
    {
      "id": "60237404-0b90-4663-9ed3-de9db2d77354",
      "status": "+",
      "title": "Apply formatter on save",
      "description": "When using VSCode and saving a file the project needs to auto apply a formatter so that all code is always in the same style.\nWe also need to have a script under /scripts that can be run on all files to make sure they have the format applied.",
      "plan": "",
      "context": [],
      "acceptance": [],
      "blockers": [],
      "createdAt": "2025-09-16T13:05:37.984Z",
      "completedAt": "2025-09-05T15:43:48.371Z",
      "updatedAt": "2025-09-16T13:05:37.984Z"
    },
    {
      "id": "2c41b67b-2bd2-4a6a-b7ef-5b2bd97380cb",
      "status": "+",
      "title": "Apply formatter on git commit",
      "description": "Whenever a commit happens - it needs to have a formatter be applied before the code ends up being pushed or seen by other users.",
      "plan": "",
      "context": [],
      "acceptance": [],
      "blockers": [],
      "createdAt": "2025-09-16T13:05:37.984Z",
      "completedAt": "2025-09-06T15:25:45.530Z",
      "updatedAt": "2025-09-16T13:05:37.984Z"
    },
    {
      "id": "af06b354-ef07-4764-8be3-2f731e9aad33",
      "status": "+",
      "title": "AllAgents statistics rework",
      "description": "In @src/renderer/screens/AllAgentsView.tsx there needs to be a few improvements:\n1) the overall section should be the top row of the \"Projects statistics\" section. It should have a blueish background to make it stand out from the project ones.\n2) Move the \"Projects statistics\" above \"Model statistics\"\n3) Make the \"Model statistics\" match \"Projects statistics in terms of columns as much as possible\n4) Add a section \"Agents statistics\" that similarly to per project stats will have the same breakdown but per agentType.\n5) Replace the active runs item from the top with a total time spent by agents.",
      "plan": "",
      "context": [
        "src/renderer/screens/AllAgentsView.tsx"
      ],
      "acceptance": [],
      "blockers": [],
      "createdAt": "2025-09-16T13:05:37.984Z",
      "completedAt": "2025-09-04T13:36:16.991Z",
      "updatedAt": "2025-09-16T13:05:37.984Z"
    },
    {
      "id": "34c83d4f-078d-45c3-b85a-e701f1d82f3a",
      "status": "+",
      "title": "AllAgentsView rework",
      "description": "In @src/renderer/screens/AllAgentsView.tsx we need to rework the following:\n1) remove the Overall highlights\n2) the projects statistics:\n- the Overall row (the 1st one) needs to have a light blue background.\n3) all sections:\n - Fastest (per feature), Slowest (per feature) columns, should have the text on 2 lines. The second line saying \"(pre feature)\"\n- The values for columns showing a model chip + cost should have them vertically stacked, so the model chip first and below it the cost.\n4) at the top, remove the avg cost per run - add instead a total stories/features worked on",
      "plan": "",
      "context": [
        "src/renderer/screens/AllAgentsView.tsx"
      ],
      "acceptance": [],
      "blockers": [],
      "createdAt": "2025-09-16T13:05:37.984Z",
      "completedAt": "2025-09-06T10:05:58.824Z",
      "updatedAt": "2025-09-16T13:05:37.984Z"
    },
    {
      "id": "05393210-77ab-4301-8243-accf0edac8d5",
      "status": "+",
      "title": "Make the app icon work",
      "description": "There's an icon included 'icon.jpeg' in the root of this project.\nMake it work as the app's icon.",
      "plan": "",
      "context": [],
      "acceptance": [],
      "blockers": [],
      "createdAt": "2025-09-16T13:05:37.984Z",
      "completedAt": "2025-09-07T09:36:30.388Z",
      "updatedAt": "2025-09-16T13:05:37.984Z"
    },
    {
      "id": "ea8dc9a0-203e-42c6-ab4d-70db372c0003",
      "status": "+",
      "title": "Cleanup the SettingsView",
      "description": "The @src/renderer/screens/SettingsView.tsx is currently overloaded by its sub views.\nEach subview should be in its own separate folder as it serves as a separate main view. Refactor it cleanly.",
      "plan": "",
      "context": [
        "src/renderer/screens/SettingsView.tsx"
      ],
      "acceptance": [],
      "blockers": [],
      "createdAt": "2025-09-16T13:05:37.984Z",
      "completedAt": "2025-09-03T15:15:53.143Z",
      "updatedAt": "2025-09-16T13:05:37.984Z"
    },
    {
      "id": "85914410-3864-43fa-8317-b90dedc12ce0",
      "status": "+",
      "title": "Managers.js could be typed",
      "description": "@src/managers.js could be turned into a typescript file so that we can use all the typing niceties also in all of the managers:\n@src/chat/ChatsManager.js , @src/db/DatabaseManager.js , @src/document_ingestion/DocumentIngestionManager.js , @src/factory-tools/FactoryToolsManager.js , @src/files/FilesManager.js , @src/git-monitor/GitMonitorManager.js , @src/live-data/liveDataManager.js , @src/notifications/NotificationsManager.js , @src/stories/StoriesManager.js  , @src/projects/ProjectsManager.js  , @src/settings/SettingsManager.js",
      "plan": "",
      "context": [
        "src/managers.js",
        "src/chat/ChatsManager.js",
        "src/db/DatabaseManager.js",
        "src/document_ingestion/DocumentIngestionManager.js",
        "src/factory-tools/FactoryToolsManager.js",
        "src/files/FilesManager.js",
        "src/git-monitor/GitMonitorManager.js",
        "src/live-data/liveDataManager.js",
        "src/notifications/NotificationsManager.js",
        "src/settings/SettingsManager.js",
        "src/stories/StoriesManager.js",
        "src/projects/ProjectsManager.js"
      ],
      "acceptance": [],
      "blockers": [],
      "createdAt": "2025-09-16T13:05:37.984Z",
      "completedAt": "2025-09-05T06:38:03.907Z",
      "updatedAt": "2025-09-16T13:05:37.984Z"
    },
    {
      "id": "74d5f63b-8797-43f5-b571-fd5bebf56550",
      "status": "+",
      "title": "Replace all the emoji icons in the Sidebar with icons specific to this project",
      "description": "They should all reside alongside other icons in @src/renderer/components/ui/Icons.tsx .\nUpdate @src/renderer/components/ui/CollapsibleSidebar.tsx and @src/renderer/navigation/SidebarView.tsx .\nKeep it according to style defined in @docs/styleguide/README.md  and @docs/design/DESIGN_SYSTEM.md , @docs/design/DESIGN_TOKENS.md , @docs/design/MONDAY_PALETTE_REFERENCE.md  and @docs/ux/LINEAR_UX_GUIDELINES.md",
      "plan": "",
      "context": [
        "src/renderer/components/ui/Icons.tsx",
        "docs/styleguide/README.md",
        "docs/design/DESIGN_SYSTEM.md",
        "docs/design/DESIGN_TOKENS.md",
        "docs/design/MONDAY_PALETTE_REFERENCE.md",
        "docs/ux/LINEAR_UX_GUIDELINES.md",
        "src/renderer/components/ui/CollapsibleSidebar.tsx",
        "src/renderer/navigation/SidebarView.tsx"
      ],
      "acceptance": [],
      "blockers": [],
      "createdAt": "2025-09-16T13:05:37.984Z",
      "completedAt": "2025-09-05T12:00:49.016Z",
      "updatedAt": "2025-09-16T13:05:37.984Z"
    },
    {
      "id": "53ab6181-9034-47f0-a6a9-a8b8eca0e504",
      "status": "+",
      "title": "All the domain managers could be typed",
      "description": "All of the managers could be typed and extend the base defined in @src/managers.ts . The managers:\n@src/chat/ChatsManager.js  , @src/db/DatabaseManager.js  , @src/document_ingestion/DocumentIngestionManager.js  , @src/factory-tools/FactoryToolsManager.js  , @src/files/FilesManager.js  , @src/git-monitor/GitMonitorManager.js  , @src/live-data/liveDataManager.js  , @src/notifications/NotificationsManager.js  , @src/stories/StoriesManager.js   , @src/projects/ProjectsManager.js   , @src/settings/SettingsManager.js",
      "plan": "",
      "context": [
        "src/managers.ts",
        "src/chat/ChatsManager.js",
        "src/db/DatabaseManager.js",
        "src/document_ingestion/DocumentIngestionManager.js",
        "src/factory-tools/FactoryToolsManager.js",
        "src/files/FilesManager.js",
        "src/git-monitor/GitMonitorManager.js",
        "src/live-data/liveDataManager.js",
        "src/notifications/NotificationsManager.js",
        "src/stories/StoriesManager.js",
        "src/projects/ProjectsManager.js",
        "src/settings/SettingsManager.js"
      ],
      "acceptance": [],
      "blockers": [],
      "createdAt": "2025-09-16T13:05:37.984Z",
      "completedAt": "2025-09-05T22:01:00.773Z",
      "updatedAt": "2025-09-16T13:05:37.984Z"
    },
    {
      "id": "40322d85-bc35-4b45-89db-b5e3a393a8e9",
      "status": "+",
      "title": "Icons need to be more colorful",
      "description": "All the icons used in the @src/renderer/components/ui/CollapsibleSidebar.tsx and @src/renderer/navigation/SidebarView.tsx from @src/renderer/components/ui/Icons.tsx need to be more colorful.",
      "plan": "",
      "context": [
        "src/renderer/components/ui/CollapsibleSidebar.tsx",
        "src/renderer/navigation/SidebarView.tsx",
        "src/renderer/components/ui/Icons.tsx"
      ],
      "acceptance": [],
      "blockers": [],
      "createdAt": "2025-09-16T13:05:37.984Z",
      "completedAt": "2025-09-06T04:39:01.567Z",
      "updatedAt": "2025-09-16T13:05:37.984Z"
    },
    {
      "id": "32ec2d90-3244-40a0-a74b-d120f6d512e0",
      "status": "+",
      "title": "ProjectsModal must match icon style of new icons",
      "description": "The icons for projects inside @src/projects/ProjectsManager.ts that are set per project must match the new icons in @src/renderer/components/ui/Icons.tsx that are used in @src/renderer/navigation/SidebarView.tsx",
      "plan": "",
      "context": [
        "src/renderer/components/ui/Icons.tsx",
        "src/renderer/navigation/SidebarView.tsx",
        "src/projects/ProjectsManager.ts"
      ],
      "acceptance": [],
      "blockers": [],
      "createdAt": "2025-09-16T13:05:37.984Z",
      "completedAt": "2025-09-06T10:49:30.741Z",
      "updatedAt": "2025-09-16T13:05:37.984Z"
    },
    {
      "id": "06c24df0-01ba-4d83-b7ad-f4a5f40175d1",
      "status": "+",
      "title": "We need more project icons",
      "description": "There should be at least 20 various icons in @src/renderer/projects/projectIcons.ts . Also, when a project's icon is set - it should be reflected in @src/renderer/components/ui/CollapsibleSidebar.tsx and @src/renderer/navigation/SidebarView.tsx",
      "plan": "",
      "context": [
        "src/renderer/projects/projectIcons.ts",
        "src/renderer/components/ui/CollapsibleSidebar.tsx",
        "src/renderer/navigation/SidebarView.tsx"
      ],
      "acceptance": [],
      "blockers": [],
      "createdAt": "2025-09-16T13:05:37.984Z",
      "completedAt": "2025-09-07T06:46:56.143Z",
      "updatedAt": "2025-09-16T13:05:37.984Z"
    },
    {
      "id": "c20fbc93-7910-4612-a275-95a3d722955c",
      "status": "+",
      "title": "Emoji icons",
      "description": "There are old emojis inside @src/renderer/components/ui/Icons.tsx - they need to be translated into the svg icons in that file, and then used in the list for project icons inside @src/renderer/projects/projectIcons.tsx",
      "plan": "",
      "context": [
        "src/renderer/components/ui/Icons.tsx",
        "src/renderer/projects/projectIcons.tsx"
      ],
      "acceptance": [],
      "blockers": [],
      "createdAt": "2025-09-16T13:05:37.984Z",
      "completedAt": "2025-09-04T07:23:52.085Z",
      "updatedAt": "2025-09-16T13:05:37.984Z"
    },
    {
      "id": "4673bd96-c874-4b92-8779-d81af432c032",
      "status": "+",
      "title": "When a feature has a rejection then a story is not-done",
      "description": "No matter what the status of the Story, if there's any feature with a rejection - the Story should also show in the @src/renderer/screens/StoriesView.tsx when \"not-done\" is selected",
      "plan": "",
      "context": [
        "src/renderer/screens/StoriesView.tsx"
      ],
      "acceptance": [],
      "blockers": [],
      "createdAt": "2025-09-16T13:05:37.984Z",
      "completedAt": "2025-09-06T04:13:42.320Z",
      "updatedAt": "2025-09-16T13:05:37.984Z"
    },
    {
      "id": "fac00d4a-01a5-4012-8481-bb920ac502db",
      "status": "+",
      "title": "Icons need to be more colorful",
      "description": "All icons in @src/renderer/components/ui/Icons.tsx that are black and white - i.e. ones that don't have 'stroke'/'fill' directly set in their svg lines/circles/rects need to be reworked to be colorful like the sidebar icons \"IconHome\", \"IconFiles\" or \"IconChat\" for example.",
      "plan": "",
      "context": [
        "src/renderer/components/ui/Icons.tsx"
      ],
      "acceptance": [],
      "blockers": [],
      "createdAt": "2025-09-16T13:05:37.984Z",
      "completedAt": "2025-09-03T10:35:51.018Z",
      "updatedAt": "2025-09-16T13:05:37.984Z"
    },
    {
      "id": "f3b465a1-09be-45e9-80b2-70c84145ce5f",
      "status": "+",
      "title": "Show the notifications badge in the Sidebar",
      "description": "Right now, next to the project in the @src/renderer/navigation/SidebarView.tsx it only shows a running agent badge. It must also show the notifications badge next to it.\nWhen the Sidebar is collapsed - it should shrink both badges and show them vertically stacked - making sure that the project icon is still clearly visible.\n\nThe Notifications button also has a NotificationBadge but it's wrapped in a Tooltip - @src/renderer/components/ui/Tooltip.tsx and it doesn't get centred correctly like the project buttons do.\n\nAll the project buttons should also be wrapped in this Tooltip when collapsed and display the project name in the tooltip.",
      "plan": "",
      "context": [
        "src/renderer/navigation/SidebarView.tsx"
      ],
      "acceptance": [],
      "blockers": [],
      "createdAt": "2025-09-16T13:05:37.984Z",
      "completedAt": "2025-09-03T13:29:49.624Z",
      "updatedAt": "2025-09-16T13:05:37.984Z"
    },
    {
      "id": "e2ac9811-94ae-4088-b00b-546f358b370e",
      "status": "+",
      "title": "In all modals - the footer/bottom section is sticky just like the top/header section",
      "description": "Right now, for instance in @src/renderer/components/stories/FeatureForm.tsx there are buttons at the bottom that get hidden if the form is too big - these need to be sticky at the bottom so they always show (just like the top section).\nThis needs to be true for all modals - so that any place using a modal can define the bottom sticky section. Then only the middle section scrolls.\n@src/renderer/projects/ProjectManagerModal.tsx also should have the sticky bottom buttons.\nThe interface for doing so should be clean and consistent.",
      "plan": "",
      "context": [
        "src/renderer/components/stories/FeatureForm.tsx",
        "src/renderer/projects/ProjectManagerModal.tsx"
      ],
      "acceptance": [],
      "blockers": [],
      "createdAt": "2025-09-16T13:05:37.984Z",
      "completedAt": "2025-09-03T22:11:49.060Z",
      "updatedAt": "2025-09-16T13:05:37.984Z"
    },
    {
      "id": "d0647493-d214-40cd-bb93-c12a7a99ef36",
      "status": "+",
      "title": "When a feature is modified or added to a story the story status should update",
      "description": "In @src/renderer/stories/StoryDetailsView.tsx when a new feature is added, the Story's status might still be \"Done\" even though the underlying Story data has changed - the view should update accordingly (by getting the latest story data).",
      "plan": "",
      "context": [
        "src/renderer/stories/StoryDetailsView.tsx"
      ],
      "acceptance": [],
      "blockers": [],
      "updatedAt": "2025-09-16T13:57:09.140Z",
      "completedAt": "2025-09-07T12:14:29.815Z"
    },
    {
      "id": "7520ce51-621d-4dfc-8686-1b7806b53aca",
      "status": "+",
      "title": "Error when opening AllAgentsView when an agent is running",
      "description": "When opening @src/renderer/screens/AllAgentsView.tsx  while an agent is running this error occurs:\n\nAllAgentsView.tsx:42 Uncaught TypeError: Cannot read properties of undefined (reading 'flatMap')\n    at AllAgentsView.tsx:42:10\n    at Array.map (<anonymous>)\n    at AllAgentsView.tsx:40:30\n    at AllAgentsView (AllAgentsView.tsx:37:17)\n(anonymous)\t@\tAllAgentsView.tsx:42\n(anonymous)\t@\tAllAgentsView.tsx:40\nAllAgentsView\t@\tAllAgentsView.tsx:37\nhashchange\t\t\n(anonymous)\t@\tNavigator.tsx:133\n(anonymous)\t@\tSidebarView.tsx:211\nonClick\t@\tSidebarView.tsx:365",
      "plan": "",
      "context": [
        "src/renderer/screens/AllAgentsView.tsx"
      ],
      "acceptance": [],
      "blockers": [],
      "updatedAt": "2025-09-16T15:15:43.576Z",
      "completedAt": "2025-09-07T13:03:56.445Z"
    },
    {
      "id": "f8eb8466-4457-49ca-8c65-9b812aec8a26",
      "status": "+",
      "title": "Settings inner sidebar needs to have icons updated",
      "description": "Just like everywhere else - we are using icons from @src/renderer/components/ui/Icons.tsx or @src/renderer/projects/projectIcons.tsx . Make sure the icons used for categories or anywhere else in @src/renderer/screens/SettingsView.tsx are used from @src/renderer/components/ui/Icons.tsx  (if they don't exist - create one).",
      "context": [
        "src/renderer/components/ui/Icons.tsx",
        "src/renderer/projects/projectIcons.tsx",
        "src/renderer/screens/SettingsView.tsx"
      ],
      "blockers": [],
      "createdAt": "2025-09-16T15:31:13.926Z",
      "updatedAt": "2025-09-16T15:48:43.902Z",
      "completedAt": "2025-09-07T14:21:55.848Z"
    },
    {
      "id": "8ea2946d-0305-4f96-8e42-0f9d9a684de0",
      "status": "+",
      "title": "Notifications need to update their icons",
      "description": "The inner sidebar in @src/renderer/screens/NotificationsView.tsx need to have their icons updated and used from @src/renderer/components/ui/Icons.tsx . If an icon doesn't exist - it should be created according to design.",
      "context": [
        "src/renderer/screens/NotificationsView.tsx",
        "src/renderer/components/ui/Icons.tsx"
      ],
      "blockers": [],
      "createdAt": "2025-09-16T15:32:02.314Z",
      "updatedAt": "2025-09-16T15:49:29.864Z",
      "completedAt": "2025-09-07T15:44:28.252Z"
    },
    {
      "id": "c4236f01-9f8d-4a9a-bd8a-3489a23316d5",
      "status": "+",
      "title": "ChatsView needs to have icons updated",
      "description": "The inner sidebar in @src/renderer/screens/ChatView.tsx need to have their icons updated and used from @src/renderer/components/ui/Icons.tsx  . If an icon doesn't exist - it should be created according to design.",
      "context": [
        "src/renderer/screens/ChatView.tsx",
        "src/renderer/components/ui/Icons.tsx"
      ],
      "blockers": [],
      "createdAt": "2025-09-16T15:32:32.903Z",
      "updatedAt": "2025-09-16T15:52:09.662Z",
      "completedAt": "2025-09-07T16:33:48.525Z"
    },
    {
      "id": "b7716b85-8e3d-4a91-9729-4fca7aab51e9",
      "status": "+",
      "title": "Update icons in FilesView",
      "description": "The inner sidebar in @src/renderer/screens/FilesView.tsx  need to have their icons updated and used from @src/renderer/components/ui/Icons.tsx   . If an icon doesn't exist - it should be created according to design.",
      "context": [
        "src/renderer/screens/FilesView.tsx",
        "src/renderer/components/ui/Icons.tsx"
      ],
      "blockers": [],
      "createdAt": "2025-09-16T15:32:48.254Z",
      "updatedAt": "2025-09-16T15:58:09.300Z",
      "completedAt": "2025-09-07T17:48:27.907Z"
    },
    {
      "id": "cb7d825c-b1ad-4a3f-a164-7e036765b93c",
      "status": "+",
      "title": "Write a script under /scripts that will alter the dates of stories/features",
      "description": "We need a scripts @scripts/alter_dates.ts that will accept two paths as a parameter - first for the stories folder and second for the project.json. When run, will get all the story.json files from  that folder. Put all the features that are completed (have a completedAt) in an array - sort them by story display id (from the project.json - that is a ProjectSpec ) and starting from the one with the highest id, start offsetting each next feature's completedAt by a random amount between 10min and 2hr back in time. Then go over all the story files and update the features by their new completedAt - and also the story should have its completedAt set to value that is the highest amongst its features (if all the features are completed).",
      "context": [],
      "blockers": [],
      "createdAt": "2025-09-16T17:36:04.090Z",
      "updatedAt": "2025-09-16T17:40:03.645Z",
      "completedAt": "2025-09-07T18:14:30.707Z"
    },
    {
      "id": "d8a25ca6-5f26-4957-a2ac-7c9f4291a04f",
      "status": "+",
      "title": "The Timeline icon in Icons needs to be improved",
      "description": "In @src/renderer/components/ui/Icons.tsx fix the TimelineIcon - always follow the same designs as the rest of the icons",
      "context": [
        "src/renderer/components/ui/Icons.tsx"
      ],
      "blockers": [],
      "createdAt": "2025-09-16T18:05:04.834Z",
      "updatedAt": "2025-09-16T18:56:28.441Z",
      "completedAt": "2025-09-16T18:56:28.441Z"
    },
    {
      "id": "fcfceb8f-d4af-4411-9a5b-7c059338b4a1",
      "status": "+",
      "title": "Make it possible to configure github credentials per project",
      "description": "Just like with LLM settings in @src/renderer/screens/settings/llms/LLMSettings.tsx we want to store multiple github credentials and then each project when being created or edited (in @src/renderer/projects/ProjectManagerModal.tsx ) can optionally have them set (the id of the credentials would be stored in the ProjectSpec metadata). \nSo the @src/renderer/screens/settings/github/GitHubSettings.tsx  needs to be reworked to accomodate too.",
      "context": [
        "src/renderer/screens/settings/llms/LLMSettings.tsx",
        "src/renderer/screens/settings/github/GitHubSettings.tsx",
        "src/renderer/projects/ProjectManagerModal.tsx"
      ],
      "blockers": [],
      "createdAt": "2025-09-17T10:22:57.121Z",
      "updatedAt": "2025-09-17T10:31:34.500Z",
      "completedAt": "2025-09-17T10:31:34.500Z"
    },
    {
      "id": "5a9ae0d2-7711-4149-bd57-1c43303613f6",
      "status": "+",
      "title": "Show the same topbar in AgentsView as in AllAgentsView",
      "description": "@src/renderer/screens/AllAgentsView.tsx has this bar at the top with run statistics - we want to display the exact same per project inside @src/renderer/screens/AgentsView.tsx",
      "context": [
        "src/renderer/screens/AllAgentsView.tsx",
        "src/renderer/screens/AgentsView.tsx"
      ],
      "createdAt": "2025-09-17T15:37:46.138Z",
      "updatedAt": "2025-09-17T15:41:20.741Z",
      "completedAt": "2025-09-17T15:41:20.741Z"
    },
    {
      "id": "f07cc494-56fa-45c9-9c12-40fbbce37a86",
      "status": "+",
      "title": "In Timeline the Today button doesn't work correctly",
      "description": "In @src/renderer/screens/ProjectTimelineView.tsx the Today button needs to scroll the user to the correct spot in each timeline (Day | Week | Month) - currently it's broken.",
      "context": [
        "src/renderer/screens/ProjectTimelineView.tsx"
      ],
      "createdAt": "2025-09-18T11:24:14.814Z",
      "updatedAt": "2025-09-18T11:28:29.480Z",
      "completedAt": "2025-09-18T11:28:29.480Z"
    },
    {
      "id": "fccb9bc5-1ca8-46ad-9702-6376d55de3fa",
      "status": "+",
      "title": "When switching view modes always show today's date",
      "description": "In @src/renderer/screens/ProjectTimelineView.tsx when the app opens and when switching modes between DAY | WEEK | MONTH - always make sure today's date is visible (so as if the user pressed the \"Today\" button).",
      "context": [
        "src/renderer/screens/ProjectTimelineView.tsx"
      ],
      "createdAt": "2025-09-18T11:47:16.170Z",
      "updatedAt": "2025-09-18T11:55:22.476Z",
      "completedAt": "2025-09-18T11:55:22.476Z"
    },
    {
      "id": "18cbcc94-0531-4534-936c-7c7fa5efda8c",
      "status": "+",
      "title": "When there are any changes in creating/editing a story or feature confirm",
      "description": "In @src/renderer/components/stories/FeatureForm.tsx and @src/renderer/components/stories/StoryForm.tsx that are used in @src/renderer/stories/FeatureCreateView.tsx , @src/renderer/stories/FeatureEditView.tsx , @src/renderer/stories/StoryCreateView.tsx and @src/renderer/stories/StoryEditView.tsx - make sure that if there are any changes whatsoever to the form, and the user clicks out or in some way tries to close the popup - an alert is displayed saying that there are pending changes and if the user really wants to discard them all and close the popup. The Alert must have a red/destructive \"DISCARD ALL\" button and a standard \"Go Back\" button - only clicking either of these buttons can close the alert.",
      "context": [
        "src/renderer/components/stories/FeatureForm.tsx",
        "src/renderer/components/stories/StoryForm.tsx",
        "src/renderer/stories/FeatureCreateView.tsx",
        "src/renderer/stories/FeatureEditView.tsx",
        "src/renderer/stories/StoryCreateView.tsx",
        "src/renderer/stories/StoryEditView.tsx"
      ],
      "createdAt": "2025-09-18T11:49:51.503Z",
      "updatedAt": "2025-09-18T12:01:14.795Z",
      "completedAt": "2025-09-18T12:01:14.795Z"
    },
    {
      "id": "11b7fc32-af7f-409c-a3f0-12a414749e12",
      "status": "+",
      "title": "The spinner doesn't spin",
      "description": "Whenever the user is presented with a spinner it doesn't animate",
      "context": [],
      "createdAt": "2025-09-18T22:45:19.736Z",
      "updatedAt": "2025-09-18T22:48:16.776Z",
      "completedAt": "2025-09-18T22:48:16.776Z"
    },
    {
      "id": "47590194-5f78-4d06-8aac-62cf60f5fc86",
      "status": "+",
      "title": "In StoriesListView when a Story has an agent running - always show it",
      "description": "The agent running should show always - not just on hover on a story row in @src/renderer/stories/StoriesListView.tsx  in @src/renderer/stories/StoryDetailsView.tsx it's also slightly wrong, as the @src/renderer/components/agents/AgentRunBullet.tsx should replace @src/renderer/components/stories/RunAgentButton.tsx - i.e. it should occupy the same space - it should simply NEVER disappear when there's a task running.",
      "context": [
        "src/renderer/stories/StoriesListView.tsx",
        "src/renderer/stories/StoryDetailsView.tsx",
        "src/renderer/components/agents/AgentRunBullet.tsx",
        "src/renderer/components/stories/RunAgentButton.tsx"
      ],
      "createdAt": "2025-09-23T00:09:45.531Z",
      "updatedAt": "2025-09-23T22:02:15.128Z",
      "blockers": [],
      "completedAt": "2025-09-23T22:02:15.128Z"
    },
    {
      "id": "a571d64e-213b-4f0e-b641-51678b5c26b5",
      "status": "+",
      "title": "when clicking Start Run on a Story row in StoriesListView - don't go to StoryDetailsView",
      "description": "Currently when clicking start run in @src/renderer/stories/StoriesListView.tsx it will go to the @src/renderer/stories/StoryDetailsView.tsx screen. Clearly the click is somehow propagating - it shouldn't.",
      "context": [
        "src/renderer/stories/StoriesListView.tsx",
        "src/renderer/stories/StoryDetailsView.tsx"
      ],
      "createdAt": "2025-09-23T00:11:02.070Z",
      "updatedAt": "2025-09-23T00:29:20.602Z",
      "completedAt": "2025-09-23T00:29:20.602Z"
    },
    {
      "id": "b951665d-139c-4761-94f1-c259b36dab42",
      "status": "+",
      "title": "Improve the time display in ChatConversation to show a time display similar to AgentRows",
      "description": "In @src/renderer/components/agents/ChatConversation.tsx it always shows the time taken to respond in seconds - we want it to be more human friendly, so it should always show it in the h:mm:ss format, and now show h or mm if the time is small enough - it should be done similarly in @src/renderer/components/agents/AgentRunRow.tsx",
      "context": [
        "src/renderer/components/agents/ChatConversation.tsx",
        "src/renderer/components/agents/AgentRunRow.tsx"
      ],
      "createdAt": "2025-09-23T09:53:32.603Z",
      "updatedAt": "2025-09-23T13:03:26.543Z",
      "blockers": [],
      "completedAt": "2025-09-23T12:27:19.728Z"
    },
    {
      "id": "70889fe4-d1cd-4718-9cf1-f11739204e42",
      "status": "+",
      "title": "The Sidebar has grown - make the top with the title stay stick and only the rest scroll",
      "description": "@src/renderer/navigation/SidebarView.tsx",
      "context": [
        "src/renderer/navigation/SidebarView.tsx"
      ],
      "createdAt": "2025-09-23T09:56:28.943Z",
      "updatedAt": "2025-09-23T10:39:42.169Z",
      "completedAt": "2025-09-23T10:39:42.169Z"
    },
    {
      "id": "995dbbc4-cf40-4749-9cd7-1721cae3e4b6",
      "status": "+",
      "title": "Sometimes when a running agent finishes it hangs",
      "description": "A 'finishFeature' tool call can be seen as received and the agent has finished (all the commits have gone through) but yet, in @src/renderer/screens/AgentsView.tsx there is a running agent showing. After restarting this app - the agent no longer shows as running. It seems there's an issue in @src/renderer/contexts/AgentsContext.tsx with how it stores finished agents?",
      "context": [
        "src/renderer/screens/AgentsView.tsx",
        "src/renderer/contexts/AgentsContext.tsx"
      ],
      "createdAt": "2025-09-23T14:46:35.238Z",
      "updatedAt": "2025-09-23T14:49:31.093Z",
      "completedAt": "2025-09-23T14:49:31.093Z"
    },
    {
      "id": "0162e2f8-2275-4b51-a5c7-2a91dfc0cde6",
      "status": "+",
      "title": "when a file is added while the app is running it's not picked up",
      "description": "when using @src/renderer/hooks/useFilesAutocomplete.ts a new file doesn't show - there must be some disconnect with @src/renderer/contexts/FilesContext.tsx",
      "context": [
        "src/renderer/hooks/useFilesAutocomplete.ts",
        "src/renderer/contexts/FilesContext.tsx"
      ],
      "createdAt": "2025-09-23T17:02:30.318Z",
      "updatedAt": "2025-09-23T20:13:11.361Z",
      "completedAt": "2025-09-23T20:13:11.361Z"
    },
    {
      "id": "72945db3-a39d-422d-95c1-23123a9ef01a",
      "status": "+",
      "title": "The timeline doesn't filter by projectId",
      "description": "When switching to different projects while having the @src/renderer/screens/ProjectTimelineView.tsx open it keeps on showing stories/features for all projects.\nIt should only show the stories/feature for the given project.\nDisplaying stories/features for all proejcts should be controlled by a toggle left to the Day|Week|Month buttons. When switching projects, the timeline should show today (i.e. same behaviour as if the Today button was clicked).",
      "context": [
        "src/renderer/screens/ProjectTimelineView.tsx"
      ],
      "blockers": [],
      "createdAt": "2025-09-24T16:40:57.363Z",
      "updatedAt": "2025-09-24T22:43:44.226Z",
      "completedAt": "2025-09-24T21:59:38.768Z"
    },
    {
      "id": "362f2ca1-0fc2-4076-a70b-3581cd73bd66",
      "status": "+",
      "title": "The AllAgentsView should be merged into Agents",
      "description": "We need to have a toggle at the top right of the @src/renderer/screens/AgentsView.tsx that will either show the current project's runs (what @src/renderer/screens/AgentsView.tsx is currently showing) or for all projects (what @src/renderer/screens/AllAgentsView.tsx is showing) . The All Agents option from the sidebar can be removed",
      "context": [
        "src/renderer/screens/AgentsView.tsx",
        "src/renderer/screens/AllAgentsView.tsx"
      ],
      "blockers": [],
      "createdAt": "2025-09-24T16:42:05.556Z",
      "updatedAt": "2025-09-24T18:41:36.860Z",
      "completedAt": "2025-09-24T18:41:36.860Z"
    },
    {
      "id": "12ca6f4f-ef0e-4e14-8f8d-93d5c84598cc",
      "status": "+",
      "title": "The settings should be in a footer at the bottom of the sidebar",
      "description": "Same as the header - it shouldn't scroll - only the button in between should.",
      "context": [],
      "blockers": [],
      "createdAt": "2025-09-24T16:44:41.298Z",
      "updatedAt": "2025-09-24T18:48:59.642Z",
      "completedAt": "2025-09-24T18:48:59.642Z"
    },
    {
      "id": "93772c3c-639f-4110-a2e2-7d5d7f9e91df",
      "status": "+",
      "title": "when an agent is running move the spinner",
      "description": "In @src/renderer/stories/StoriesListView.tsx when an agent is running for a story and showing the @src/renderer/components/agents/AgentRunBullet.tsx - place the bullet to the left of the Story's Id chip (similarly to how the blocked indicator is placed next to the feature's chip).\nMake the action buttons show on hover always (when an agent is running do not show the Run agent button).\nWe need a very similar layout update in @src/renderer/stories/StoryDetailsView.tsx where the @src/renderer/components/agents/AgentRunBullet.tsx needs to move below the status chip for a given feature.",
      "context": [
        "src/renderer/stories/StoriesListView.tsx",
        "src/renderer/components/agents/AgentRunBullet.tsx",
        "src/renderer/stories/StoryDetailsView.tsx"
      ],
      "blockers": [],
      "createdAt": "2025-09-24T17:27:06.560Z",
      "updatedAt": "2025-09-24T21:44:29.851Z",
      "completedAt": "2025-09-24T21:44:29.851Z"
    },
    {
      "id": "4c1c2af8-b8dd-4bdc-8857-eac4b21ec98d",
      "status": "+",
      "title": "'thefactory-tools' exposes a new ProjectCodeInfo - use it",
      "description": "Essentially, each ProjectSpec has a new field `codeInfo` that should be configurable via @src/renderer/projects/ProjectManagerModal.tsx . The new types are referenced in a comment in @src/renderer/services/projectsService.ts .\nIf `codeInfo` is present in a ProjectSpect it means it's a coding project. We must allow users to toggle to a coding project via a switch - then a small popup with dropdowns for language, framework and test framework should appear. If the user exits this popup (with no items selected) - the project gets switched back to a non-coding project one. If there is `codeInfo` in a ProjectSpec then 3 chips need to show with the appropriate info side-by-side in a row. Clicking on any of the chips will open the selector popup mentioned previously but this time with some values preselected.",
      "context": [
        "src/renderer/projects/ProjectManagerModal.tsx",
        "src/renderer/services/projectsService.ts"
      ],
      "blockers": [],
      "createdAt": "2025-09-24T21:29:44.028Z",
      "updatedAt": "2025-09-24T21:56:30.143Z",
      "completedAt": "2025-09-24T21:56:30.143Z"
    },
    {
      "id": "fae23bb4-639b-41c1-ab9a-a9ab8f56ea29",
      "status": "+",
      "title": "ProjectManagerModal codeInfo improvements",
      "description": "The Chip inside @src/renderer/projects/ProjectManagerModal.tsx was never implemented (I simply wired it to a button). So the modal itself looks bad.\nThis chip needs to be implemented for each item of `codeInfo` .\nFor the languages it should display the image of the language. These icons should be stored somewhere - similarly to @src/renderer/projects/projectIcons.tsx we can have @src/renderer/projects/codeInfoIcons.tsx .\n\nAlso, when editing the items inside @src/renderer/projects/ProjectCodeInfoModal.tsx - some of the lists are so long they end up being clipped by the edge of the app. The list should always be placed below the buttons, be scrollable and of some manageable max size.",
      "context": [
        "src/renderer/projects/ProjectManagerModal.tsx",
        "src/renderer/projects/projectIcons.tsx",
        "src/renderer/projects/ProjectCodeInfoModal.tsx"
      ],
      "blockers": [],
      "createdAt": "2025-09-24T23:02:43.623Z",
      "updatedAt": "2025-09-25T00:34:20.189Z",
      "completedAt": "2025-09-25T00:34:20.189Z"
    },
    {
      "id": "36a5ae63-4c86-48d3-b7ca-788cd5327671",
      "status": "+",
      "title": "the sidebar hide/show button needs improving",
      "description": "When it is showing the arrow needs to point down, when hidden like now pointing right.\nThe transition needs to animate.",
      "context": [],
      "blockers": [],
      "createdAt": "2025-09-25T13:31:18.592Z",
      "updatedAt": "2025-09-25T23:51:04.545Z",
      "completedAt": "2025-09-25T23:51:04.545Z"
    },
    {
      "id": "23e11a4c-977b-4c11-9088-34103071ba5c",
      "status": "+",
      "title": "the coverage table in TestsView should be horizontally scrollable",
      "description": "Right now the table in @src/renderer/screens/TestsView.tsx - so the @src/renderer/components/tests/CoverageReport.tsx - expands the whole screen to the right - it shouldn't. it should scroll to the right if it grows too big.\nIt's the first column that grows wildly - because some names can be long - but still, the table should have a set size, and only the content within should scroll - the header and the rows.",
      "context": [
        "src/renderer/screens/TestsView.tsx",
        "src/renderer/components/tests/CoverageReport.tsx"
      ],
      "blockers": [],
      "createdAt": "2025-09-26T01:09:29.374Z",
      "updatedAt": "2025-09-26T13:38:56.924Z",
      "completedAt": "2025-09-26T12:55:30.539Z"
    },
    {
      "id": "77c96d8b-6cdd-4f6a-8e73-dcce83e8b431",
      "status": "+",
      "title": "after upgrading to new Electron version - modal css/colors are missing",
      "description": "When displaying a popup like @src/renderer/src/screens/stories/FeatureCreateView.tsx the background is missing the right color (whitish). Inside the \n@src/renderer/src/components/stories/FeatureForm.tsx the file chips are also not displaying properly like they used to.",
      "context": [
        "src/renderer/src/screens/stories/FeatureCreateView.tsx",
        "src/renderer/src/components/stories/FeatureForm.tsx"
      ],
      "blockers": [],
      "createdAt": "2025-09-28T01:10:09.731Z",
      "updatedAt": "2025-09-28T01:46:47.076Z",
      "completedAt": "2025-09-28T01:46:47.076Z"
    },
    {
      "id": "ce6dcda2-3c44-4c9e-9d91-0bb75ea1ec34",
      "status": "+",
      "title": "Mobile/Small UI improvements",
      "description": "In @src/renderer/src/screens/stories/StoryDetailsView.tsx some things need to be shifted.\nThe blockers incoming/outgoing at the top should be in a section between the title section and the search section (so an entirely new section). This should only show if there's a blocker either outgoing or incoming.\nThe add feature button (with the plus) should be in the top right of the `Features` section - horizontally leveled with the title of that section. The edit button (for the whole story) should be in the top right of the `Overview` section - horizontally leveled with the tile of that section.\nNow the search secton will have 3 elements left - the search bar, that status filter and the ordering selection. The latter 2 should be pushed to a 2nd row if the screen becomes small enough so that in the mobile version it shows the search bar at the top and status filter + ordering selection below it.",
      "context": [
        "src/renderer/src/screens/stories/StoryDetailsView.tsx"
      ],
      "blockers": [],
      "createdAt": "2025-09-29T10:09:33.896Z",
      "updatedAt": "2025-09-29T12:52:44.345Z",
      "completedAt": "2025-09-29T12:31:46.383Z"
    },
    {
      "id": "898404db-c466-4a60-8bd3-52e33785c563",
      "status": "+",
      "title": "StoriesListView UI update",
      "description": "When the screen becomes small @src/renderer/src/screens/stories/StoriesListView.tsx gets a menu bar at the top. We actually want that to be visible all the time, and to show Home to the left like it does in the mobile version.\nThe bar should have the List | Board switch in the middle of it and the model selection chip + chat button to the right.\nThe search section will then contain 3 elements - the search bar, the status filer and the ordering selection. When the screen becomes small enough ,the latter two need to be pushed to a 2nd row, so in the mobile version there will be the search bar visible on one row and the status filer and ordering selection visible on the 2nd row.",
      "context": [
        "src/renderer/src/screens/stories/StoriesListView.tsx"
      ],
      "blockers": [],
      "createdAt": "2025-09-29T10:13:41.477Z",
      "updatedAt": "2025-09-29T12:52:50.659Z",
      "completedAt": "2025-09-29T12:35:23.003Z"
    },
    {
      "id": "1d8e24a8-ca9e-4e85-b852-800d1350a6dd",
      "status": "+",
      "title": "The Files don't display",
      "description": "For instance in @src/renderer/src/components/stories/FeatureForm.tsx it uses the @src/renderer/src/components/stories/ContextFileChip.tsx which in turn uses @src/renderer/src/components/ui/FileDisplay.tsx , which is a `FilePreviewCard` wrapped in a @src/renderer/src/components/ui/Tooltip.tsx . When these are displayed in the @src/renderer/src/components/stories/FeatureForm.tsx for some files - they don't show at all - just the 'x' (the delete button) shows.\nWhen debugging it seems that the Tooltip never gets to render the `FilePreviewCard` so there must be some bug in there.",
      "context": [
        "src/renderer/src/components/stories/FeatureForm.tsx",
        "src/renderer/src/components/stories/ContextFileChip.tsx",
        "src/renderer/src/components/ui/FileDisplay.tsx",
        "src/renderer/src/components/ui/Tooltip.tsx"
      ],
      "blockers": [],
      "createdAt": "2025-09-29T10:15:39.638Z",
      "updatedAt": "2025-09-29T12:36:13.973Z",
      "completedAt": "2025-09-29T12:28:07.232Z"
    },
    {
      "id": "c7cf3d3f-b368-4c00-8e79-1072f213b2c0",
      "status": "+",
      "title": "The Feature form is not scrollable",
      "description": "The @src/renderer/src/components/stories/FeatureForm.tsx inside @src/renderer/src/screens/stories/FeatureCreateView.tsx and @src/renderer/src/screens/stories/FeatureEditView.tsx is not scrollable - it should be.",
      "context": [
        "src/renderer/src/components/stories/FeatureForm.tsx",
        "src/renderer/src/screens/stories/FeatureCreateView.tsx",
        "src/renderer/src/screens/stories/FeatureEditView.tsx"
      ],
      "blockers": [],
      "createdAt": "2025-09-29T11:40:32.221Z",
      "updatedAt": "2025-09-29T23:22:33.614Z",
      "completedAt": "2025-09-29T20:31:51.962Z"
    },
    {
      "id": "9770df69-0ac3-4fcd-99ea-c3af72bfe37b",
      "status": "+",
      "title": "When rating an agent run - make it an optimistic local update and show an animation",
      "description": "In @src/renderer/src/screens/AgentsView.tsx , when clicking one of the ratings on an @src/renderer/src/components/agents/AgentRunRow.tsx - this operation might take a while to complete, which means that right now it takes a while before the UI updates.\nWe need to make it be an optimistic update (so ui updates immediately) and show a nice popping animation of the icon with it rotating and emitting sparks. There are many references to a similar animation to how games do it - this should be similar.\nWhile animating - the rating buttons should be disabled.",
      "context": [
        "src/renderer/src/screens/AgentsView.tsx",
        "src/renderer/src/components/agents/AgentRunRow.tsx"
      ],
      "blockers": [],
      "createdAt": "2025-09-29T13:30:00.678Z",
      "updatedAt": "2025-09-29T14:02:14.369Z",
      "completedAt": "2025-09-29T14:02:14.369Z"
    },
    {
      "id": "d15eda55-d79c-4dff-8228-8a7e745a1fac",
      "status": "+",
      "title": "DocumentIngestionManager should check for text files",
      "description": "When calling `ingestProject` @src/logic/document_ingestion/DocumentIngestionManager.ts should make sure that only text files are passed onto the database manager as only those are processed.",
      "context": [
        "src/logic/document_ingestion/DocumentIngestionManager.ts"
      ],
      "blockers": [],
      "createdAt": "2025-09-29T13:53:17.464Z",
      "updatedAt": "2025-09-29T14:04:36.354Z",
      "completedAt": "2025-09-29T14:04:36.354Z"
    },
    {
      "id": "cc444241-f834-463f-bf98-91c98dd1b706",
      "status": "+",
      "title": "Deleting/updating/creating features/stories should be optimistic",
      "description": "When using @src/renderer/src/components/stories/FeatureForm.tsx in @src/renderer/src/screens/stories/FeatureCreateView.tsx and @src/renderer/src/screens/stories/FeatureEditView.tsx , as well as @src/renderer/src/components/stories/StoryForm.tsx in @src/renderer/src/screens/stories/StoryCreateView.tsx and @src/renderer/src/screens/stories/StoryEditView.tsx - all the changes should be optimistic as the backend changes might take a a little bit of time to update, whereas the user should have immediate visual feedback.",
      "context": [
        "src/renderer/src/components/stories/FeatureForm.tsx",
        "src/renderer/src/screens/stories/FeatureCreateView.tsx",
        "src/renderer/src/screens/stories/FeatureEditView.tsx",
        "src/renderer/src/components/stories/StoryForm.tsx",
        "src/renderer/src/screens/stories/StoryCreateView.tsx",
        "src/renderer/src/screens/stories/StoryEditView.tsx"
      ],
      "blockers": [],
      "createdAt": "2025-09-29T13:55:24.590Z",
      "updatedAt": "2025-09-29T13:55:24.590Z"
    },
    {
      "id": "ba50781e-aa29-4dfe-b159-825f9ed88f88",
      "status": "+",
      "title": "The AlertDialog when showing the destructiveConfirm doesn't display anything",
      "description": "The button in AlertDialog (which is in @src/renderer/src/components/ui/Modal.tsx ) is not visible.",
      "context": [
        "src/renderer/src/components/ui/Modal.tsx"
      ],
      "blockers": [],
      "createdAt": "2025-09-29T14:08:52.851Z",
      "updatedAt": "2025-09-29T18:08:24.188Z",
      "completedAt": "2025-09-29T15:51:35.680Z"
    },
    {
      "id": "02c446d1-4969-4057-8fb6-2e957b2205aa",
      "status": "+",
      "title": "when an agent finishes two notifications show",
      "description": "there must be a bug somewhere in @src/renderer/src/contexts/AgentsContext.tsx",
      "context": [
        "src/renderer/src/contexts/AgentsContext.tsx"
      ],
      "blockers": [],
      "createdAt": "2025-09-29T14:09:50.870Z",
      "updatedAt": "2025-09-29T15:40:20.522Z",
      "completedAt": "2025-09-29T15:40:20.522Z"
    },
    {
      "id": "31bad08b-59b0-468b-a154-7814251bd4cb",
      "status": "+",
      "title": "File context chips show \"file not found\" and wrong time and size",
      "description": "The @src/renderer/src/components/stories/ContextFileChip.tsx shows file not found - even though a correct file path is being fed to it that came from @src/renderer/src/hooks/useFilesAutocomplete.ts .\nAlso, when displaying the full one in a form like @src/renderer/src/components/stories/FeatureForm.tsx - it doesn't show the size or last update time correctly.",
      "context": [
        "src/renderer/src/components/stories/ContextFileChip.tsx",
        "src/renderer/src/hooks/useFilesAutocomplete.ts",
        "src/renderer/src/components/stories/FeatureForm.tsx"
      ],
      "blockers": [],
      "createdAt": "2025-09-29T20:10:01.766Z",
      "updatedAt": "2025-09-29T20:33:30.257Z",
      "completedAt": "2025-09-29T20:33:30.257Z"
    },
    {
      "id": "888e6d6a-8be0-4ba7-9275-c1e5b364dadc",
      "status": "+",
      "title": "Clicking an open ModelChip should close it",
      "description": "A @src/renderer/src/components/agents/ModelChip.tsx that is clicked once it's been opened should close.",
      "context": [
        "src/renderer/src/components/agents/ModelChip.tsx"
      ],
      "blockers": [],
      "createdAt": "2025-09-29T23:49:38.336Z",
      "updatedAt": "2025-09-30T00:24:43.193Z",
      "completedAt": "2025-09-30T00:24:43.193Z"
    },
    {
      "id": "bb76a798-869f-45ba-9902-25812ab58166",
      "status": "+",
      "title": "Test tools allow running e2e tests",
      "description": "@src/renderer/src/services/factoryTestsService.ts exposes a new interface to run E2E tests and to get the latest result of those.\nThese should be able to be triggered via @src/renderer/src/screens/TestsView.tsx just like normal tests. There should be another option in the toggle to switch to E2E and then run them.\nthe `command` parameter in the `runTestsE2E` function is for the user to be able to supply their own command to pass to the run tests execution command. By default the system finds out the command assigned in `package.json` to `tests:e2e` - information about this should be provided to the user and in this new E2E section they should be shown an in put where they can provide a different command (if not provided undefined should be passed to the function).",
      "context": [
        "src/renderer/src/services/factoryTestsService.ts",
        "src/renderer/src/screens/TestsView.tsx"
      ],
      "blockers": [],
      "createdAt": "2025-09-30T13:19:11.943Z",
      "updatedAt": "2025-09-30T13:21:09.619Z",
      "completedAt": "2025-09-30T13:21:09.619Z"
    },
    {
      "id": "fb5a75f9-a460-4382-b369-420836ca265e",
      "status": "+",
      "title": "StoryCreateView and StoryEditView should use footer buttons",
      "description": "Following @src/renderer/src/screens/stories/FeatureEditView.tsx , @src/renderer/src/screens/stories/StoryCreateView.tsx and @src/renderer/src/screens/stories/StoryEditView.tsx should have it use the modal footer in the same way instead of creating their own buttons in the form.",
      "context": [
        "src/renderer/src/screens/stories/FeatureEditView.tsx",
        "src/renderer/src/screens/stories/StoryCreateView.tsx",
        "src/renderer/src/screens/stories/StoryEditView.tsx"
      ],
      "blockers": [],
      "createdAt": "2025-09-30T14:01:58.314Z",
      "updatedAt": "2025-09-30T14:19:01.769Z",
      "completedAt": "2025-09-30T14:19:01.769Z"
    },
    {
      "id": "eb1cc27e-7bae-484e-95f0-fb59e98e285d",
      "status": "=",
      "title": "Clicking ctrl/cmd+F adds a default Ongoing Improvements - but not always",
      "description": "When a different project other than 'main' is selected and the user does cmd+f to create an \"ongoing improvements\" feature - the success toast shows, but the feature isn't created.\nDue to reading the `activeProject` in @src/renderer/src/contexts/StoriesContext.tsx it only works when the main project is selected.\nTo fix this we need two improvements:\n- 1st, ctrl/cmd+f should create the feature in the given project in that projects 'ongoing improvements' story. If it doesn't exist it should simply be created and recorded.\n- 2nd, ctrl/cmd+g should create the feature in 'main' NO MATTER WHICH is the active project.",
      "context": [
        "src/renderer/src/contexts/StoriesContext.tsx"
      ],
      "blockers": [],
      "createdAt": "2025-10-03T00:26:36.757Z",
      "updatedAt": "2025-10-03T09:56:10.392Z"
    },
    {
      "id": "c713a8f1-d3af-428d-9f29-f03250b2db5c",
      "status": "+",
      "title": "Add ProjectChip + StoryChip to forms",
      "description": "There are 2 story forms @src/renderer/src/components/stories/StoryForm.tsx  used in @src/renderer/src/screens/stories/StoryCreateView.tsx , @src/renderer/src/screens/stories/StoryEditView.tsx , and and 2 feature forms @src/renderer/src/components/stories/FeatureForm.tsx used in @src/renderer/src/screens/stories/FeatureEditView.tsx and @src/renderer/src/screens/stories/FeatureCreateView.tsx .\nUnder the title all of these need to display a project chip info (that cannot be clicked) aligned to the left with the title. The project chip is @src/renderer/src/components/agents/ProjectChip.tsx .\n\nThe feature views also need to display a @src/renderer/src/components/stories/DependencyBullet.tsx where the dependency is the `storyId` to the right of the form aligned with the Status display.",
      "context": [
        "src/renderer/src/components/stories/StoryForm.tsx",
        "src/renderer/src/screens/stories/StoryCreateView.tsx",
        "src/renderer/src/screens/stories/StoryEditView.tsx",
        "src/renderer/src/components/stories/FeatureForm.tsx",
        "src/renderer/src/screens/stories/FeatureEditView.tsx",
        "src/renderer/src/screens/stories/FeatureCreateView.tsx",
        "src/renderer/src/components/agents/ProjectChip.tsx",
        "src/renderer/src/components/stories/DependencyBullet.tsx"
      ],
      "blockers": [],
      "createdAt": "2025-10-03T08:51:12.257Z",
      "updatedAt": "2025-10-03T09:12:46.169Z",
      "completedAt": "2025-10-03T09:12:46.169Z"
    },
    {
      "id": "76b04544-7d06-4f64-8648-95a46b569056",
      "status": "+",
      "title": "In chats there should be a small indicator to the side showing the cut off point for assistant messages",
      "description": "in @src/renderer/src/components/chat/ChatSidebar.tsx the ChatSettings and the CompletionSettings inside, have a `numberMessagesToSend` which is the amount of messages the LLM will be given. This could be nicely indicated to the user as a little notch on the side, that when hovered will explain that this is the cut off point. The notch must take into account that a user will probably send a message - so it should be always -1 from the number (this should also be explaind in the tooltip).",
      "context": [
        "src/renderer/src/components/chat/ChatSidebar.tsx"
      ],
      "blockers": [],
      "createdAt": "2025-10-03T21:28:33.845Z",
      "updatedAt": "2025-10-04T00:40:14.818Z",
      "completedAt": "2025-10-04T00:40:14.818Z"
    },
    {
      "id": "4eb23f4e-deba-496d-9c27-ee4c052da03c",
      "status": "+",
      "title": "Show the actual system prompt",
      "description": "In the @src/renderer/src/components/chat/ChatSidebar.tsx next to the info button, we want to show another button that will have a scroll icon, that will show the current system prompt that the agent will get - this is the effective prompt with arguments placed in - not the template.",
      "context": [
        "src/renderer/src/components/chat/ChatSidebar.tsx"
      ],
      "blockers": [],
      "createdAt": "2025-10-03T21:30:52.373Z",
      "updatedAt": "2025-10-03T22:38:47.930Z",
      "completedAt": "2025-10-03T22:38:47.930Z"
    },
    {
      "id": "f4c58b41-f321-4c7a-a4d3-247cc2eb157f",
      "status": "?",
      "title": "on clicking agent run start - sometimes all projects + stories disappear",
      "description": "T",
      "context": [],
      "blockers": [],
      "createdAt": "2025-10-03T21:35:49.978Z",
      "updatedAt": "2025-10-05T19:09:56.834Z"
    },
    {
      "id": "64b6f2c1-f5b4-4ef5-b108-0d5f94857ad1",
      "status": "+",
      "title": "the title in modals isn't centered vertically with the close button",
      "description": "@src/renderer/src/components/ui/Modal.tsx doesn't correctly vertically center the title to be exactly aligned with the close button - it should.",
      "context": [
        "src/renderer/src/components/ui/Modal.tsx"
      ],
      "blockers": [],
      "createdAt": "2025-10-03T21:48:18.571Z",
      "updatedAt": "2025-10-03T22:09:55.804Z",
      "completedAt": "2025-10-03T22:09:55.804Z"
    },
    {
      "id": "2dc1b4b3-8376-44d0-937f-f6c18778622b",
      "status": "+",
      "title": "ChatConversation doesn't display tool results",
      "description": "in @src/renderer/src/components/agents/ChatConversation.tsx strangely doesn't display the tool results. This only seems to not work in a ChatConversation for a running agent - even though, that's absolutely no different than for one that has finished.\n\nIf you find anything interesting create a doc about it.",
      "context": [
        "src/renderer/src/components/agents/ChatConversation.tsx"
      ],
      "blockers": [],
      "createdAt": "2025-10-04T02:22:58.355Z",
      "updatedAt": "2025-10-04T02:31:21.633Z",
      "completedAt": "2025-10-04T02:31:21.633Z"
    },
    {
      "id": "c989b117-412c-4645-add9-57a9d426f054",
      "status": "+",
      "title": "Allow chatting i.e. continuing the conversation on an Agent Run",
      "description": "Right now in @src/renderer/src/screens/AgentsView.tsx there's a way of viewing each agent run in a @src/renderer/src/components/agents/ChatConversation.tsx . Each AgentRun actually stores the ChatMessages which can be directly used in a chat via @src/renderer/src/components/chat/ChatSidebar.tsx .\n\nThe appropriate contexts for agent runs that are for stories is included in @src/renderer/src/screens/AgentsView.tsx - `chatContextAgentRun` and the one for agent feature runs is: `chatContextAgentRunFeature`.\n\nWhen clicking the button, the user is taken to the ChatView, inside ChatView - `agentRunId` also needs to be passed. When in ChatView the conversation (`AgentRunConversation`) from inside the `AgentRunHistory` holds `messages: ChatMessage[]` which need to be taken and used to start the chat.\n\n\nWhat we need is in @src/renderer/src/components/agents/ChatConversation.tsx is to have the possibility of redirecting to ChatView with the correct chat being open, when clicking a chat button that should show to the left of the name of each Agent Feature Run and the single Agent Story Run. The Agent Story Run chat should only show if this run was ONLY for a story (i.e. there were no features specified - this can be checked by seeing that the first conversation had no featureId)",
      "context": [
        "src/renderer/src/screens/AgentsView.tsx",
        "src/renderer/src/components/agents/ChatConversation.tsx",
        "src/renderer/src/components/chat/ChatSidebar.tsx"
      ],
      "blockers": [],
      "createdAt": "2025-10-08T22:56:24.172Z",
      "updatedAt": "2025-10-15T12:43:55.924Z",
      "completedAt": "2025-10-15T12:34:52.555Z"
    },
    {
      "id": "cd613bac-52f7-4f5d-a81a-4bacf77203b3",
      "status": "+",
      "title": "The icon selector in ProjectEditorForm should be different",
      "description": "In @src/renderer/src/screens/projects/ProjectEditorForm.tsx  the icon selection should be different.\nIt should just show the current icon on a button that the user can click - when clicking it should show the whole icons pallette in a scrollable window.",
      "context": [
        "src/renderer/src/screens/projects/ProjectEditorForm.tsx"
      ],
      "blockers": [],
      "createdAt": "2025-10-15T09:23:25.404Z",
      "updatedAt": "2025-10-16T18:00:33.646Z",
      "completedAt": "2025-10-16T18:00:33.646Z"
    },
    {
      "id": "940b5550-9f7a-463b-8621-1909e796ad60",
      "status": "+",
      "title": "The manage projects modal needs updating",
      "description": "The @src/renderer/src/screens/projects/ProjectManagerModal.tsx needs to update in the following way:\n- we need to add a header section that won't be scrollable. This section will have 'group control'. There needs to be a dropdown selector that allows selecting which group to show, by default a special ALL selection is on. To the right there should be an \"Edit\" button (Icon only). The Edit button takes the user to another view \"within\" the same modal that will allow the user to move the groups' orders around, delete groups, add a group (very simple alert with name entry) and edit a group's name (same alert as Add - just prefilled). This needs to work the same as editing a project.\n- the add project button needs to be in a footer at the bottom of the modal that isn't scrollable.\n- The middle section shows the current group's projects. They can be moved around to change their order within the group.\n- Apart from the \"ALL\" dropdown option, there needs to be a \"--uncategorized--\" one, which shows right after ALL (the first 2 options). All projects that don't have a group assigned need to be shown here.\n- The @src/renderer/src/screens/projects/ProjectManagerModal.tsx should have the actual project configuration view split away from it into a separate file. There needs to be a new dropdown under the ID that allows the selection of a group for a given project.\n\nThere's @src/renderer/src/contexts/ProjectsGroupsContext.tsx that should be used for this feature. If anything is missing from that file it should be updated so that it's the interface to talk with @src/renderer/src/services/projectsGroupsService.ts .\n\nAll the types needed from 'thefactory-tools' are listed at the bottom of @src/renderer/src/contexts/ProjectsGroupsContext.tsx",
      "context": [
        "src/renderer/src/screens/projects/ProjectManagerModal.tsx",
        "src/renderer/src/contexts/ProjectsGroupsContext.tsx",
        "src/renderer/src/services/projectsGroupsService.ts"
      ],
      "blockers": [],
      "createdAt": "2025-10-15T09:34:24.331Z",
      "updatedAt": "2025-10-16T18:32:22.922Z",
      "completedAt": "2025-10-16T18:32:22.922Z"
    },
    {
      "id": "b4a93fc1-cfa9-4cee-bd31-be25d35bee5c",
      "status": "+",
      "title": "There needs to be a ProjectsGroupsContext",
      "description": "Just like we have @src/renderer/src/contexts/ProjectContext.tsx we need a @src/renderer/src/contexts/ProjectsGroupsContext.tsx that interfaces with @src/renderer/src/services/projectsGroupsService.ts . It needs to follow the same exact patterns as ProjectContext.",
      "context": [
        "src/renderer/src/contexts/ProjectContext.tsx",
        "src/renderer/src/services/projectsGroupsService.ts"
      ],
      "blockers": [],
      "createdAt": "2025-10-15T11:11:23.073Z",
      "updatedAt": "2025-10-15T11:14:23.187Z",
      "completedAt": "2025-10-15T11:14:23.187Z"
    },
    {
      "id": "93dfac0e-95c0-4d3b-8ce6-3fd6e29380a9",
      "status": "+",
      "title": "New icons1",
      "description": "We need new icons in @src/renderer/src/components/ui/icons/Icons.tsx . We need at least 10 new programming ones that don't exist.\nMake sure to match the style to the current icons!!!\n\nThey need to be made accessible via @src/renderer/src/screens/projects/projectIcons.tsx .",
      "context": [
        "src/renderer/src/screens/projects/projectIcons.tsx",
        "src/renderer/src/components/ui/icons/Icons.tsx"
      ],
      "blockers": [],
      "createdAt": "2025-10-15T12:45:33.201Z",
      "updatedAt": "2025-10-16T19:47:49.313Z",
      "completedAt": "2025-10-16T19:47:49.313Z"
    },
    {
      "id": "9b25e0f0-32d5-4320-b429-46120b06fbf3",
      "status": "+",
      "title": "Allow toggling all tool calls at once",
      "description": "In @src/renderer/src/screens/ChatView.tsx  when agent is asking to trigger tools, show a toggle that allows toggling all tools if there are more than 1 tool to toggle.",
      "context": [
        "src/renderer/src/screens/ChatView.tsx"
      ],
      "blockers": [],
      "createdAt": "2025-10-16T17:46:39.648Z",
      "updatedAt": "2025-10-16T18:07:00.691Z",
      "completedAt": "2025-10-16T18:07:00.691Z"
    },
    {
      "id": "bd197ab9-1da8-4e17-81e8-46c0e3b86290",
      "status": "-",
      "title": "Fix chat bottom scroll",
      "description": "In @src/renderer/src/screens/ChatView.tsx  when the user sends a chat message, there's a spinner showing for the assistant, but it's not fully scrolled down (there's a gap and the user can still scroll) - it should be. When opening a chat and the assistant is still thinking, the same thing happens.",
      "context": [
        "src/renderer/src/screens/ChatView.tsx"
      ],
      "blockers": [],
      "createdAt": "2025-10-16T17:47:54.765Z",
      "updatedAt": "2025-10-16T22:27:38.063Z",
      "rejection": "This is still not working"
    },
    {
      "id": "92593266-d2ae-4d86-915a-0e82d71f625d",
      "status": "+",
      "title": "Chat settings fix",
      "description": "In @src/renderer/src/screens/ChatView.tsx when changing the `Max turns per run` setting in Chat Settings, the `Number of messages to send` setting also changes (or gets reset to the default). This shouldn't happen - they should be independent of one another.",
      "context": [
        "src/renderer/src/screens/ChatView.tsx"
      ],
      "blockers": [],
      "createdAt": "2025-10-16T17:48:45.055Z",
      "updatedAt": "2025-10-16T18:17:24.026Z",
      "completedAt": "2025-10-16T18:17:24.026Z"
    },
    {
      "id": "a9a277d4-6662-4862-a11f-812af7355e20",
      "status": "+",
      "title": "ProjectManagerModal update",
      "description": "In @src/renderer/src/screens/projects/ProjectManagerModal.tsx a user can click edit group to look at all the groups and add new ones. This should be refactored into a separate file (similarly to how @src/renderer/src/screens/projects/ProjectEditorForm.tsx is).\nCurrently, when clicking add group inside this view nothing shows - we should use the same idea as when editing `project code info` inside ProjectEditorForm.\n\nAdditionally both ProjectEditorForm and this view this whole feature is about should have its own header with a title - so that all views within the ProjectManager flow have a header and footer.",
      "context": [
        "src/renderer/src/screens/projects/ProjectManagerModal.tsx",
        "src/renderer/src/screens/projects/ProjectEditorForm.tsx"
      ],
      "blockers": [],
      "createdAt": "2025-10-16T18:33:41.556Z",
      "updatedAt": "2025-10-16T18:44:49.493Z",
      "completedAt": "2025-10-16T18:44:49.493Z"
    },
    {
      "id": "f1796a15-4b5a-4c05-a2bc-7559b7fdb54e",
      "status": "+",
      "title": "All icons are accessible via projecticons",
      "description": "We need all icons in @src/renderer/src/components/ui/icons/Icons.tsx  to be made accessible via @src/renderer/src/screens/projects/projectIcons.tsx .\nThat means that all icons can be referenced by name like in projectIcons.\nThere should be a directive about it in @docs/FILE_ORGANISATION.md",
      "context": [
        "docs/FILE_ORGANISATION.md",
        "src/renderer/src/components/ui/icons/Icons.tsx"
      ],
      "blockers": [],
      "createdAt": "2025-10-16T18:35:49.831Z",
      "updatedAt": "2025-10-16T19:38:46.481Z",
      "completedAt": "2025-10-16T19:38:46.481Z"
    },
    {
      "id": "f4564269-341e-482e-9aa5-e06698cdb326",
      "status": "-",
      "title": "New Icons2",
      "description": "We need new icons in @src/renderer/src/components/ui/icons/Icons.tsx . We need at least 10 finance related ones.\nMake sure to match the style to the current icons!!!\n\nThey need to be made accessible via @src/renderer/src/screens/projects/projectIcons.tsx .",
      "context": [
        "src/renderer/src/components/ui/icons/Icons.tsx"
      ],
      "blockers": [],
      "createdAt": "2025-10-16T18:36:18.938Z",
<<<<<<< HEAD
      "updatedAt": "2025-10-16T22:10:40.698Z",
      "rejection": "These icons need to be split in their own files like the other Icons."
    },
    {
      "id": "4999628b-5040-40bc-b269-e6cf0823a07c",
      "status": "-",
=======
      "updatedAt": "2025-10-16T22:18:20.109Z",
      "rejection": "These icons need to be split in their own files like the other Icons.",
      "completedAt": "2025-10-16T22:18:20.109Z"
    },
    {
      "id": "4999628b-5040-40bc-b269-e6cf0823a07c",
      "status": "+",
>>>>>>> b9a5dbcf
      "title": "New Icons3",
      "description": "We need new icons in @src/renderer/src/components/ui/icons/Icons.tsx . We need at least 10 medical ones.\nMake sure to match the style to the current icons!!!\n\nThey need to be made accessible via @src/renderer/src/screens/projects/projectIcons.tsx .",
      "context": [
        "src/renderer/src/components/ui/icons/Icons.tsx"
      ],
      "blockers": [],
      "createdAt": "2025-10-16T18:36:44.073Z",
<<<<<<< HEAD
      "updatedAt": "2025-10-16T22:10:56.270Z"
    },
    {
      "id": "5da79673-ef5c-4c84-93d7-a715b5492bc0",
      "status": "-",
=======
      "updatedAt": "2025-10-16T22:20:12.652Z",
      "completedAt": "2025-10-16T22:20:12.652Z"
    },
    {
      "id": "5da79673-ef5c-4c84-93d7-a715b5492bc0",
      "status": "+",
>>>>>>> b9a5dbcf
      "title": "New Icons4",
      "description": "We need new icons in @src/renderer/src/components/ui/icons/Icons.tsx . We need at least 10 business ones.\nMake sure to match the style to the current icons!!!\n\nThey need to be made accessible via @src/renderer/src/screens/projects/projectIcons.tsx .",
      "context": [
        "src/renderer/src/components/ui/icons/Icons.tsx"
      ],
      "blockers": [],
      "createdAt": "2025-10-16T18:37:12.028Z",
<<<<<<< HEAD
      "updatedAt": "2025-10-16T22:11:09.019Z"
    },
    {
      "id": "b5615d52-f0b8-4630-910a-e47f4b7db811",
      "status": "-",
=======
      "updatedAt": "2025-10-16T22:24:50.244Z",
      "completedAt": "2025-10-16T22:24:50.244Z"
    },
    {
      "id": "b5615d52-f0b8-4630-910a-e47f4b7db811",
      "status": "+",
>>>>>>> b9a5dbcf
      "title": "New Icons5",
      "description": "We need new icons in @src/renderer/src/components/ui/icons/Icons.tsx . We need at least 10 sport ones.\nMake sure to match the style to the current icons!!!\n\nThey need to be made accessible via @src/renderer/src/screens/projects/projectIcons.tsx .",
      "context": [
        "src/renderer/src/components/ui/icons/Icons.tsx"
      ],
      "blockers": [],
      "createdAt": "2025-10-16T18:37:31.850Z",
<<<<<<< HEAD
      "updatedAt": "2025-10-16T22:11:20.680Z"
    },
    {
      "id": "afa9c03a-f251-410b-9510-3ea34b3eb374",
      "status": "-",
=======
      "updatedAt": "2025-10-16T22:30:01.792Z",
      "completedAt": "2025-10-16T22:30:01.792Z"
    },
    {
      "id": "afa9c03a-f251-410b-9510-3ea34b3eb374",
      "status": "+",
>>>>>>> b9a5dbcf
      "title": "New Icons6",
      "description": "We need new icons in @src/renderer/src/components/ui/icons/Icons.tsx . We need at least 10 construction ones.\nMake sure to match the style to the current icons!!!\n\nThey need to be made accessible via @src/renderer/src/screens/projects/projectIcons.tsx .",
      "context": [
        "src/renderer/src/components/ui/icons/Icons.tsx"
      ],
      "blockers": [],
      "createdAt": "2025-10-16T18:37:51.777Z",
<<<<<<< HEAD
      "updatedAt": "2025-10-16T22:11:33.286Z"
=======
      "updatedAt": "2025-10-16T22:34:46.230Z",
      "completedAt": "2025-10-16T22:34:46.230Z"
>>>>>>> b9a5dbcf
    },
    {
      "id": "ad551afc-2b74-45e7-ac7b-9eac1faa8e26",
      "status": "+",
      "title": "Continue refactor of Icons",
      "description": "In @src/renderer/src/components/ui/icons/Icons.tsx we just need the exports for individual icons. Some of them have already been moved to their files. Do the rest.",
      "context": [
        "src/renderer/src/components/ui/icons/Icons.tsx"
      ],
      "blockers": [],
      "createdAt": "2025-10-16T19:28:18.570Z",
      "updatedAt": "2025-10-16T19:42:32.625Z",
      "completedAt": "2025-10-16T19:42:32.625Z"
    },
    {
      "id": "67302df0-716b-46ed-aee1-828cb60373d2",
      "status": "-",
      "title": "Display groups of projects in sidebar",
      "description": "In the @src/renderer/src/navigation/SidebarView.tsx we want to display all the projects as ordered via their groups, as is specified in @src/renderer/src/contexts/ProjectsGroupsContext.tsx and controlled via @src/renderer/src/screens/projects/ProjectManagerModal.tsx .\nAll uncategorized projects are at the top.\nThen each group must have its own dropdown section that can be opened or closed.\nWhen opened it displays the list of all projects in that group.\nAll groups start being closed.\nWhen a project is active in a group - that group tab needs to be selected with the same colour as that project.\nAdditionally, the group tab shows an aggregate of all badges on the right (so agents running and notificatiions) for all projects under it.",
      "context": [
        "src/renderer/src/navigation/SidebarView.tsx",
        "src/renderer/src/contexts/ProjectsGroupsContext.tsx",
        "src/renderer/src/screens/projects/ProjectManagerModal.tsx"
      ],
      "blockers": [],
      "createdAt": "2025-10-16T19:30:09.420Z",
<<<<<<< HEAD
      "updatedAt": "2025-10-16T22:10:21.649Z",
      "rejection": "There's no need for the number of projects to be shown - just the name of the group."
    },
    {
      "id": "4cd9f6a6-4be9-4e76-b436-507636a05bfb",
      "status": "-",
=======
      "updatedAt": "2025-10-16T22:17:21.824Z",
      "rejection": "There's no need for the number of projects to be shown - just the name of the group.",
      "completedAt": "2025-10-16T22:17:21.824Z"
    },
    {
      "id": "4cd9f6a6-4be9-4e76-b436-507636a05bfb",
      "status": "+",
>>>>>>> b9a5dbcf
      "title": "Show a working agent in the Sidebar next to agents",
      "description": "In the @src/renderer/src/navigation/SidebarView.tsx just like we show a notification badge next to \"Notifications\", we need to show the same next to \"Agents\" when an agent is running. This is already showing in the Projects list - but we need it here too - same exact style.",
      "context": [
        "src/renderer/src/navigation/SidebarView.tsx"
      ],
      "blockers": [],
      "createdAt": "2025-10-16T22:12:53.921Z",
<<<<<<< HEAD
      "updatedAt": "2025-10-16T22:12:53.921Z"
=======
      "updatedAt": "2025-10-16T22:38:21.520Z",
      "completedAt": "2025-10-16T22:38:21.520Z"
>>>>>>> b9a5dbcf
    },
    {
      "id": "0495a4a5-93c0-4d6d-8828-1e5b349bbcfc",
      "status": "=",
      "title": "Chat Sidebar rework",
      "description": "",
      "context": [],
      "blockers": [],
      "createdAt": "2025-10-16T22:13:36.847Z",
      "updatedAt": "2025-10-16T22:13:36.847Z"
    }
  ],
  "featureIdToDisplayIndex": {
    "0964b90b-396a-43b0-9f4a-a60d0034360e": 1,
    "56b114e3-daee-481b-9c33-329c8eace503": 2,
    "ba3e0af6-3a04-4523-90c7-b90b0d37514b": 3,
    "98c76bd6-8c5c-4aaf-a778-54f5f57f679a": 4,
    "4df75808-637f-4841-9d31-b8630b1ac8bf": 5,
    "8ed1e913-44e2-4321-a631-f1c2c9033177": 6,
    "a480aa54-f697-409d-95a7-1b369c3da9ff": 7,
    "b2ad0ce4-b71a-40bc-baa7-3550153bef88": 8,
    "0ce98597-907f-4bdf-a5a8-c8e8b253e612": 9,
    "3a11fceb-bb37-4570-a159-2f39622ca364": 10,
    "c2192f2a-9151-4615-b376-986bb0540042": 11,
    "f46696d7-3eee-4f9d-8aee-9419dcee20c9": 12,
    "67edb097-edf3-4988-939d-30e3fc3007c1": 13,
    "493c32f2-94ab-4677-8cc4-a776249c91e5": 14,
    "e9e526e8-576a-448b-9359-db97475db485": 15,
    "abefc7ba-3098-4aee-a01b-694a5a2a9d43": 16,
    "22793b7c-0bfa-4da4-8b3a-ae07fbe2a0ce": 17,
    "d8361748-2f05-4cd4-bb35-80f40db0ff32": 18,
    "bbc90ba1-4348-4a17-9921-18b6c0ece863": 19,
    "6e24f575-cf4d-451f-994f-7190d45ebaaa": 20,
    "894453ef-c700-4128-b714-4ec94498498c": 21,
    "d5b4852d-df73-4818-8db0-f7d6954c0108": 22,
    "b8d93d1d-5c66-4628-8a85-9da0197e97e2": 23,
    "9244467b-e3d1-475a-a1f0-bf35d8482629": 24,
    "352e49dd-37f2-428c-a85c-da7a2c1bd66a": 25,
    "37730047-f692-48c0-b6e7-9093564596a9": 26,
    "0fea71a8-c0da-48a1-b4ea-c0db2196c902": 27,
    "d05e6082-c27c-487f-bacd-837f7f5b7f73": 28,
    "2d607668-7481-4d8f-89cc-5afebb89e67b": 29,
    "5fcbee8a-2734-4fa5-b404-6d9155a01053": 30,
    "76ff2065-cd03-4815-b36b-8dfabd278b2b": 31,
    "7dd2e06b-32aa-418b-9e32-5efc0ecd94dd": 32,
    "46fbca0c-0fd5-4b92-aeae-5e8488cfd192": 33,
    "5f2a9d3e-dfa3-4e79-ba0b-8b2252556681": 34,
    "274eb915-a7b3-4eed-b71d-e7888f1340fb": 35,
    "26d01bef-ce79-498a-9cc8-7a6ada530002": 36,
    "6a8066ee-230f-4f31-b531-3d8cadff4178": 37,
    "57988106-364d-4e52-8b50-94d18839c319": 38,
    "82b9481c-7129-4bea-8029-0e41a56531fe": 39,
    "dc067730-dede-40a5-affe-e04410170819": 40,
    "5f13e562-bbd6-4f67-97c9-00ba79ddb138": 41,
    "fd101477-cb98-4d87-90c4-efb87f39c5e6": 42,
    "306733d4-26cb-49c0-a0ff-c34dc7699baa": 43,
    "5e9f9a8e-0a8b-44d3-936d-05ca62f981f6": 44,
    "f9eef18e-818e-427d-82ab-8d990bb199c4": 45,
    "df22d856-9aa3-4c10-9e91-04291697e0b8": 46,
    "9b65af17-0a3d-42e4-bcd2-81b65277651c": 47,
    "583f4582-9495-46cc-bd49-19c957b9b0a3": 48,
    "065ff2fe-ac0a-4b31-b57f-8918dcb4057c": 49,
    "3c0c391d-fe56-4add-a756-793dd2dc6246": 50,
    "6deecb2f-1e0c-4e0c-8f4d-349a18c02e18": 51,
    "1e6d13dd-e154-4612-8751-7182a7d660e6": 52,
    "7cd60fb3-fe0f-478f-ac17-915b824f7f65": 53,
    "8d6c71e6-f74b-4155-bdd2-56baa2bbd40a": 54,
    "006bc18d-88c6-4257-9d76-69ad87c9c502": 55,
    "75e8b34f-8e44-4bac-9c9a-26c0dfb17224": 56,
    "e3d6999d-3dcd-4f28-8452-77daa5b9cab2": 57,
    "50188f39-ce56-4087-90fb-70a107a7357f": 58,
    "35d46d98-8f89-483a-9470-e2e615fd41a9": 59,
    "e358e778-5d29-492a-8943-e67e31b45833": 60,
    "27201172-7e31-4e3b-bf06-eb1737ddfadb": 61,
    "98cc6216-a675-40cb-b763-5ac3ccc98b65": 62,
    "a940d772-c613-427c-9dd4-88984e9f24ec": 63,
    "bb3a99c3-4e37-47ae-b3df-4b6f5317faed": 64,
    "9fb948d2-235d-4322-9462-93a9ca8ce283": 65,
    "8acda51f-97c8-4614-8800-cb2d7607bf16": 66,
    "ada1bb79-e120-493b-b0ba-13d11951b42b": 67,
    "8eb99cfc-6aeb-4f17-ae04-73621bdd63ce": 68,
    "270271e3-5a53-45ed-9c31-131e9bb4f36b": 69,
    "943be0ce-0c96-48ab-a820-37b919b9a150": 70,
    "76a35a14-e633-4f4a-827f-f7521123176d": 71,
    "032e4535-7d44-4654-bc6d-811d395b0285": 72,
    "d621c45b-3c4c-4814-81bd-7f1a1e25f6f0": 73,
    "0f44a2c4-5988-4b86-94d9-38b2ade0a037": 74,
    "f8dbb257-f348-48ec-8af2-bbb92fc6a1e0": 75,
    "12e26fae-357e-44cb-b1d6-ac8b9ba2c439": 76,
    "af06b354-ef07-4764-8be3-2f731e9aad33": 77,
    "60237404-0b90-4663-9ed3-de9db2d77354": 78,
    "34c83d4f-078d-45c3-b85a-e701f1d82f3a": 79,
    "2c41b67b-2bd2-4a6a-b7ef-5b2bd97380cb": 80,
    "05393210-77ab-4301-8243-accf0edac8d5": 81,
    "ea8dc9a0-203e-42c6-ab4d-70db372c0003": 82,
    "85914410-3864-43fa-8317-b90dedc12ce0": 83,
    "74d5f63b-8797-43f5-b571-fd5bebf56550": 84,
    "27156e19-3aeb-41de-adc2-75b1c7ca9774": 85,
    "53ab6181-9034-47f0-a6a9-a8b8eca0e504": 86,
    "40322d85-bc35-4b45-89db-b5e3a393a8e9": 87,
    "32ec2d90-3244-40a0-a74b-d120f6d512e0": 88,
    "06c24df0-01ba-4d83-b7ad-f4a5f40175d1": 89,
    "c20fbc93-7910-4612-a275-95a3d722955c": 90,
    "4673bd96-c874-4b92-8779-d81af432c032": 91,
    "fac00d4a-01a5-4012-8481-bb920ac502db": 92,
    "f3b465a1-09be-45e9-80b2-70c84145ce5f": 93,
    "e2ac9811-94ae-4088-b00b-546f358b370e": 94,
    "d0647493-d214-40cd-bb93-c12a7a99ef36": 95,
    "7520ce51-621d-4dfc-8686-1b7806b53aca": 96,
    "f8eb8466-4457-49ca-8c65-9b812aec8a26": 97,
    "8ea2946d-0305-4f96-8e42-0f9d9a684de0": 98,
    "c4236f01-9f8d-4a9a-bd8a-3489a23316d5": 99,
    "b7716b85-8e3d-4a91-9729-4fca7aab51e9": 100,
    "cb7d825c-b1ad-4a3f-a164-7e036765b93c": 101,
    "d8a25ca6-5f26-4957-a2ac-7c9f4291a04f": 102,
    "fcfceb8f-d4af-4411-9a5b-7c059338b4a1": 103,
    "5a9ae0d2-7711-4149-bd57-1c43303613f6": 104,
    "f07cc494-56fa-45c9-9c12-40fbbce37a86": 105,
    "fccb9bc5-1ca8-46ad-9702-6376d55de3fa": 106,
    "18cbcc94-0531-4534-936c-7c7fa5efda8c": 107,
    "11b7fc32-af7f-409c-a3f0-12a414749e12": 108,
    "47590194-5f78-4d06-8aac-62cf60f5fc86": 109,
    "a571d64e-213b-4f0e-b641-51678b5c26b5": 110,
    "b951665d-139c-4761-94f1-c259b36dab42": 111,
    "70889fe4-d1cd-4718-9cf1-f11739204e42": 112,
    "995dbbc4-cf40-4749-9cd7-1721cae3e4b6": 113,
    "0162e2f8-2275-4b51-a5c7-2a91dfc0cde6": 114,
    "4c1c2af8-b8dd-4bdc-8857-eac4b21ec98d": 115,
    "72945db3-a39d-422d-95c1-23123a9ef01a": 116,
    "362f2ca1-0fc2-4076-a70b-3581cd73bd66": 117,
    "12ca6f4f-ef0e-4e14-8f8d-93d5c84598cc": 118,
    "93772c3c-639f-4110-a2e2-7d5d7f9e91df": 119,
    "fae23bb4-639b-41c1-ab9a-a9ab8f56ea29": 120,
    "36a5ae63-4c86-48d3-b7ca-788cd5327671": 121,
    "23e11a4c-977b-4c11-9088-34103071ba5c": 122,
    "77c96d8b-6cdd-4f6a-8e73-dcce83e8b431": 123,
    "1d8e24a8-ca9e-4e85-b852-800d1350a6dd": 124,
    "ce6dcda2-3c44-4c9e-9d91-0bb75ea1ec34": 125,
    "898404db-c466-4a60-8bd3-52e33785c563": 126,
    "c7cf3d3f-b368-4c00-8e79-1072f213b2c0": 127,
    "9770df69-0ac3-4fcd-99ea-c3af72bfe37b": 128,
    "d15eda55-d79c-4dff-8228-8a7e745a1fac": 129,
    "cc444241-f834-463f-bf98-91c98dd1b706": 130,
    "ba50781e-aa29-4dfe-b159-825f9ed88f88": 131,
    "02c446d1-4969-4057-8fb6-2e957b2205aa": 132,
    "31bad08b-59b0-468b-a154-7814251bd4cb": 133,
    "888e6d6a-8be0-4ba7-9275-c1e5b364dadc": 134,
    "bb76a798-869f-45ba-9902-25812ab58166": 135,
    "fb5a75f9-a460-4382-b369-420836ca265e": 136,
    "c713a8f1-d3af-428d-9f29-f03250b2db5c": 137,
    "eb1cc27e-7bae-484e-95f0-fb59e98e285d": 138,
    "4eb23f4e-deba-496d-9c27-ee4c052da03c": 139,
    "76b04544-7d06-4f64-8648-95a46b569056": 140,
    "64b6f2c1-f5b4-4ef5-b108-0d5f94857ad1": 141,
    "2dc1b4b3-8376-44d0-937f-f6c18778622b": 142,
    "b4a93fc1-cfa9-4cee-bd31-be25d35bee5c": 143,
    "c989b117-412c-4645-add9-57a9d426f054": 144,
    "940b5550-9f7a-463b-8621-1909e796ad60": 145,
    "cd613bac-52f7-4f5d-a81a-4bacf77203b3": 146,
    "9b25e0f0-32d5-4320-b429-46120b06fbf3": 147,
    "bd197ab9-1da8-4e17-81e8-46c0e3b86290": 148,
    "92593266-d2ae-4d86-915a-0e82d71f625d": 149,
    "a9a277d4-6662-4862-a11f-812af7355e20": 150,
    "67302df0-716b-46ed-aee1-828cb60373d2": 151,
    "f1796a15-4b5a-4c05-a2bc-7559b7fdb54e": 152,
    "ad551afc-2b74-45e7-ac7b-9eac1faa8e26": 153,
    "93dfac0e-95c0-4d3b-8ce6-3fd6e29380a9": 154,
    "f4564269-341e-482e-9aa5-e06698cdb326": 155,
    "4999628b-5040-40bc-b269-e6cf0823a07c": 156,
    "5da79673-ef5c-4c84-93d7-a715b5492bc0": 157,
    "b5615d52-f0b8-4630-910a-e47f4b7db811": 158,
    "afa9c03a-f251-410b-9510-3ea34b3eb374": 159,
    "4cd9f6a6-4be9-4e76-b436-507636a05bfb": 160,
    "0495a4a5-93c0-4d6d-8828-1e5b349bbcfc": 161,
    "f4c58b41-f321-4c7a-a4d3-247cc2eb157f": 162
  },
  "createdAt": "2025-09-16T13:05:37.984Z",
  "updatedAt": "2025-10-01T00:34:27.858Z"
}<|MERGE_RESOLUTION|>--- conflicted
+++ resolved
@@ -2316,7 +2316,7 @@
     },
     {
       "id": "f4564269-341e-482e-9aa5-e06698cdb326",
-      "status": "-",
+      "status": "+",
       "title": "New Icons2",
       "description": "We need new icons in @src/renderer/src/components/ui/icons/Icons.tsx . We need at least 10 finance related ones.\nMake sure to match the style to the current icons!!!\n\nThey need to be made accessible via @src/renderer/src/screens/projects/projectIcons.tsx .",
       "context": [
@@ -2324,22 +2324,12 @@
       ],
       "blockers": [],
       "createdAt": "2025-10-16T18:36:18.938Z",
-<<<<<<< HEAD
-      "updatedAt": "2025-10-16T22:10:40.698Z",
-      "rejection": "These icons need to be split in their own files like the other Icons."
+      "updatedAt": "2025-10-16T22:18:20.109Z",
+      "completedAt": "2025-10-16T22:18:20.109Z"
     },
     {
       "id": "4999628b-5040-40bc-b269-e6cf0823a07c",
-      "status": "-",
-=======
-      "updatedAt": "2025-10-16T22:18:20.109Z",
-      "rejection": "These icons need to be split in their own files like the other Icons.",
-      "completedAt": "2025-10-16T22:18:20.109Z"
-    },
-    {
-      "id": "4999628b-5040-40bc-b269-e6cf0823a07c",
-      "status": "+",
->>>>>>> b9a5dbcf
+      "status": "+",
       "title": "New Icons3",
       "description": "We need new icons in @src/renderer/src/components/ui/icons/Icons.tsx . We need at least 10 medical ones.\nMake sure to match the style to the current icons!!!\n\nThey need to be made accessible via @src/renderer/src/screens/projects/projectIcons.tsx .",
       "context": [
@@ -2347,20 +2337,12 @@
       ],
       "blockers": [],
       "createdAt": "2025-10-16T18:36:44.073Z",
-<<<<<<< HEAD
-      "updatedAt": "2025-10-16T22:10:56.270Z"
-    },
-    {
-      "id": "5da79673-ef5c-4c84-93d7-a715b5492bc0",
-      "status": "-",
-=======
       "updatedAt": "2025-10-16T22:20:12.652Z",
       "completedAt": "2025-10-16T22:20:12.652Z"
     },
     {
       "id": "5da79673-ef5c-4c84-93d7-a715b5492bc0",
       "status": "+",
->>>>>>> b9a5dbcf
       "title": "New Icons4",
       "description": "We need new icons in @src/renderer/src/components/ui/icons/Icons.tsx . We need at least 10 business ones.\nMake sure to match the style to the current icons!!!\n\nThey need to be made accessible via @src/renderer/src/screens/projects/projectIcons.tsx .",
       "context": [
@@ -2368,20 +2350,12 @@
       ],
       "blockers": [],
       "createdAt": "2025-10-16T18:37:12.028Z",
-<<<<<<< HEAD
-      "updatedAt": "2025-10-16T22:11:09.019Z"
-    },
-    {
-      "id": "b5615d52-f0b8-4630-910a-e47f4b7db811",
-      "status": "-",
-=======
       "updatedAt": "2025-10-16T22:24:50.244Z",
       "completedAt": "2025-10-16T22:24:50.244Z"
     },
     {
       "id": "b5615d52-f0b8-4630-910a-e47f4b7db811",
       "status": "+",
->>>>>>> b9a5dbcf
       "title": "New Icons5",
       "description": "We need new icons in @src/renderer/src/components/ui/icons/Icons.tsx . We need at least 10 sport ones.\nMake sure to match the style to the current icons!!!\n\nThey need to be made accessible via @src/renderer/src/screens/projects/projectIcons.tsx .",
       "context": [
@@ -2389,20 +2363,12 @@
       ],
       "blockers": [],
       "createdAt": "2025-10-16T18:37:31.850Z",
-<<<<<<< HEAD
-      "updatedAt": "2025-10-16T22:11:20.680Z"
-    },
-    {
-      "id": "afa9c03a-f251-410b-9510-3ea34b3eb374",
-      "status": "-",
-=======
       "updatedAt": "2025-10-16T22:30:01.792Z",
       "completedAt": "2025-10-16T22:30:01.792Z"
     },
     {
       "id": "afa9c03a-f251-410b-9510-3ea34b3eb374",
       "status": "+",
->>>>>>> b9a5dbcf
       "title": "New Icons6",
       "description": "We need new icons in @src/renderer/src/components/ui/icons/Icons.tsx . We need at least 10 construction ones.\nMake sure to match the style to the current icons!!!\n\nThey need to be made accessible via @src/renderer/src/screens/projects/projectIcons.tsx .",
       "context": [
@@ -2410,12 +2376,8 @@
       ],
       "blockers": [],
       "createdAt": "2025-10-16T18:37:51.777Z",
-<<<<<<< HEAD
-      "updatedAt": "2025-10-16T22:11:33.286Z"
-=======
       "updatedAt": "2025-10-16T22:34:46.230Z",
       "completedAt": "2025-10-16T22:34:46.230Z"
->>>>>>> b9a5dbcf
     },
     {
       "id": "ad551afc-2b74-45e7-ac7b-9eac1faa8e26",
@@ -2442,14 +2404,6 @@
       ],
       "blockers": [],
       "createdAt": "2025-10-16T19:30:09.420Z",
-<<<<<<< HEAD
-      "updatedAt": "2025-10-16T22:10:21.649Z",
-      "rejection": "There's no need for the number of projects to be shown - just the name of the group."
-    },
-    {
-      "id": "4cd9f6a6-4be9-4e76-b436-507636a05bfb",
-      "status": "-",
-=======
       "updatedAt": "2025-10-16T22:17:21.824Z",
       "rejection": "There's no need for the number of projects to be shown - just the name of the group.",
       "completedAt": "2025-10-16T22:17:21.824Z"
@@ -2457,7 +2411,6 @@
     {
       "id": "4cd9f6a6-4be9-4e76-b436-507636a05bfb",
       "status": "+",
->>>>>>> b9a5dbcf
       "title": "Show a working agent in the Sidebar next to agents",
       "description": "In the @src/renderer/src/navigation/SidebarView.tsx just like we show a notification badge next to \"Notifications\", we need to show the same next to \"Agents\" when an agent is running. This is already showing in the Projects list - but we need it here too - same exact style.",
       "context": [
@@ -2465,12 +2418,8 @@
       ],
       "blockers": [],
       "createdAt": "2025-10-16T22:12:53.921Z",
-<<<<<<< HEAD
-      "updatedAt": "2025-10-16T22:12:53.921Z"
-=======
       "updatedAt": "2025-10-16T22:38:21.520Z",
       "completedAt": "2025-10-16T22:38:21.520Z"
->>>>>>> b9a5dbcf
     },
     {
       "id": "0495a4a5-93c0-4d6d-8828-1e5b349bbcfc",
