{
  "id": "f67e8921-b197-40c9-9154-e95db8f27deb",
  "status": "?",
  "title": "UI Improvements",
  "description": "Various UI improvements to the app",
  "features": [
    {
      "id": "27156e19-3aeb-41de-adc2-75b1c7ca9774",
      "status": "+",
      "title": "Agents require a search-files tool",
      "description": "The agent calls the tool with a list of keywords, the whole project file system is searched and if any of them are found in a given file it will be returned in a final list.\nThe result is the list of relative file paths.",
      "plan": "",
      "context": [],
      "acceptance": [],
      "blockers": [],
      "createdAt": "2025-09-16T13:05:37.984Z",
      "completedAt": "2025-09-06T19:56:47.333Z",
      "updatedAt": "2025-09-16T13:05:37.984Z"
    },
    {
      "id": "8ed1e913-44e2-4321-a631-f1c2c9033177",
      "status": "+",
      "title": "For standard agent suppliers - discover the latest prices",
      "description": "It must be possible to view the latest prices per model and refresh them via a configurable link to the given supplier's website. Store the latest ones in a local file that is read on app start.\nRight now the costs are always 0 - the tokens are not counted anywhere, they should be.",
      "plan": "",
      "context": [
        "src/tools/factory/mainOrchestrator.js",
        "packages/factory-ts/src/orchestrator.ts"
      ],
      "acceptance": [],
      "blockers": [],
      "createdAt": "2025-09-16T13:05:37.984Z",
      "completedAt": "2025-09-05T00:12:07.956Z",
      "updatedAt": "2025-09-16T13:05:37.984Z"
    },
    {
      "id": "a480aa54-f697-409d-95a7-1b369c3da9ff",
      "status": "+",
      "title": "the word dependencies in Features and Stories should be changed to 'blockers'",
      "description": "This change should be reflected in any file that uses 'dependencies'",
      "plan": "",
      "context": [],
      "acceptance": [],
      "blockers": [],
      "createdAt": "2025-09-16T13:05:37.984Z",
      "completedAt": "2025-09-04T17:53:47.848Z",
      "updatedAt": "2025-09-16T13:05:37.984Z"
    },
    {
      "id": "0964b90b-396a-43b0-9f4a-a60d0034360e",
      "status": "+",
      "title": "Make an Agent run chat display prettier",
      "description": "make the message as a bubble, and then the tool calls as expandable rows to view the details (mainly for read_files & write_file - the rest of the tools are short enough that they can always display).\nSame goes for the responses to the LLM - apply a similar view as above.",
      "plan": "",
      "context": [
        "src/renderer/screens/AgentsView.tsx",
        "src/renderer/screens/AllAgentsView.tsx"
      ],
      "acceptance": [],
      "blockers": [],
      "createdAt": "2025-09-16T13:05:37.984Z",
      "completedAt": "2025-09-07T05:22:35.870Z",
      "updatedAt": "2025-09-16T13:05:37.984Z"
    },
    {
      "id": "98c76bd6-8c5c-4aaf-a778-54f5f57f679a",
      "status": "+",
      "title": "Agent run costs and times are always empty",
      "description": "It seems these are either not recorded correctly or not passed, so that they cannot be viewed properly inside @AgentsView.tsx and @AllAgentsView.tsx",
      "plan": "",
      "context": [
        "src/renderer/screens/AgentsView.tsx",
        "src/renderer/screens/AllAgentsView.tsx"
      ],
      "acceptance": [],
      "blockers": [],
      "createdAt": "2025-09-16T13:05:37.984Z",
      "completedAt": "2025-09-04T21:50:50.642Z",
      "updatedAt": "2025-09-16T13:05:37.984Z"
    },
    {
      "id": "c2192f2a-9151-4615-b376-986bb0540042",
      "status": "+",
      "title": "The \"Run Agent\" button should be standardised",
      "description": "The views that should have it updated are:\n@StoriesListView.tsx, @StoryDetailsView.tsx.\nIt should be a round play button as is common in music players.",
      "plan": "",
      "context": [
        "src/renderer/stories/StoriesListView.tsx",
        "src/renderer/stories/StoryDetailsView.tsx"
      ],
      "acceptance": [],
      "blockers": [],
      "createdAt": "2025-09-16T13:05:37.984Z",
      "completedAt": "2025-09-04T06:27:26.640Z",
      "updatedAt": "2025-09-16T13:05:37.984Z"
    },
    {
      "id": "0ce98597-907f-4bdf-a5a8-c8e8b253e612",
      "status": "+",
      "title": "Persist locally agent runs",
      "description": "Make sure the history of agent runs is persisted and read when app is started",
      "plan": "",
      "context": [
        "src/renderer/screens/AgentsView.tsx",
        "src/renderer/screens/AllAgentsView.tsx"
      ],
      "acceptance": [],
      "blockers": [],
      "createdAt": "2025-09-16T13:05:37.984Z",
      "completedAt": "2025-09-07T04:57:19.607Z",
      "updatedAt": "2025-09-16T13:05:37.984Z"
    },
    {
      "id": "3a11fceb-bb37-4570-a159-2f39622ca364",
      "status": "+",
      "title": "IconDelete",
      "description": "`IconDelete` inside @Icons.tsx needs to actually be a proper delete icon",
      "plan": "",
      "context": [
        "src/renderer/components/ui/Icons.tsx"
      ],
      "acceptance": [],
      "blockers": [],
      "createdAt": "2025-09-16T13:05:37.984Z",
      "completedAt": "2025-09-06T08:07:52.234Z",
      "updatedAt": "2025-09-16T13:05:37.984Z"
    },
    {
      "id": "4df75808-637f-4841-9d31-b8630b1ac8bf",
      "status": "+",
      "title": "running an agent causes an error when it tries to make a local copy of the project",
      "description": "shouldIgnoreCopy inside @orchestrator.ts should ignore all sorts of files and folders specific to typescript, node, electron.",
      "plan": "",
      "context": [
        "packages/factory-ts/src/orchestrator.ts"
      ],
      "acceptance": [],
      "blockers": [],
      "createdAt": "2025-09-16T13:05:37.984Z",
      "completedAt": "2025-09-05T23:35:02.915Z",
      "updatedAt": "2025-09-16T13:05:37.984Z"
    },
    {
      "id": "56b114e3-daee-481b-9c33-329c8eace503",
      "status": "+",
      "title": "Make the Context Files selection better",
      "description": "1) the Add chip becomes huge once there's even just 1 file (it scales in height to match it). That shouldn't be the case.\n2) when the FileSelector opens - it should auto focus into the search input box so a user can start typing right away\n3) in the FileDisplay and FileSelector - instead of showing a generic document icon, let's try to use a meaningful type extension icon - if need be, create a folder with such common icons to use.\n4) The FileDisplay - should show the icon centered to the left. The name in the middle. \nThe file size small at the bottom.\nThe last modification date at the top right.\nAnd the delete button is correct where it is now.",
      "plan": "",
      "context": [
        "src/renderer/components/ui/FileSelector.tsx",
        "src/renderer/components/ui/FileDisplay.tsx",
        "src/renderer/components/ui/FileDisplay.preview.tsx"
      ],
      "acceptance": [],
      "blockers": [],
      "createdAt": "2025-09-16T13:05:37.984Z",
      "completedAt": "2025-09-05T21:11:18.493Z",
      "updatedAt": "2025-09-16T13:05:37.984Z"
    },
    {
      "id": "ba3e0af6-3a04-4523-90c7-b90b0d37514b",
      "status": "+",
      "title": "If any of a story's features are rejected (showing the exclamation circle) so should the story",
      "description": "The way this displays should follow exactly how Features are displayed inside StoryDetailsView",
      "plan": "",
      "context": [
        "src/renderer/stories/StoryDetailsView.tsx",
        "src/renderer/stories/StoriesListView.tsx"
      ],
      "acceptance": [],
      "blockers": [],
      "createdAt": "2025-09-16T13:05:37.984Z",
      "completedAt": "2025-09-04T09:58:54.508Z",
      "updatedAt": "2025-09-16T13:05:37.984Z"
    },
    {
      "id": "b2ad0ce4-b71a-40bc-baa7-3550153bef88",
      "status": "+",
      "title": "When running the orchestrator, finding the next feature for a story should be based on the feature index",
      "description": "the Story.featureIdToDisplayIndex is the means by which the features should be sorted for this.",
      "plan": "",
      "context": [
        "packages/factory-ts/src/orchestrator.ts",
        "packages/factory-ts/src/storyUtils.ts"
      ],
      "acceptance": [],
      "blockers": [],
      "createdAt": "2025-09-16T13:05:37.984Z",
      "completedAt": "2025-09-04T12:28:26.852Z",
      "updatedAt": "2025-09-16T13:05:37.984Z"
    },
    {
      "id": "67edb097-edf3-4988-939d-30e3fc3007c1",
      "status": "+",
      "title": "Go over all the stories in this project and update inline file references",
      "description": "in a lot of the stories a file could've been referenced as:\n@StoriesListView.tsx \nor simply\n@StoriesListView.tsx\n\nMake sure that these are transformed into the format:\n@Filepath\n\nThen inside @StoriesListView.tsx and @StoryDetailsView.tsx, make sure that titles and descriptions for stories and features show a nice hoverable ui that shows a tooltip about the file. Inside all forms it should just show @Filename so it's easy to edit.",
      "plan": "",
      "context": [
        "src/renderer/stories/StoryDetailsView.tsx",
        "src/renderer/stories/StoriesListView.tsx"
      ],
      "acceptance": [],
      "blockers": [],
      "createdAt": "2025-09-16T13:05:37.984Z",
      "completedAt": "2025-09-05T15:28:06.100Z",
      "updatedAt": "2025-09-16T13:05:37.984Z"
    },
    {
      "id": "f46696d7-3eee-4f9d-8aee-9419dcee20c9",
      "status": "+",
      "title": "Standardise the Delete, Edit, Add, Create buttons",
      "description": "wherever there's a button that just says Delete we should have it use the standard `DeleteIcon`\nwherever there's a button that just says Add or Create we should have it use the standard `PlusIcon`\nwherever there's a button that just says Edit we should have it use the standard `EditIcon`",
      "plan": "",
      "context": [
        "src/renderer/components/ui/Icons.tsx"
      ],
      "acceptance": [],
      "blockers": [],
      "createdAt": "2025-09-16T13:05:37.984Z",
      "completedAt": "2025-09-03T13:07:15.157Z",
      "updatedAt": "2025-09-16T13:05:37.984Z"
    },
    {
      "id": "d8361748-2f05-4cd4-bb35-80f40db0ff32",
      "status": "+",
      "title": "Agents - run histories UI improvements",
      "description": "@src/renderer/components/agents/ChatConversation.tsx used inside @src/renderer/screens/AgentsView.tsx should have overly large message texts put in a scrollable textbox.\n\nThe currently running agents in @src/renderer/screens/AgentsView.tsx should follow a similar format as the history of agent runs.\n\n@src/renderer/screens/AllAgentsView.tsx should follow a similar style to @src/renderer/screens/AgentsView.tsx \nTo make things more manageable - a component for the agent row display should be made so it can be reused.",
      "plan": "",
      "context": [
        "src/renderer/screens/AgentsView.tsx",
        "src/renderer/stories/StoriesListView.tsx",
        "src/renderer/components/stories/DependencyBullet.tsx",
        "src/renderer/components/ui/Icons.tsx",
        "src/renderer/components/agents/ChatConversation.tsx",
        "src/renderer/screens/AllAgentsView.tsx"
      ],
      "acceptance": [],
      "blockers": [],
      "createdAt": "2025-09-16T13:05:37.984Z",
      "completedAt": "2025-09-04T02:24:17.642Z",
      "updatedAt": "2025-09-16T13:05:37.984Z"
    },
    {
      "id": "6e24f575-cf4d-451f-994f-7190d45ebaaa",
      "status": "+",
      "title": "Toasts should animate",
      "description": "Toasts need to slide down with an animation when appearing and slide up when hiding.\nThey need to be snappy. It should also be possible to flick them up to make them disappear (like notifications on a mobile device).",
      "plan": "",
      "context": [
        "src/renderer/components/ui/Toast.tsx"
      ],
      "acceptance": [],
      "blockers": [],
      "createdAt": "2025-09-16T13:05:37.984Z",
      "completedAt": "2025-09-05T12:58:11.509Z",
      "updatedAt": "2025-09-16T13:05:37.984Z"
    },
    {
      "id": "bbc90ba1-4348-4a17-9921-18b6c0ece863",
      "status": "+",
      "title": "Run agent button long press",
      "description": "When the new Run Agent button is long pressed it should show an agent type selector - upon selection it runs with that selected agent. Normal click runs the 'developer' agent like now.",
      "plan": "",
      "context": [
        "src/renderer/components/stories/RunAgentButton.tsx",
        "src/renderer/stories/StoryDetailsView.tsx"
      ],
      "acceptance": [],
      "blockers": [],
      "createdAt": "2025-09-16T13:05:37.984Z",
      "completedAt": "2025-09-04T09:06:46.930Z",
      "updatedAt": "2025-09-16T13:05:37.984Z"
    },
    {
      "id": "493c32f2-94ab-4677-8cc4-a776249c91e5",
      "status": "+",
      "title": "StoryCard missing RunAgent on hover",
      "description": "@src/renderer/components/stories/StoryCard.tsx should have the \"Run Agent\" button in the top right.\nSame as in @src/renderer/stories/StoriesListView.tsx if the story has a running agent - show the status.",
      "plan": "",
      "context": [
        "src/renderer/stories/StoriesListView.tsx",
        "src/renderer/components/stories/StoryCard.tsx",
        "src/renderer/components/stories/RunAgentButton.tsx"
      ],
      "acceptance": [],
      "blockers": [],
      "createdAt": "2025-09-16T13:05:37.984Z",
      "completedAt": "2025-09-06T01:33:28.225Z",
      "updatedAt": "2025-09-16T13:05:37.984Z"
    },
    {
      "id": "6a8066ee-230f-4f31-b531-3d8cadff4178",
      "status": "+",
      "title": "ChatsManager should not have any agentic tools - everything should be routed through factory-ts",
      "description": "the factory-ts package should be the one place where all agentic tools are placed - currently @src/chat/manager.js has its own functions. Those should be cleaned up and used appropriately from factory-ts - @packages/factory-ts/src/fileTools.ts or @packages/factory-ts/src/storyUtils.ts for instance.",
      "plan": "",
      "context": [
        "src/chat/manager.js",
        "packages/factory-ts/src/fileTools.ts",
        "packages/factory-ts/src/storyUtils.ts"
      ],
      "acceptance": [],
      "blockers": [],
      "createdAt": "2025-09-16T13:05:37.984Z",
      "completedAt": "2025-09-05T14:40:47.833Z",
      "updatedAt": "2025-09-16T13:05:37.984Z"
    },
    {
      "id": "abefc7ba-3098-4aee-a01b-694a5a2a9d43",
      "status": "+",
      "title": "When running an agent - all the GIT credentials are not found in the @.env",
      "description": "There is a .env file both in this project and in factory-ts.\nJust like in the python counterpart ( the files @packages/factory-ts/blueprint/run_local_agent.py and @packages/factory-ts/blueprint/git_manager.py ) the GIT credentials must be loaded from the workspaces `.env` file in the root of the project.",
      "plan": "",
      "context": [
        "packages/factory-ts/src/gitManager.ts",
        "packages/factory-ts/blueprint/run_local_agent.py",
        "packages/factory-ts/blueprint/git_manager.py"
      ],
      "acceptance": [],
      "blockers": [],
      "createdAt": "2025-09-16T13:05:37.984Z",
      "completedAt": "2025-09-04T14:57:18.171Z",
      "updatedAt": "2025-09-16T13:05:37.984Z"
    },
    {
      "id": "e9e526e8-576a-448b-9359-db97475db485",
      "status": "+",
      "title": "Agent Run - UI fix",
      "description": "When viewing an agent run inside @src/renderer/screens/AgentsView.tsx it doesn't show the whole conversation. Just the last message. This needs to be fixed to show the full conversation.",
      "plan": "",
      "context": [
        "src/renderer/screens/AllAgentsView.tsx",
        "src/renderer/screens/AgentsView.tsx"
      ],
      "acceptance": [],
      "blockers": [],
      "createdAt": "2025-09-16T13:05:37.984Z",
      "completedAt": "2025-09-03T16:41:52.910Z",
      "updatedAt": "2025-09-16T13:05:37.984Z"
    },
    {
      "id": "22793b7c-0bfa-4da4-8b3a-ae07fbe2a0ce",
      "status": "+",
      "title": "FileMentions should be renamed RichText",
      "description": "This component should then be used inside Chat and inside agent runs where messages are displayed.",
      "plan": "",
      "context": [
        "src/renderer/components/ui/FileMentions.tsx",
        "src/renderer/components/agents/ChatConversation.tsx",
        "src/renderer/screens/AllAgentsView.tsx",
        "src/renderer/screens/AgentsView.tsx",
        "src/renderer/screens/ChatView.tsx"
      ],
      "acceptance": [],
      "blockers": [],
      "createdAt": "2025-09-16T13:05:37.984Z",
      "completedAt": "2025-09-06T22:24:10.064Z",
      "updatedAt": "2025-09-16T13:05:37.984Z"
    },
    {
      "id": "894453ef-c700-4128-b714-4ec94498498c",
      "status": "+",
      "title": "No edit button in Stories and Features",
      "description": "In @src/renderer/stories/StoryDetailsView.tsx Clicking a feature should open the edit feature form - the edit button shouldn't show.\nIn @src/renderer/screens/StoriesView.tsx Stories already open on click - there should just be no edit button present.",
      "plan": "",
      "context": [
        "src/renderer/components/stories/FeatureForm.tsx",
        "src/renderer/stories/FeatureEditView.tsx",
        "src/renderer/stories/FeatureCreateView.tsx",
        "src/renderer/stories/StoryDetailsView.tsx",
        "src/renderer/screens/StoriesView.tsx"
      ],
      "acceptance": [],
      "blockers": [],
      "createdAt": "2025-09-16T13:05:37.984Z",
      "completedAt": "2025-09-05T05:43:02.691Z",
      "updatedAt": "2025-09-16T13:05:37.984Z"
    },
    {
      "id": "0fea71a8-c0da-48a1-b4ea-c0db2196c902",
      "status": "+",
      "title": "When an agent runs - there's a duplicate history run",
      "description": "The Electron app has its own local history run, but when the agent runs on the copy of the project - it also produces a history run. This shouldn't happen - only the original app where the agent was started should create the history run. To avoid this - the agent should simply have an extra line for these files in its .gitignore file. The histories shouldn't be removed (they were as a first fix attempt).",
      "plan": "",
      "context": [
        "src/tools/factory/mainOrchestrator.js",
        "src/tools/factory/orchestratorBridge.ts",
        "packages/factory-ts/src/orchestrator.ts"
      ],
      "acceptance": [],
      "blockers": [],
      "createdAt": "2025-09-16T13:05:37.984Z",
      "completedAt": "2025-09-07T03:59:07.432Z",
      "updatedAt": "2025-09-16T13:05:37.984Z"
    },
    {
      "id": "d5b4852d-df73-4818-8db0-f7d6954c0108",
      "status": "+",
      "title": "The agent persona markdown files are too bloated.",
      "description": "These files contain the tool specs, but those are yet again repeated in the overall tool spec in the orchestrator.\nThese files shouldn't have the list of tools available, but the tool descriptions provided by the orchestrator should contain extra comments as to what each tool does (similarly to how each agent's markdown persona file has it).",
      "plan": "",
      "context": [
        "packages/factory-ts/docs/AGENT_CONTEXTER.md",
        "packages/factory-ts/docs/AGENT_DEVELOPER.md",
        "packages/factory-ts/docs/AGENT_PLANNER.md",
        "packages/factory-ts/docs/AGENT_SPECCER.md",
        "packages/factory-ts/docs/AGENT_TESTER.md",
        "packages/factory-ts/src/orchestrator.ts",
        "src/tools/factory/mainOrchestrator.js"
      ],
      "acceptance": [],
      "blockers": [],
      "createdAt": "2025-09-16T13:05:37.984Z",
      "completedAt": "2025-09-04T03:17:48.049Z",
      "updatedAt": "2025-09-16T13:05:37.984Z"
    },
    {
      "id": "b8d93d1d-5c66-4628-8a85-9da0197e97e2",
      "status": "+",
      "title": "The main FILE_ORGANISATION.md is bloated",
      "description": "This file is always included and it contains irrelevant information.\nAgents are asked to update this file, but they seem to always add extra unimportant info.\nThis needs to be tightened and made sure that the instructions for editing the file are clear, and all edits are succinct and precise.\nThe file should contain overall pointers to the project - not detailed descriptions of each file.\nIt should not be a log of changes.",
      "plan": "",
      "context": [
        "packages/factory-ts/docs/AGENT_CONTEXTER.md",
        "packages/factory-ts/docs/AGENT_DEVELOPER.md",
        "packages/factory-ts/docs/AGENT_PLANNER.md",
        "packages/factory-ts/docs/AGENT_SPECCER.md",
        "packages/factory-ts/docs/AGENT_TESTER.md"
      ],
      "acceptance": [],
      "blockers": [],
      "createdAt": "2025-09-16T13:05:37.984Z",
      "completedAt": "2025-09-04T11:33:57.816Z",
      "updatedAt": "2025-09-16T13:05:37.984Z"
    },
    {
      "id": "d05e6082-c27c-487f-bacd-837f7f5b7f73",
      "status": "+",
      "title": "Cancelled agent runs are not recorded properly",
      "description": "They don't change any files and are not recorded. They always show as in progress.",
      "plan": "",
      "context": [
        "packages/factory-ts/src/orchestrator.ts",
        "src/tools/factory/mainOrchestrator.js"
      ],
      "acceptance": [],
      "blockers": [],
      "createdAt": "2025-09-16T13:05:37.984Z",
      "completedAt": "2025-09-04T04:43:23.523Z",
      "updatedAt": "2025-09-16T13:05:37.984Z"
    },
    {
      "id": "352e49dd-37f2-428c-a85c-da7a2c1bd66a",
      "status": "+",
      "title": "Agent runs should show the model",
      "description": "Create a reusable component - a nice display chip - that shows the provider and model.",
      "plan": "",
      "context": [],
      "acceptance": [],
      "blockers": [],
      "createdAt": "2025-09-16T13:05:37.984Z",
      "completedAt": "2025-09-06T09:55:02.555Z",
      "updatedAt": "2025-09-16T13:05:37.984Z"
    },
    {
      "id": "9244467b-e3d1-475a-a1f0-bf35d8482629",
      "status": "+",
      "title": "The status display for an Agent run inside StoriesView.tsx and StoryDetailsView.tsx should match the display from AgentsView.tsx",
      "description": "Reuse the StatusChip inside AgentsView.tsx",
      "plan": "",
      "context": [
        "src/renderer/stories/StoriesListView.tsx",
        "src/renderer/stories/StoryDetailsView.tsx",
        "src/renderer/screens/AgentsView.tsx",
        "src/renderer/components/agents/StatusChip.tsx"
      ],
      "acceptance": [],
      "blockers": [],
      "createdAt": "2025-09-16T13:05:37.984Z",
      "completedAt": "2025-09-05T00:00:50.055Z",
      "updatedAt": "2025-09-16T13:05:37.984Z"
    },
    {
      "id": "37730047-f692-48c0-b6e7-9093564596a9",
      "status": "+",
      "title": "In StoryDetailsView.tsx next to the play button show the Agent Model control",
      "description": "This control should show the current active LLM configuration and allow to quickly pick a configuration from the last 5 recent ones + a last option that would take the user to the LLM Configuration settings.",
      "plan": "",
      "context": [
        "src/renderer/stories/StoryDetailsView.tsx",
        "src/renderer/screens/SettingsView.tsx"
      ],
      "acceptance": [],
      "blockers": [],
      "createdAt": "2025-09-16T13:05:37.984Z",
      "completedAt": "2025-09-06T08:34:50.896Z",
      "updatedAt": "2025-09-16T13:05:37.984Z"
    },
    {
      "id": "82b9481c-7129-4bea-8029-0e41a56531fe",
      "status": "+",
      "title": "StatusChip improvements",
      "description": "@src/renderer/components/agents/StatusChip.tsx should only have the badge with an icon inside displaying. The status text should only show on hover as a small tooltip.",
      "plan": "",
      "context": [
        "src/renderer/components/agents/StatusChip.tsx"
      ],
      "acceptance": [],
      "blockers": [],
      "createdAt": "2025-09-16T13:05:37.984Z",
      "completedAt": "2025-09-05T07:08:58.342Z",
      "updatedAt": "2025-09-16T13:05:37.984Z"
    },
    {
      "id": "2d607668-7481-4d8f-89cc-5afebb89e67b",
      "status": "+",
      "title": "An active run should only show inside Active not History",
      "description": "",
      "plan": "",
      "context": [
        "src/renderer/screens/AgentsView.tsx"
      ],
      "acceptance": [],
      "blockers": [],
      "createdAt": "2025-09-16T13:05:37.984Z",
      "completedAt": "2025-09-06T13:37:30.236Z",
      "updatedAt": "2025-09-16T13:05:37.984Z"
    },
    {
      "id": "5fcbee8a-2734-4fa5-b404-6d9155a01053",
      "status": "+",
      "title": "Status and sort preferences are not stored",
      "description": "Whenever the user changes preferences for what to display in the StoriesView.tsx in the 'list' mode - it should store that, so at the next session it can be resumed in the same exact state.",
      "plan": "",
      "context": [
        "src/renderer/screens/StoriesView.tsx",
        "src/renderer/components/stories/StatusControl.tsx"
      ],
      "acceptance": [],
      "blockers": [],
      "createdAt": "2025-09-16T13:05:37.984Z",
      "completedAt": "2025-09-05T16:29:30.498Z",
      "updatedAt": "2025-09-16T13:05:37.984Z"
    },
    {
      "id": "76ff2065-cd03-4815-b36b-8dfabd278b2b",
      "status": "+",
      "title": "Use the StatusChip inside AgentRunBullet",
      "description": "We should reuse this nice component that we have.",
      "plan": "",
      "context": [
        "src/renderer/components/agents/StatusChip.tsx",
        "src/renderer/components/agents/AgentRunBullet.tsx"
      ],
      "acceptance": [],
      "blockers": [],
      "createdAt": "2025-09-16T13:05:37.984Z",
      "completedAt": "2025-09-05T09:57:34.418Z",
      "updatedAt": "2025-09-16T13:05:37.984Z"
    },
    {
      "id": "46fbca0c-0fd5-4b92-aeae-5e8488cfd192",
      "status": "+",
      "title": "The ModelChip should be slimmer",
      "description": "Have the provider on one row and the modle name on a second row.",
      "plan": "",
      "context": [
        "src/renderer/components/agents/ModelChip.tsx"
      ],
      "acceptance": [],
      "blockers": [],
      "createdAt": "2025-09-16T13:05:37.984Z",
      "completedAt": "2025-09-06T02:40:14.745Z",
      "updatedAt": "2025-09-16T13:05:37.984Z"
    },
    {
      "id": "5f2a9d3e-dfa3-4e79-ba0b-8b2252556681",
      "status": "+",
      "title": "When editing/creating a feature allow quick file lookups",
      "description": "When a user types in the description and starts typing \"@\" a file lookup search tooltip should show above that will filter files based on what the user types. The user can then select the appropriate file. It should also automatically add this file into the Context Files list.\n\nThis feature is currently implemented seperately inside @src/renderer/screens/ChatView.tsx  and @src/renderer/components/stories/FeatureForm.tsx \nthe files responsible are:\n@src/renderer/components/ui/FileMentionsTextarea.tsx and @src/renderer/hooks/useFilesAutocomplete.ts   \n\n@src/renderer/screens/ChatView.tsx actually also uses @src/renderer/hooks/useReferencesAutocomplete.ts which allows the text input to display references. Both of these ideas are relevant for @src/renderer/components/stories/FeatureForm.tsx and @src/renderer/screens/ChatView.tsx . Both should allow the display of references lookup and file lookup - they simply must be able to have callbacks so that they can do extra things with them (FeatureForm needs to add/remove files to/from the context and add/remove blockers to/from the feature - this is missing right now).",
      "plan": "",
      "context": [
        "src/renderer/screens/ChatView.tsx",
        "src/renderer/components/ui/FileMentionsTextarea.tsx",
        "src/renderer/hooks/useFilesAutocomplete.ts",
        "src/renderer/hooks/useReferencesAutocomplete.ts",
        "src/renderer/components/stories/FeatureForm.tsx"
      ],
      "acceptance": [],
      "blockers": [],
      "createdAt": "2025-09-16T13:05:37.984Z",
      "completedAt": "2025-09-05T17:32:57.885Z",
      "updatedAt": "2025-09-16T13:05:37.984Z"
    },
    {
      "id": "7dd2e06b-32aa-418b-9e32-5efc0ecd94dd",
      "status": "+",
      "title": "The search and sort bar for features should be placed at the top",
      "description": "StoryDetailsView.tsx should follow StoriesView.tsx",
      "plan": "",
      "context": [
        "src/renderer/screens/StoriesView.tsx",
        "src/renderer/stories/StoryDetailsView.tsx"
      ],
      "acceptance": [],
      "blockers": [],
      "createdAt": "2025-09-16T13:05:37.984Z",
      "completedAt": "2025-09-05T07:25:18.133Z",
      "updatedAt": "2025-09-16T13:05:37.984Z"
    },
    {
      "id": "274eb915-a7b3-4eed-b71d-e7888f1340fb",
      "status": "+",
      "title": "ChatConversation improvements",
      "description": "@src/renderer/components/agents/ChatConversation.tsx  is currently broken - there was a new type AgentFeatureRunLog introduced inside AgentRun in the file @src/renderer/services/agentsService.ts . Adapt everything in ChatConversation to make it work. Display a list of features in an AgentRun, each Feature run showing the 'turns'. After the first initial message, each turn is a series of 2 messages - 1 from the LLM and 1 a response with tool calls. The final message is a single one from the LLM. Make sure the orchestrator works correctly too.",
      "plan": "",
      "context": [
        "src/renderer/components/agents/ChatConversation.tsx",
        "packages/factory-ts/src/types.ts",
        "src/renderer/services/agentsService.ts",
        "src/renderer/screens/ChatView.tsx"
      ],
      "acceptance": [],
      "blockers": [],
      "createdAt": "2025-09-16T13:05:37.984Z",
      "completedAt": "2025-09-06T17:01:07.778Z",
      "updatedAt": "2025-09-16T13:05:37.984Z"
    },
    {
      "id": "26d01bef-ce79-498a-9cc8-7a6ada530002",
      "status": "+",
      "title": "Reference and File lookup usability improvements",
      "description": "When the user types # for references and @ for files to be looked up in the @src/renderer/components/ui/FileMentionsTextarea.tsx if the user presses space while the lookup is showing - auto pick the top result.\nAlso, for references - they should always display in the text as #{story_index}.{feature_index} - the user will most likely search for the features by these indices.",
      "plan": "",
      "context": [
        "src/renderer/components/ui/FileMentionsTextarea.tsx"
      ],
      "acceptance": [],
      "blockers": [],
      "createdAt": "2025-09-16T13:05:37.984Z",
      "completedAt": "2025-09-06T21:26:16.900Z",
      "updatedAt": "2025-09-16T13:05:37.984Z"
    },
    {
      "id": "5f13e562-bbd6-4f67-97c9-00ba79ddb138",
      "status": "+",
      "title": "After running a first agent, running any more stalls",
      "description": "Any consecutive agent after the first never starts.\nCancelling an agent from the @src/renderer/screens/AgentsView.tsx   screen doesn't help either.\n\nThe last message in the log is:\n[factory] SUBSCRIBE\n\nI can see this message in the agent run log:\n\"message\": \"Error: ENOENT: no such file or directory, open '/var/folders/25/4dns7s115_q13z992np622qw0000gn/T/factory-ts-A3L8P3/workspace/projects/main.json'\\n    at async open (node:internal/fs/promises:639:25)\\n    at async Object.readFile (node:internal/fs/promises:1243:14)\\n    at async Object.getProjectDir (file:///packages/factory-ts/dist/storyUtils.js:18:17)\\n    at async runIsolatedOrchestrator (file:///Users/cloud/Documents/Work/TheFactory/projects/overseer-local/packages/factory-ts/dist/orchestrator.js:489:24)\\n    at async file:///packages/factory-ts/dist/index.js:197:17\",\n\n\nAnd I can see a warning in the console:\nMaxListenersExceededWarning: Possible EventEmitter memory leak detected. 11 files:subscribe listeners added.",
      "plan": "",
      "context": [
        "src/renderer/screens/AgentsView.tsx"
      ],
      "acceptance": [],
      "blockers": [],
      "createdAt": "2025-09-16T13:05:37.984Z",
      "completedAt": "2025-09-05T18:47:11.518Z",
      "updatedAt": "2025-09-16T13:05:37.984Z"
    },
    {
      "id": "57988106-364d-4e52-8b50-94d18839c319",
      "status": "+",
      "title": "ChatConversation improvements",
      "description": "@src/renderer/components/agents/ChatConversation.tsx  doesn't update while an agent is running. I have to close the popup and open it to see the latest messages. This shouldn't be the case - it should keep on scrolling down the messages if the user is at the bottom, and if not - keep on adding them.",
      "plan": "",
      "context": [
        "src/renderer/components/agents/ChatConversation.tsx"
      ],
      "acceptance": [],
      "blockers": [],
      "createdAt": "2025-09-16T13:05:37.984Z",
      "completedAt": "2025-09-05T20:40:23.701Z",
      "updatedAt": "2025-09-16T13:05:37.984Z"
    },
    {
      "id": "dc067730-dede-40a5-affe-e04410170819",
      "status": "+",
      "title": "AgentsView and AllAgentsView improvements",
      "description": "In  @src/renderer/screens/AgentsView.tsx  the active and history runs should be sorted by date - the most recent at the top\n\nAlso, both in @src/renderer/screens/AgentsView.tsx and in @src/renderer/screens/AllAgentsView.tsx it shouldn't show the Turn column, but instead show how many features were completed out of how many.\n\nIn @src/renderer/screens/AgentsView.tsx in the active runs, there should be no Status column, but an additional Thinking column before duration that should update with the time the agent is taking to answer the last message.",
      "plan": "",
      "context": [
        "src/renderer/screens/AgentsView.tsx",
        "src/renderer/screens/AllAgentsView.tsx"
      ],
      "acceptance": [],
      "blockers": [],
      "createdAt": "2025-09-16T13:05:37.984Z",
      "completedAt": "2025-09-04T01:03:24.305Z",
      "updatedAt": "2025-09-16T13:05:37.984Z"
    },
    {
      "id": "fd101477-cb98-4d87-90c4-efb87f39c5e6",
      "status": "+",
      "title": "Allow moving stories when in 'not-done'",
      "description": "Pay close attention to what the index should be (remember the display index is always +1 due to starting at 1)\n@src/renderer/screens/StoriesView.tsx\n\nIt should be also possible to move features in @src/renderer/stories/StoryDetailsView.tsx also pay attention to the indices.",
      "plan": "",
      "context": [
        "src/renderer/screens/StoriesView.tsx",
        "src/renderer/stories/StoryDetailsView.tsx"
      ],
      "acceptance": [],
      "blockers": [],
      "createdAt": "2025-09-16T13:05:37.984Z",
      "completedAt": "2025-09-03T09:24:45.387Z",
      "updatedAt": "2025-09-16T13:05:37.984Z"
    },
    {
      "id": "e3d6999d-3dcd-4f28-8452-77daa5b9cab2",
      "status": "+",
      "title": "After closing the app and coming back none of the agent run histories show messages properly",
      "description": "It seems there's an issue with the way the messages are serialized in @packages/factory-ts/src/orchestrator.ts , the display is in @src/renderer/components/agents/ChatConversation.tsx . Remember, the messages that are passed onto the LLM are in a strict format - they have to specify role as 'user'. For history purposes, the serialisation should add appropraite metadata information to make it easier to display later.",
      "plan": "",
      "context": [
        "packages/factory-ts/src/orchestrator.ts",
        "src/renderer/components/agents/ChatConversation.tsx"
      ],
      "acceptance": [],
      "blockers": [],
      "createdAt": "2025-09-16T13:05:37.984Z",
      "completedAt": "2025-09-03T18:41:06.557Z",
      "updatedAt": "2025-09-16T13:05:37.984Z"
    },
    {
      "id": "306733d4-26cb-49c0-a0ff-c34dc7699baa",
      "status": "+",
      "title": "Shortcuts in the app were disabled because they interfered with typing in the \"/\" character",
      "description": "A user must be able to specify which key is the modifier key in settings - @src/renderer/screens/SettingsView.tsx . Bring back the shortcuts - @src/renderer/App.tsx",
      "plan": "",
      "context": [
        "src/renderer/screens/SettingsView.tsx",
        "src/renderer/App.tsx"
      ],
      "acceptance": [],
      "blockers": [],
      "createdAt": "2025-09-16T13:05:37.984Z",
      "completedAt": "2025-09-06T12:08:47.925Z",
      "updatedAt": "2025-09-16T13:05:37.984Z"
    },
    {
      "id": "5e9f9a8e-0a8b-44d3-936d-05ca62f981f6",
      "status": "+",
      "title": "When no features are in a story - the default agent type is \"speccer\"",
      "description": "This should be true no matter where it is run from, right now it's only via @src/renderer/components/stories/RunAgentButton.tsx",
      "plan": "",
      "context": [
        "src/renderer/components/stories/RunAgentButton.tsx"
      ],
      "acceptance": [],
      "blockers": [],
      "createdAt": "2025-09-16T13:05:37.984Z",
      "completedAt": "2025-09-05T19:26:59.024Z",
      "updatedAt": "2025-09-16T13:05:37.984Z"
    },
    {
      "id": "f9eef18e-818e-427d-82ab-8d990bb199c4",
      "status": "+",
      "title": "This feature is index 1 - we should have a special quick command wherever in the app for adding a feature to this story only",
      "description": "",
      "plan": "",
      "context": [],
      "acceptance": [],
      "blockers": [],
      "createdAt": "2025-09-16T13:05:37.984Z",
      "completedAt": "2025-09-03T11:21:00.855Z",
      "updatedAt": "2025-09-16T13:05:37.984Z"
    },
    {
      "id": "df22d856-9aa3-4c10-9e91-04291697e0b8",
      "status": "+",
      "title": "Notifications should fire when an agent finishes work",
      "description": "Also when a feature is completed (i.e. a commit is made).\nThe @src/renderer/services/notificationsService.ts is responsible as well @src/notifications/manager.js    \n\nThese should be toggle'able in @src/renderer/screens/SettingsView.tsx",
      "plan": "",
      "context": [
        "src/renderer/screens/SettingsView.tsx",
        "src/renderer/services/notificationsService.ts",
        "src/notifications/manager.js"
      ],
      "acceptance": [],
      "blockers": [],
      "createdAt": "2025-09-16T13:05:37.984Z",
      "completedAt": "2025-09-03T23:51:40.910Z",
      "updatedAt": "2025-09-16T13:05:37.984Z"
    },
    {
      "id": "9b65af17-0a3d-42e4-bcd2-81b65277651c",
      "status": "+",
      "title": "It must be possible to remove agent runs from history",
      "description": "The agent runs in @src/renderer/screens/AgentsView.tsx or in @src/renderer/screens/AllAgentsView.tsx",
      "plan": "",
      "context": [
        "src/renderer/screens/AgentsView.tsx",
        "src/renderer/screens/AllAgentsView.tsx"
      ],
      "acceptance": [],
      "blockers": [],
      "createdAt": "2025-09-16T13:05:37.984Z",
      "completedAt": "2025-09-04T19:35:22.527Z",
      "updatedAt": "2025-09-16T13:05:37.984Z"
    },
    {
      "id": "583f4582-9495-46cc-bd49-19c957b9b0a3",
      "status": "+",
      "title": "There needs to be an edit button next to the button for new story",
      "description": "This is inside @src/renderer/stories/StoryDetailsView.tsx - it must be possible to edit a story from within this view. Deleting a story here, would take the user back to Home.",
      "plan": "",
      "context": [
        "src/renderer/stories/StoryDetailsView.tsx"
      ],
      "acceptance": [],
      "blockers": [],
      "createdAt": "2025-09-16T13:05:37.984Z",
      "completedAt": "2025-09-05T20:21:49.849Z",
      "updatedAt": "2025-09-16T13:05:37.984Z"
    },
    {
      "id": "065ff2fe-ac0a-4b31-b57f-8918dcb4057c",
      "status": "+",
      "title": "Show a summary of running agents per project in the sidebar",
      "description": "This should also be visible when the sidebar is minimized - it should show the project icon and this new chip that would display the number of agents.\n@src/renderer/navigation/SidebarView.tsx",
      "plan": "",
      "context": [
        "src/renderer/navigation/SidebarView.tsx"
      ],
      "acceptance": [],
      "blockers": [],
      "createdAt": "2025-09-16T13:05:37.984Z",
      "completedAt": "2025-09-07T08:34:25.596Z",
      "updatedAt": "2025-09-16T13:05:37.984Z"
    },
    {
      "id": "3c0c391d-fe56-4add-a756-793dd2dc6246",
      "status": "+",
      "title": "It must be possible to select the icon for a given project",
      "description": "Create a directory of helpful icons and allow a user to pick from one when they create or edit a project @src/renderer/projects/ProjectManagerModal.tsx - this is then shown in the @src/renderer/navigation/SidebarView.tsx",
      "plan": "",
      "context": [
        "src/renderer/navigation/SidebarView.tsx",
        "src/renderer/projects/ProjectManagerModal.tsx"
      ],
      "acceptance": [],
      "blockers": [],
      "createdAt": "2025-09-16T13:05:37.984Z",
      "completedAt": "2025-09-06T06:35:46.515Z",
      "updatedAt": "2025-09-16T13:05:37.984Z"
    },
    {
      "id": "6deecb2f-1e0c-4e0c-8f4d-349a18c02e18",
      "status": "+",
      "title": "AgentsView shows the thinking time incorrectly",
      "description": "When the 'run/heartbeat' event is received from @packages/factory-ts/src/orchestrator.ts it seems to make the display reset the thinking time counter. The counter should be purely based on the time the last message was received and the time now. This is for @src/renderer/components/agents/AgentRunRow.tsx",
      "plan": "",
      "context": [
        "packages/factory-ts/src/orchestrator.ts",
        "src/renderer/components/agents/AgentRunRow.tsx"
      ],
      "acceptance": [],
      "blockers": [],
      "createdAt": "2025-09-16T13:05:37.984Z",
      "completedAt": "2025-09-05T13:58:57.299Z",
      "updatedAt": "2025-09-16T13:05:37.984Z"
    },
    {
      "id": "1e6d13dd-e154-4612-8751-7182a7d660e6",
      "status": "+",
      "title": "Lookup fix",
      "description": "When using the file lookup when typing in @ in the description of a feature, the user has to type in space twice or more for it to allow to type further. One space should be enough, and it should put the caret one space further than the filename. This logic is in @src/renderer/hooks/useFilesAutocomplete.ts and displayed in @src/renderer/components/ui/RichText.tsx",
      "plan": "",
      "context": [
        "src/renderer/hooks/useFilesAutocomplete.ts",
        "src/renderer/components/ui/RichText.tsx"
      ],
      "acceptance": [],
      "blockers": [],
      "createdAt": "2025-09-16T13:05:37.984Z",
      "completedAt": "2025-09-07T00:18:16.591Z",
      "updatedAt": "2025-09-16T13:05:37.984Z"
    },
    {
      "id": "7cd60fb3-fe0f-478f-ac17-915b824f7f65",
      "status": "+",
      "title": "Story lookup fix",
      "description": "When using story lookup, it doesn't allow the user to search by typing in \"1.1\" for instance. The moment the user types in the \".\" the dropdown disappears. The logic is in @src/renderer/hooks/useReferencesAutocomplete.ts and used inside @src/renderer/components/ui/RichText.tsx \n\nAlso, when typing in \"#8\" for instance - it incorrectly references the blocker - the user types in the reference, but the blocker should actually hold the proper id information (so reverse lookup must be done).",
      "plan": "",
      "context": [
        "src/renderer/hooks/useReferencesAutocomplete.ts",
        "src/renderer/components/ui/RichText.tsx"
      ],
      "acceptance": [],
      "blockers": [],
      "createdAt": "2025-09-16T13:05:37.984Z",
      "completedAt": "2025-09-05T08:29:50.308Z",
      "updatedAt": "2025-09-16T13:05:37.984Z"
    },
    {
      "id": "8d6c71e6-f74b-4155-bdd2-56baa2bbd40a",
      "status": "+",
      "title": "when switching views - the prefs for which view is stored in StoriesView is lost",
      "description": "When switching screens from the @src/renderer/screens/StoriesView.tsx to any other of the screens in the @src/renderer/navigation/SidebarView.tsx it resets the previous status selection and sorting selection. This shouldn't happen - these preferences must be kept.",
      "plan": "",
      "context": [
        "src/renderer/screens/StoriesView.tsx",
        "src/renderer/navigation/SidebarView.tsx"
      ],
      "acceptance": [],
      "blockers": [],
      "createdAt": "2025-09-16T13:05:37.984Z",
      "completedAt": "2025-09-05T03:14:38.492Z",
      "updatedAt": "2025-09-16T13:05:37.984Z"
    },
    {
      "id": "006bc18d-88c6-4257-9d76-69ad87c9c502",
      "status": "+",
      "title": "Typing in \"?\" shows the help menu",
      "description": "The user has to click Shift+\"?\" and it shows the help menu - it should do that for Shift+\"H\".\nAll these shortcuts, along the modifier key should be configurable in @src/renderer/screens/SettingsView.tsx",
      "plan": "",
      "context": [
        "src/renderer/screens/SettingsView.tsx"
      ],
      "acceptance": [],
      "blockers": [],
      "createdAt": "2025-09-16T13:05:37.984Z",
      "completedAt": "2025-09-07T11:41:35.154Z",
      "updatedAt": "2025-09-16T13:05:37.984Z"
    },
    {
      "id": "75e8b34f-8e44-4bac-9c9a-26c0dfb17224",
      "status": "+",
      "title": "when searching commands in the search input box in CommandMenu.tsx it must be possible to use arrows to go up/down and select the appropriate command",
      "description": "The input box inside @src/renderer/components/ui/CommandMenu.tsx \n should be a single line input - so the user cannot go up and down in there. Using up and down arrows selects different items in the results list below the input box.\nSo the user types in \"Go\", the results filter all the results for that and its possible to select whichever result the user wants and hit enter to activate it.\nThe first time up is pressed - the bottom result should be selected.\nThe first time down is pressed - the top result should be selected.\nOnce something is selected, but the user types more - just keep the selection within min/max of 0 and results length -1",
      "plan": "",
      "context": [
        "src/renderer/components/ui/CommandMenu.tsx"
      ],
      "acceptance": [],
      "blockers": [],
      "createdAt": "2025-09-16T13:05:37.984Z",
      "completedAt": "2025-09-05T10:39:51.434Z",
      "updatedAt": "2025-09-16T13:05:37.984Z"
    },
    {
      "id": "35d46d98-8f89-483a-9470-e2e615fd41a9",
      "status": "+",
      "title": "Tooltip accessibility and robustness improvements",
      "description": "Make Tooltip component ARIA-correct and safe for multiple instances.\n\nImplementation details (src/renderer/components/ui/Tooltip.tsx):\n- Generate a unique id per tooltip instance (e.g., useId) and assign it to the tooltip element; set anchor 'aria-describedby' to that id when open.\n- Remove hardcoded 'aria-describedby'='tooltip'.\n- Add Escape key handling to hide when focused on the anchor.\n- Ensure role=tooltip and correct z-index are preserved.\n\nAcceptance criteria:\n- Two adjacent buttons using Tooltip both show their own content and 'aria-describedby' points to their unique tooltip id when open.\n- Pressing Escape while the anchor has focus hides the tooltip.\n- No duplicate id usage across multiple tooltip instances.",
      "plan": "",
      "context": [],
      "acceptance": [],
      "createdAt": "2025-09-16T13:05:37.984Z",
      "completedAt": "2025-09-06T09:30:13.207Z",
      "updatedAt": "2025-09-16T13:05:37.984Z"
    },
    {
      "id": "e358e778-5d29-492a-8943-e67e31b45833",
      "status": "+",
      "title": "Modal accessibility: aria-labelledby/aria-describedby and scroll lock",
      "description": "Improve Modal semantics and body scroll behavior.\n\nImplementation details (src/renderer/components/ui/Modal.tsx):\n- Give the title element a unique id and wire 'aria-labelledby' on the dialog to that id when title exists.\n- Allow optional description id wiring via 'aria-describedby' (useful from AlertDialog when description is provided).\n- Lock body scrolling while a modal is open (set document.body.style.overflow='hidden') and restore on close/unmount.\n\nAcceptance criteria:\n- Screen readers announce the modal title and description upon opening.\n- While a modal is open, the page behind it cannot scroll; once closed, body scrolling returns to its previous state.\n- Existing focus trapping and Escape behavior remain intact.",
      "plan": "",
      "context": [],
      "acceptance": [],
      "createdAt": "2025-09-16T13:05:37.984Z",
      "completedAt": "2025-09-03T20:27:03.746Z",
      "updatedAt": "2025-09-16T13:05:37.984Z"
    },
    {
      "id": "27201172-7e31-4e3b-bf06-eb1737ddfadb",
      "status": "+",
      "title": "Dynamic modifier glyphs in shortcuts UI and command menu",
      "description": "Render keyboard shortcuts using the user-selected modifier (Cmd vs Ctrl) consistently.\n\nImplementation details:\n- Enhance src/renderer/hooks/useShortcuts.tsx to expose a read-only getter for the current modifier (e.g., export function getShortcutsModifier(): 'meta' | 'ctrl').\n- Update src/renderer/components/ui/ShortcutsHelp.tsx and src/renderer/components/ui/CommandMenu.tsx to format displayed shortcuts based on the current modifier, replacing hardcoded 'Cmd/Ctrl' strings (e.g., show '⌘K' on mac modifier and 'Ctrl+K' otherwise).\n\nAcceptance criteria:\n- Changing the shortcuts modifier in app settings (after reload, consistent with current provider behavior) updates the displayed shortcut glyphs in ShortcutsHelp and CommandMenu.\n- All visible shortcut hints reflect the correct modifier (no \"Cmd/Ctrl\" placeholders).",
      "plan": "",
      "context": [],
      "acceptance": [],
      "createdAt": "2025-09-16T13:05:37.984Z",
      "completedAt": "2025-09-06T18:09:37.245Z",
      "updatedAt": "2025-09-16T13:05:37.984Z"
    },
    {
      "id": "98cc6216-a675-40cb-b763-5ac3ccc98b65",
      "status": "+",
      "title": "CollapsibleSidebar semantics: use buttons for actionable items",
      "description": "Improve navigation item semantics for better accessibility.\n\nImplementation details (src/renderer/components/ui/CollapsibleSidebar.tsx):\n- Replace the inner div with role=\"button\" for each clickable nav item with an actual <button> element, preserving current classes and event handlers.\n- Keep roving tabindex behavior and keyboard activation (Enter/Space) intact, but rely on native button semantics.\n- Ensure aria-current or aria-selected is still used appropriately.\n\nAcceptance criteria:\n- Keyboard navigation (ArrowUp/ArrowDown/Home/End + Enter/Space activation) works as before.\n- Screen readers announce items as buttons within navigation; no loss of functionality.\n- No regression in compact/collapsed behavior and badges/actions rendering.",
      "plan": "",
      "context": [],
      "acceptance": [],
      "createdAt": "2025-09-16T13:05:37.984Z",
      "completedAt": "2025-09-04T21:11:24.627Z",
      "updatedAt": "2025-09-16T13:05:37.984Z"
    },
    {
      "id": "a940d772-c613-427c-9dd4-88984e9f24ec",
      "status": "+",
      "title": "StoriesListView: skeletons for initial loading state",
      "description": "Replace text-only loading state with skeleton placeholders for a smoother UX.\n\nImplementation details (src/renderer/stories/StoriesListView.tsx):\n- When isAppSettingsLoaded is false, render a list of ~6 skeleton rows using src/renderer/components/ui/Skeleton.tsx to approximate story rows' layout (id/status area, title/desc lines, and actions area blocks).\n- Keep current \"Loading settings…\" live region messaging accessible (aria-live politely) in the count area.\n\nAcceptance criteria:\n- Before settings are loaded, story area shows skeleton placeholders instead of a static 'Loading...' string.\n- Once loaded, skeletons disappear and the real content renders.\n- No layout shift beyond expected content replacement.",
      "plan": "",
      "context": [],
      "acceptance": [],
      "createdAt": "2025-09-16T13:05:37.984Z",
      "completedAt": "2025-09-04T16:52:10.747Z",
      "updatedAt": "2025-09-16T13:05:37.984Z"
    },
    {
      "id": "50188f39-ce56-4087-90fb-70a107a7357f",
      "status": "+",
      "title": "Consistent focus-visible styling on interactive elements",
      "description": "Ensure keyboard users see a consistent focus outline across buttons, nav items, and inputs.\n\nImplementation details:\n- Update CSS (src/index.css) to provide a consistent :focus-visible ring/outline for .btn, .btn-secondary, .btn-icon, .nav-item, .nav-toggle, .nav-trigger, .ui-select trigger, inputs, and other clickable UI controls.\n- Do not override focus when using mouse; rely on :focus-visible.\n\nAcceptance criteria:\n- Tabbing through the UI shows clear, consistent focus outlines on all interactive controls mentioned.\n- Mouse users do not see focus outlines unless they keyboard-focus an element (focus-visible behavior).",
      "plan": "",
      "context": [],
      "acceptance": [],
      "createdAt": "2025-09-16T13:05:37.984Z",
      "completedAt": "2025-09-05T22:46:51.521Z",
      "updatedAt": "2025-09-16T13:05:37.984Z"
    },
    {
      "id": "9fb948d2-235d-4322-9462-93a9ca8ce283",
      "status": "+",
      "title": "New section in settings - configuring WebSearch Api keys for exa, serpapi and tavily",
      "description": "This must be a new options section in @src/renderer/screens/SettingsView.tsx .\nIt must be persisted and the user can put in a key for each of the tools and save it.",
      "context": [
        "src/renderer/screens/SettingsView.tsx"
      ],
      "blockers": [],
      "createdAt": "2025-09-16T13:05:37.984Z",
      "completedAt": "2025-09-04T18:28:11.511Z",
      "updatedAt": "2025-09-16T13:05:37.984Z"
    },
    {
      "id": "8acda51f-97c8-4614-8800-cb2d7607bf16",
      "status": "+",
      "title": "Use the configuration of WebSearch api keys - exa, serpapi and tavily",
      "description": "We are storing the api keys to these inside @src/renderer/screens/SettingsView.tsx - we need to use them in  'thefactory-tools' that has webSearch tooling.\nThe places where these new apiKeys can be provided is inside @src/chat/ChatsManager.js when calling 'buildChatTools' inside 'getCompletion'; and in @src/tools/factory/mainOrchestrator.js when calling 'orchestrator.startRun' .",
      "plan": "",
      "context": [
        "src/renderer/screens/SettingsView.tsx"
      ],
      "acceptance": [],
      "blockers": [],
      "createdAt": "2025-09-16T13:05:37.984Z",
      "completedAt": "2025-09-05T04:43:47.504Z",
      "updatedAt": "2025-09-16T13:05:37.984Z"
    },
    {
      "id": "bb3a99c3-4e37-47ae-b3df-4b6f5317faed",
      "status": "+",
      "title": "New Section in Settings - configuring github credentials",
      "description": "This must be a new options section in @src/renderer/screens/SettingsView.tsx .\nIt must be persisted and the user can put in a username and a personal token.\nIt has to be persisted across sessions.",
      "plan": "",
      "context": [],
      "acceptance": [],
      "blockers": [],
      "createdAt": "2025-09-16T13:05:37.984Z",
      "completedAt": "2025-09-04T09:25:05.320Z",
      "updatedAt": "2025-09-16T13:05:37.984Z"
    },
    {
      "id": "ada1bb79-e120-493b-b0ba-13d11951b42b",
      "status": "+",
      "title": "LiveData providers are project specific or global",
      "description": "Make it possible to configure a LiveDataProvider as global or targeting  the project it's being made in - the views are in @src/renderer/screens/LiveDataView.tsx .\nCurrently we have the Agent prices provider - this should be global, as it gets the prices that all LLM agent runs use to show the cost per token.\nThere's a 2nd provider currently configured for this project - the BTC price getter - that one should be specific to this project (Overseer Local).\nResponsible classes are:\n@src/renderer/hooks/useLiveData.tsx and @src/renderer/services/liveDataService.ts",
      "plan": "",
      "context": [
        "src/renderer/screens/LiveDataView.tsx",
        "src/renderer/hooks/useLiveData.tsx",
        "src/renderer/services/liveDataService.ts"
      ],
      "acceptance": [],
      "blockers": [],
      "createdAt": "2025-09-16T13:05:37.984Z",
      "completedAt": "2025-09-04T14:31:02.882Z",
      "updatedAt": "2025-09-16T13:05:37.984Z"
    },
    {
      "id": "270271e3-5a53-45ed-9c31-131e9bb4f36b",
      "status": "+",
      "title": "Loading screen",
      "description": "We need a loading screen that will show at the beginning of app launch, while all necessary things are being loaded. This needs to be a separate screen - placed under `src/renderer/screens` just like @src/renderer/screens/StoriesView.tsx . The app entry is in @src/renderer/App.tsx .\nFor the time being - make sure the loading screen loads the user preferences and app settings - @src/renderer/hooks/useAppSettings.ts",
      "plan": "",
      "context": [
        "src/renderer/screens/StoriesView.tsx",
        "src/renderer/App.tsx",
        "src/renderer/hooks/useAppSettings.ts"
      ],
      "acceptance": [],
      "blockers": [],
      "createdAt": "2025-09-16T13:05:37.984Z",
      "completedAt": "2025-09-06T20:47:41.598Z",
      "updatedAt": "2025-09-16T13:05:37.984Z"
    },
    {
      "id": "8eb99cfc-6aeb-4f17-ae04-73621bdd63ce",
      "status": "+",
      "title": "when switching projects - go to the base of a given screen",
      "description": "Right now when viewing a story and switching projects - it shows that story from the new project's perspective which isn't found.\nWe need to make sure that in such cases we go to the main sidebar screen - in the story example - @src/renderer/stories/StoriesListView.tsx .\n@src/renderer/navigation/SidebarView.tsx is where we switch projects.",
      "plan": "",
      "context": [
        "src/renderer/stories/StoriesListView.tsx",
        "src/renderer/navigation/SidebarView.tsx"
      ],
      "acceptance": [],
      "blockers": [],
      "createdAt": "2025-09-16T13:05:37.984Z",
      "completedAt": "2025-09-05T01:39:46.956Z",
      "updatedAt": "2025-09-16T13:05:37.984Z"
    },
    {
      "id": "943be0ce-0c96-48ab-a820-37b919b9a150",
      "status": "+",
      "title": "AppSettings needs an AppSettingsContext",
      "description": "Same as @src/renderer/contexts/ProjectContext.tsx , created in @src/renderer/App.tsx ; and then used in @src/renderer/hooks/useProjectSettings.ts we need the same exact approach for @src/renderer/hooks/useAppSettings.ts . It essentially needs to be a singleton used across the project and this will make sure that's the case.\nAppSettings should be such a context of the first level.",
      "plan": "",
      "context": [
        "src/renderer/contexts/ProjectContext.tsx",
        "src/renderer/hooks/useProjectSettings.ts",
        "src/renderer/App.tsx",
        "src/renderer/hooks/useAppSettings.ts"
      ],
      "acceptance": [],
      "blockers": [],
      "createdAt": "2025-09-16T13:05:37.984Z",
      "completedAt": "2025-09-04T22:56:33.707Z",
      "updatedAt": "2025-09-16T13:05:37.984Z"
    },
    {
      "id": "76a35a14-e633-4f4a-827f-f7521123176d",
      "status": "+",
      "title": "useLLMConfig should be an app wide context",
      "description": "Make @src/renderer/hooks/useLLMConfig.ts follow the same pattern as @src/renderer/contexts/AppSettingsContext.tsx and @src/renderer/contexts/ProjectContext.tsx to turn it into a context initialised once in @src/renderer/App.tsx",
      "plan": "",
      "context": [
        "src/renderer/hooks/useLLMConfig.ts",
        "src/renderer/contexts/AppSettingsContext.tsx",
        "src/renderer/contexts/ProjectContext.tsx",
        "src/renderer/App.tsx"
      ],
      "acceptance": [],
      "blockers": [],
      "createdAt": "2025-09-16T13:05:37.984Z",
      "completedAt": "2025-09-05T10:22:18.755Z",
      "updatedAt": "2025-09-16T13:05:37.984Z"
    },
    {
      "id": "032e4535-7d44-4654-bc6d-811d395b0285",
      "status": "+",
      "title": "turn useAgents into a context",
      "description": "Make @src/renderer/hooks/useAgents.ts .ts follow the same pattern as @src/renderer/contexts/AppSettingsContext.tsx  and @src/renderer/contexts/ProjectContext.tsx  to turn it into a context initialised once in @src/renderer/App.tsx",
      "plan": "",
      "context": [
        "src/renderer/hooks/useAgents.ts",
        "src/renderer/contexts/AppSettingsContext.tsx",
        "src/renderer/contexts/ProjectContext.tsx",
        "src/renderer/App.tsx"
      ],
      "acceptance": [],
      "blockers": [],
      "createdAt": "2025-09-16T13:05:37.984Z",
      "completedAt": "2025-09-07T11:25:15.431Z",
      "updatedAt": "2025-09-16T13:05:37.984Z"
    },
    {
      "id": "d621c45b-3c4c-4814-81bd-7f1a1e25f6f0",
      "status": "+",
      "title": "turn useFiles into context",
      "description": "Make @src/renderer/hooks/useFiles.tsx follow the same pattern as @src/renderer/contexts/AppSettingsContext.tsx   and @src/renderer/contexts/ProjectContext.tsx   to turn it into a context initialised once in @src/renderer/App.tsx .",
      "plan": "",
      "context": [
        "src/renderer/hooks/useFiles.tsx",
        "src/renderer/App.tsx",
        "src/renderer/contexts/ProjectContext.tsx",
        "src/renderer/contexts/AppSettingsContext.tsx"
      ],
      "acceptance": [],
      "blockers": [],
      "createdAt": "2025-09-16T13:05:37.984Z",
      "completedAt": "2025-09-04T02:53:09.962Z",
      "updatedAt": "2025-09-16T13:05:37.984Z"
    },
    {
      "id": "0f44a2c4-5988-4b86-94d9-38b2ade0a037",
      "status": "+",
      "title": "turn useStories into a context",
      "description": "Make @src/renderer/hooks/useStories.tsx follow the same pattern as @src/renderer/contexts/AppSettingsContext.tsx    and @src/renderer/contexts/ProjectContext.tsx    to turn it into a context initialised once in @src/renderer/App.tsx  .",
      "plan": "",
      "context": [
        "src/renderer/hooks/useStories.tsx",
        "src/renderer/contexts/AppSettingsContext.tsx",
        "src/renderer/contexts/ProjectContext.tsx",
        "src/renderer/App.tsx"
      ],
      "acceptance": [],
      "blockers": [],
      "createdAt": "2025-09-16T13:05:37.984Z",
      "completedAt": "2025-09-07T04:45:56.045Z",
      "updatedAt": "2025-09-16T13:05:37.984Z"
    },
    {
      "id": "f8dbb257-f348-48ec-8af2-bbb92fc6a1e0",
      "status": "+",
      "title": "Allow rating of runs",
      "description": "In @src/renderer/screens/AgentsView.tsx there needs to be a new column 'rating' left to the actions buttons.\nIf an 'AgentRunHistory' doesn't have a rating, it shows two buttons (vertically stacked) - a thumbs up and a thumbs down - that are hollow icons. On hover, they are filled with color (green for up and red for down). When clicking, it needs to call via @src/renderer/contexts/AgentsContext.tsx the 'rateRun' functions from @src/renderer/services/factoryService.ts . Once a run has a rating (1 for up, 0 for down), it should only show the filled in button displaying the rating. If a user clicks a rating that was done - it will remove the rating.",
      "plan": "",
      "context": [
        "src/renderer/screens/AgentsView.tsx",
        "src/renderer/contexts/AgentsContext.tsx",
        "src/renderer/services/factoryService.ts"
      ],
      "acceptance": [],
      "blockers": [],
      "createdAt": "2025-09-16T13:05:37.984Z",
      "completedAt": "2025-09-03T11:58:55.790Z",
      "updatedAt": "2025-09-16T13:05:37.984Z"
    },
    {
      "id": "12e26fae-357e-44cb-b1d6-ac8b9ba2c439",
      "status": "+",
      "title": "Model statistics",
      "description": "In @src/renderer/screens/AllAgentsView.tsx we need to display statistics per model and per project. We don't need to display all the runs like it is showing right now - that's already shown in each project's individual @src/renderer/screens/AgentsView.tsx .\n\nStatistics we require - overall average costs that are shown now.\n\nOverall cheapest model on average, overall most expensive model on average, overall fastest model on average (per feature duration), overall slowest model on average (per feature duration), overall model with highest average rating, overall model with lowest average rating.\n\nJust the same as all these overall stats - we want to display the same per project.\n\nAll in a nice scrollable table similar to what's already shown right now.",
      "plan": "",
      "context": [
        "src/renderer/screens/AllAgentsView.tsx",
        "src/renderer/screens/AgentsView.tsx"
      ],
      "acceptance": [],
      "blockers": [],
      "createdAt": "2025-09-16T13:05:37.984Z",
      "completedAt": "2025-09-07T02:04:23.111Z",
      "updatedAt": "2025-09-16T13:05:37.984Z"
    },
    {
      "id": "60237404-0b90-4663-9ed3-de9db2d77354",
      "status": "+",
      "title": "Apply formatter on save",
      "description": "When using VSCode and saving a file the project needs to auto apply a formatter so that all code is always in the same style.\nWe also need to have a script under /scripts that can be run on all files to make sure they have the format applied.",
      "plan": "",
      "context": [],
      "acceptance": [],
      "blockers": [],
      "createdAt": "2025-09-16T13:05:37.984Z",
      "completedAt": "2025-09-05T15:43:48.371Z",
      "updatedAt": "2025-09-16T13:05:37.984Z"
    },
    {
      "id": "2c41b67b-2bd2-4a6a-b7ef-5b2bd97380cb",
      "status": "+",
      "title": "Apply formatter on git commit",
      "description": "Whenever a commit happens - it needs to have a formatter be applied before the code ends up being pushed or seen by other users.",
      "plan": "",
      "context": [],
      "acceptance": [],
      "blockers": [],
      "createdAt": "2025-09-16T13:05:37.984Z",
      "completedAt": "2025-09-06T15:25:45.530Z",
      "updatedAt": "2025-09-16T13:05:37.984Z"
    },
    {
      "id": "af06b354-ef07-4764-8be3-2f731e9aad33",
      "status": "+",
      "title": "AllAgents statistics rework",
      "description": "In @src/renderer/screens/AllAgentsView.tsx there needs to be a few improvements:\n1) the overall section should be the top row of the \"Projects statistics\" section. It should have a blueish background to make it stand out from the project ones.\n2) Move the \"Projects statistics\" above \"Model statistics\"\n3) Make the \"Model statistics\" match \"Projects statistics in terms of columns as much as possible\n4) Add a section \"Agents statistics\" that similarly to per project stats will have the same breakdown but per agentType.\n5) Replace the active runs item from the top with a total time spent by agents.",
      "plan": "",
      "context": [
        "src/renderer/screens/AllAgentsView.tsx"
      ],
      "acceptance": [],
      "blockers": [],
      "createdAt": "2025-09-16T13:05:37.984Z",
      "completedAt": "2025-09-04T13:36:16.991Z",
      "updatedAt": "2025-09-16T13:05:37.984Z"
    },
    {
      "id": "34c83d4f-078d-45c3-b85a-e701f1d82f3a",
      "status": "+",
      "title": "AllAgentsView rework",
      "description": "In @src/renderer/screens/AllAgentsView.tsx we need to rework the following:\n1) remove the Overall highlights\n2) the projects statistics:\n- the Overall row (the 1st one) needs to have a light blue background.\n3) all sections:\n - Fastest (per feature), Slowest (per feature) columns, should have the text on 2 lines. The second line saying \"(pre feature)\"\n- The values for columns showing a model chip + cost should have them vertically stacked, so the model chip first and below it the cost.\n4) at the top, remove the avg cost per run - add instead a total stories/features worked on",
      "plan": "",
      "context": [
        "src/renderer/screens/AllAgentsView.tsx"
      ],
      "acceptance": [],
      "blockers": [],
      "createdAt": "2025-09-16T13:05:37.984Z",
      "completedAt": "2025-09-06T10:05:58.824Z",
      "updatedAt": "2025-09-16T13:05:37.984Z"
    },
    {
      "id": "05393210-77ab-4301-8243-accf0edac8d5",
      "status": "+",
      "title": "Make the app icon work",
      "description": "There's an icon included 'icon.jpeg' in the root of this project.\nMake it work as the app's icon.",
      "plan": "",
      "context": [],
      "acceptance": [],
      "blockers": [],
      "createdAt": "2025-09-16T13:05:37.984Z",
      "completedAt": "2025-09-07T09:36:30.388Z",
      "updatedAt": "2025-09-16T13:05:37.984Z"
    },
    {
      "id": "ea8dc9a0-203e-42c6-ab4d-70db372c0003",
      "status": "+",
      "title": "Cleanup the SettingsView",
      "description": "The @src/renderer/screens/SettingsView.tsx is currently overloaded by its sub views.\nEach subview should be in its own separate folder as it serves as a separate main view. Refactor it cleanly.",
      "plan": "",
      "context": [
        "src/renderer/screens/SettingsView.tsx"
      ],
      "acceptance": [],
      "blockers": [],
      "createdAt": "2025-09-16T13:05:37.984Z",
      "completedAt": "2025-09-03T15:15:53.143Z",
      "updatedAt": "2025-09-16T13:05:37.984Z"
    },
    {
      "id": "85914410-3864-43fa-8317-b90dedc12ce0",
      "status": "+",
      "title": "Managers.js could be typed",
      "description": "@src/managers.js could be turned into a typescript file so that we can use all the typing niceties also in all of the managers:\n@src/chat/ChatsManager.js , @src/db/DatabaseManager.js , @src/document_ingestion/DocumentIngestionManager.js , @src/factory-tools/FactoryToolsManager.js , @src/files/FilesManager.js , @src/git-monitor/GitMonitorManager.js , @src/live-data/liveDataManager.js , @src/notifications/NotificationsManager.js , @src/stories/StoriesManager.js  , @src/projects/ProjectsManager.js  , @src/settings/SettingsManager.js",
      "plan": "",
      "context": [
        "src/managers.js",
        "src/chat/ChatsManager.js",
        "src/db/DatabaseManager.js",
        "src/document_ingestion/DocumentIngestionManager.js",
        "src/factory-tools/FactoryToolsManager.js",
        "src/files/FilesManager.js",
        "src/git-monitor/GitMonitorManager.js",
        "src/live-data/liveDataManager.js",
        "src/notifications/NotificationsManager.js",
        "src/settings/SettingsManager.js",
        "src/stories/StoriesManager.js",
        "src/projects/ProjectsManager.js"
      ],
      "acceptance": [],
      "blockers": [],
      "createdAt": "2025-09-16T13:05:37.984Z",
      "completedAt": "2025-09-05T06:38:03.907Z",
      "updatedAt": "2025-09-16T13:05:37.984Z"
    },
    {
      "id": "74d5f63b-8797-43f5-b571-fd5bebf56550",
      "status": "+",
      "title": "Replace all the emoji icons in the Sidebar with icons specific to this project",
      "description": "They should all reside alongside other icons in @src/renderer/components/ui/Icons.tsx .\nUpdate @src/renderer/components/ui/CollapsibleSidebar.tsx and @src/renderer/navigation/SidebarView.tsx .\nKeep it according to style defined in @docs/styleguide/README.md  and @docs/design/DESIGN_SYSTEM.md , @docs/design/DESIGN_TOKENS.md , @docs/design/MONDAY_PALETTE_REFERENCE.md  and @docs/ux/LINEAR_UX_GUIDELINES.md",
      "plan": "",
      "context": [
        "src/renderer/components/ui/Icons.tsx",
        "docs/styleguide/README.md",
        "docs/design/DESIGN_SYSTEM.md",
        "docs/design/DESIGN_TOKENS.md",
        "docs/design/MONDAY_PALETTE_REFERENCE.md",
        "docs/ux/LINEAR_UX_GUIDELINES.md",
        "src/renderer/components/ui/CollapsibleSidebar.tsx",
        "src/renderer/navigation/SidebarView.tsx"
      ],
      "acceptance": [],
      "blockers": [],
      "createdAt": "2025-09-16T13:05:37.984Z",
      "completedAt": "2025-09-05T12:00:49.016Z",
      "updatedAt": "2025-09-16T13:05:37.984Z"
    },
    {
      "id": "53ab6181-9034-47f0-a6a9-a8b8eca0e504",
      "status": "+",
      "title": "All the domain managers could be typed",
      "description": "All of the managers could be typed and extend the base defined in @src/managers.ts . The managers:\n@src/chat/ChatsManager.js  , @src/db/DatabaseManager.js  , @src/document_ingestion/DocumentIngestionManager.js  , @src/factory-tools/FactoryToolsManager.js  , @src/files/FilesManager.js  , @src/git-monitor/GitMonitorManager.js  , @src/live-data/liveDataManager.js  , @src/notifications/NotificationsManager.js  , @src/stories/StoriesManager.js   , @src/projects/ProjectsManager.js   , @src/settings/SettingsManager.js",
      "plan": "",
      "context": [
        "src/managers.ts",
        "src/chat/ChatsManager.js",
        "src/db/DatabaseManager.js",
        "src/document_ingestion/DocumentIngestionManager.js",
        "src/factory-tools/FactoryToolsManager.js",
        "src/files/FilesManager.js",
        "src/git-monitor/GitMonitorManager.js",
        "src/live-data/liveDataManager.js",
        "src/notifications/NotificationsManager.js",
        "src/stories/StoriesManager.js",
        "src/projects/ProjectsManager.js",
        "src/settings/SettingsManager.js"
      ],
      "acceptance": [],
      "blockers": [],
      "createdAt": "2025-09-16T13:05:37.984Z",
      "completedAt": "2025-09-05T22:01:00.773Z",
      "updatedAt": "2025-09-16T13:05:37.984Z"
    },
    {
      "id": "40322d85-bc35-4b45-89db-b5e3a393a8e9",
      "status": "+",
      "title": "Icons need to be more colorful",
      "description": "All the icons used in the @src/renderer/components/ui/CollapsibleSidebar.tsx and @src/renderer/navigation/SidebarView.tsx from @src/renderer/components/ui/Icons.tsx need to be more colorful.",
      "plan": "",
      "context": [
        "src/renderer/components/ui/CollapsibleSidebar.tsx",
        "src/renderer/navigation/SidebarView.tsx",
        "src/renderer/components/ui/Icons.tsx"
      ],
      "acceptance": [],
      "blockers": [],
      "createdAt": "2025-09-16T13:05:37.984Z",
      "completedAt": "2025-09-06T04:39:01.567Z",
      "updatedAt": "2025-09-16T13:05:37.984Z"
    },
    {
      "id": "32ec2d90-3244-40a0-a74b-d120f6d512e0",
      "status": "+",
      "title": "ProjectsModal must match icon style of new icons",
      "description": "The icons for projects inside @src/projects/ProjectsManager.ts that are set per project must match the new icons in @src/renderer/components/ui/Icons.tsx that are used in @src/renderer/navigation/SidebarView.tsx",
      "plan": "",
      "context": [
        "src/renderer/components/ui/Icons.tsx",
        "src/renderer/navigation/SidebarView.tsx",
        "src/projects/ProjectsManager.ts"
      ],
      "acceptance": [],
      "blockers": [],
      "createdAt": "2025-09-16T13:05:37.984Z",
      "completedAt": "2025-09-06T10:49:30.741Z",
      "updatedAt": "2025-09-16T13:05:37.984Z"
    },
    {
      "id": "06c24df0-01ba-4d83-b7ad-f4a5f40175d1",
      "status": "+",
      "title": "We need more project icons",
      "description": "There should be at least 20 various icons in @src/renderer/projects/projectIcons.ts . Also, when a project's icon is set - it should be reflected in @src/renderer/components/ui/CollapsibleSidebar.tsx and @src/renderer/navigation/SidebarView.tsx",
      "plan": "",
      "context": [
        "src/renderer/projects/projectIcons.ts",
        "src/renderer/components/ui/CollapsibleSidebar.tsx",
        "src/renderer/navigation/SidebarView.tsx"
      ],
      "acceptance": [],
      "blockers": [],
      "createdAt": "2025-09-16T13:05:37.984Z",
      "completedAt": "2025-09-07T06:46:56.143Z",
      "updatedAt": "2025-09-16T13:05:37.984Z"
    },
    {
      "id": "c20fbc93-7910-4612-a275-95a3d722955c",
      "status": "+",
      "title": "Emoji icons",
      "description": "There are old emojis inside @src/renderer/components/ui/Icons.tsx - they need to be translated into the svg icons in that file, and then used in the list for project icons inside @src/renderer/projects/projectIcons.tsx",
      "plan": "",
      "context": [
        "src/renderer/components/ui/Icons.tsx",
        "src/renderer/projects/projectIcons.tsx"
      ],
      "acceptance": [],
      "blockers": [],
      "createdAt": "2025-09-16T13:05:37.984Z",
      "completedAt": "2025-09-04T07:23:52.085Z",
      "updatedAt": "2025-09-16T13:05:37.984Z"
    },
    {
      "id": "4673bd96-c874-4b92-8779-d81af432c032",
      "status": "+",
      "title": "When a feature has a rejection then a story is not-done",
      "description": "No matter what the status of the Story, if there's any feature with a rejection - the Story should also show in the @src/renderer/screens/StoriesView.tsx when \"not-done\" is selected",
      "plan": "",
      "context": [
        "src/renderer/screens/StoriesView.tsx"
      ],
      "acceptance": [],
      "blockers": [],
      "createdAt": "2025-09-16T13:05:37.984Z",
      "completedAt": "2025-09-06T04:13:42.320Z",
      "updatedAt": "2025-09-16T13:05:37.984Z"
    },
    {
      "id": "fac00d4a-01a5-4012-8481-bb920ac502db",
      "status": "+",
      "title": "Icons need to be more colorful",
      "description": "All icons in @src/renderer/components/ui/Icons.tsx that are black and white - i.e. ones that don't have 'stroke'/'fill' directly set in their svg lines/circles/rects need to be reworked to be colorful like the sidebar icons \"IconHome\", \"IconFiles\" or \"IconChat\" for example.",
      "plan": "",
      "context": [
        "src/renderer/components/ui/Icons.tsx"
      ],
      "acceptance": [],
      "blockers": [],
      "createdAt": "2025-09-16T13:05:37.984Z",
      "completedAt": "2025-09-03T10:35:51.018Z",
      "updatedAt": "2025-09-16T13:05:37.984Z"
    },
    {
      "id": "f3b465a1-09be-45e9-80b2-70c84145ce5f",
      "status": "+",
      "title": "Show the notifications badge in the Sidebar",
      "description": "Right now, next to the project in the @src/renderer/navigation/SidebarView.tsx it only shows a running agent badge. It must also show the notifications badge next to it.\nWhen the Sidebar is collapsed - it should shrink both badges and show them vertically stacked - making sure that the project icon is still clearly visible.\n\nThe Notifications button also has a NotificationBadge but it's wrapped in a Tooltip - @src/renderer/components/ui/Tooltip.tsx and it doesn't get centred correctly like the project buttons do.\n\nAll the project buttons should also be wrapped in this Tooltip when collapsed and display the project name in the tooltip.",
      "plan": "",
      "context": [
        "src/renderer/navigation/SidebarView.tsx"
      ],
      "acceptance": [],
      "blockers": [],
      "createdAt": "2025-09-16T13:05:37.984Z",
      "completedAt": "2025-09-03T13:29:49.624Z",
      "updatedAt": "2025-09-16T13:05:37.984Z"
    },
    {
      "id": "e2ac9811-94ae-4088-b00b-546f358b370e",
      "status": "+",
      "title": "In all modals - the footer/bottom section is sticky just like the top/header section",
      "description": "Right now, for instance in @src/renderer/components/stories/FeatureForm.tsx there are buttons at the bottom that get hidden if the form is too big - these need to be sticky at the bottom so they always show (just like the top section).\nThis needs to be true for all modals - so that any place using a modal can define the bottom sticky section. Then only the middle section scrolls.\n@src/renderer/projects/ProjectManagerModal.tsx also should have the sticky bottom buttons.\nThe interface for doing so should be clean and consistent.",
      "plan": "",
      "context": [
        "src/renderer/components/stories/FeatureForm.tsx",
        "src/renderer/projects/ProjectManagerModal.tsx"
      ],
      "acceptance": [],
      "blockers": [],
      "createdAt": "2025-09-16T13:05:37.984Z",
      "completedAt": "2025-09-03T22:11:49.060Z",
      "updatedAt": "2025-09-16T13:05:37.984Z"
    },
    {
      "id": "d0647493-d214-40cd-bb93-c12a7a99ef36",
      "status": "+",
      "title": "When a feature is modified or added to a story the story status should update",
      "description": "In @src/renderer/stories/StoryDetailsView.tsx when a new feature is added, the Story's status might still be \"Done\" even though the underlying Story data has changed - the view should update accordingly (by getting the latest story data).",
      "plan": "",
      "context": [
        "src/renderer/stories/StoryDetailsView.tsx"
      ],
      "acceptance": [],
      "blockers": [],
      "updatedAt": "2025-09-16T13:57:09.140Z",
      "completedAt": "2025-09-07T12:14:29.815Z"
    },
    {
      "id": "7520ce51-621d-4dfc-8686-1b7806b53aca",
      "status": "+",
      "title": "Error when opening AllAgentsView when an agent is running",
      "description": "When opening @src/renderer/screens/AllAgentsView.tsx  while an agent is running this error occurs:\n\nAllAgentsView.tsx:42 Uncaught TypeError: Cannot read properties of undefined (reading 'flatMap')\n    at AllAgentsView.tsx:42:10\n    at Array.map (<anonymous>)\n    at AllAgentsView.tsx:40:30\n    at AllAgentsView (AllAgentsView.tsx:37:17)\n(anonymous)\t@\tAllAgentsView.tsx:42\n(anonymous)\t@\tAllAgentsView.tsx:40\nAllAgentsView\t@\tAllAgentsView.tsx:37\nhashchange\t\t\n(anonymous)\t@\tNavigator.tsx:133\n(anonymous)\t@\tSidebarView.tsx:211\nonClick\t@\tSidebarView.tsx:365",
      "plan": "",
      "context": [
        "src/renderer/screens/AllAgentsView.tsx"
      ],
      "acceptance": [],
      "blockers": [],
      "updatedAt": "2025-09-16T15:15:43.576Z",
      "completedAt": "2025-09-07T13:03:56.445Z"
    },
    {
      "id": "f8eb8466-4457-49ca-8c65-9b812aec8a26",
      "status": "+",
      "title": "Settings inner sidebar needs to have icons updated",
      "description": "Just like everywhere else - we are using icons from @src/renderer/components/ui/Icons.tsx or @src/renderer/projects/projectIcons.tsx . Make sure the icons used for categories or anywhere else in @src/renderer/screens/SettingsView.tsx are used from @src/renderer/components/ui/Icons.tsx  (if they don't exist - create one).",
      "context": [
        "src/renderer/components/ui/Icons.tsx",
        "src/renderer/projects/projectIcons.tsx",
        "src/renderer/screens/SettingsView.tsx"
      ],
      "blockers": [],
      "createdAt": "2025-09-16T15:31:13.926Z",
      "updatedAt": "2025-09-16T15:48:43.902Z",
      "completedAt": "2025-09-07T14:21:55.848Z"
    },
    {
      "id": "8ea2946d-0305-4f96-8e42-0f9d9a684de0",
      "status": "+",
      "title": "Notifications need to update their icons",
      "description": "The inner sidebar in @src/renderer/screens/NotificationsView.tsx need to have their icons updated and used from @src/renderer/components/ui/Icons.tsx . If an icon doesn't exist - it should be created according to design.",
      "context": [
        "src/renderer/screens/NotificationsView.tsx",
        "src/renderer/components/ui/Icons.tsx"
      ],
      "blockers": [],
      "createdAt": "2025-09-16T15:32:02.314Z",
      "updatedAt": "2025-09-16T15:49:29.864Z",
      "completedAt": "2025-09-07T15:44:28.252Z"
    },
    {
      "id": "c4236f01-9f8d-4a9a-bd8a-3489a23316d5",
      "status": "+",
      "title": "ChatsView needs to have icons updated",
      "description": "The inner sidebar in @src/renderer/screens/ChatView.tsx need to have their icons updated and used from @src/renderer/components/ui/Icons.tsx  . If an icon doesn't exist - it should be created according to design.",
      "context": [
        "src/renderer/screens/ChatView.tsx",
        "src/renderer/components/ui/Icons.tsx"
      ],
      "blockers": [],
      "createdAt": "2025-09-16T15:32:32.903Z",
      "updatedAt": "2025-09-16T15:52:09.662Z",
      "completedAt": "2025-09-07T16:33:48.525Z"
    },
    {
      "id": "b7716b85-8e3d-4a91-9729-4fca7aab51e9",
      "status": "+",
      "title": "Update icons in FilesView",
      "description": "The inner sidebar in @src/renderer/screens/FilesView.tsx  need to have their icons updated and used from @src/renderer/components/ui/Icons.tsx   . If an icon doesn't exist - it should be created according to design.",
      "context": [
        "src/renderer/screens/FilesView.tsx",
        "src/renderer/components/ui/Icons.tsx"
      ],
      "blockers": [],
      "createdAt": "2025-09-16T15:32:48.254Z",
      "updatedAt": "2025-09-16T15:58:09.300Z",
      "completedAt": "2025-09-07T17:48:27.907Z"
    },
    {
      "id": "cb7d825c-b1ad-4a3f-a164-7e036765b93c",
      "status": "+",
      "title": "Write a script under /scripts that will alter the dates of stories/features",
      "description": "We need a scripts @scripts/alter_dates.ts that will accept two paths as a parameter - first for the stories folder and second for the project.json. When run, will get all the story.json files from  that folder. Put all the features that are completed (have a completedAt) in an array - sort them by story display id (from the project.json - that is a ProjectSpec ) and starting from the one with the highest id, start offsetting each next feature's completedAt by a random amount between 10min and 2hr back in time. Then go over all the story files and update the features by their new completedAt - and also the story should have its completedAt set to value that is the highest amongst its features (if all the features are completed).",
      "context": [],
      "blockers": [],
      "createdAt": "2025-09-16T17:36:04.090Z",
      "updatedAt": "2025-09-16T17:40:03.645Z",
      "completedAt": "2025-09-07T18:14:30.707Z"
    },
    {
      "id": "d8a25ca6-5f26-4957-a2ac-7c9f4291a04f",
      "status": "+",
      "title": "The Timeline icon in Icons needs to be improved",
      "description": "In @src/renderer/components/ui/Icons.tsx fix the TimelineIcon - always follow the same designs as the rest of the icons",
      "context": [
        "src/renderer/components/ui/Icons.tsx"
      ],
      "blockers": [],
      "createdAt": "2025-09-16T18:05:04.834Z",
      "updatedAt": "2025-09-16T18:56:28.441Z",
      "completedAt": "2025-09-16T18:56:28.441Z"
    },
    {
      "id": "fcfceb8f-d4af-4411-9a5b-7c059338b4a1",
      "status": "+",
      "title": "Make it possible to configure github credentials per project",
      "description": "Just like with LLM settings in @src/renderer/screens/settings/llms/LLMSettings.tsx we want to store multiple github credentials and then each project when being created or edited (in @src/renderer/projects/ProjectManagerModal.tsx ) can optionally have them set (the id of the credentials would be stored in the ProjectSpec metadata). \nSo the @src/renderer/screens/settings/github/GitHubSettings.tsx  needs to be reworked to accomodate too.",
      "context": [
        "src/renderer/screens/settings/llms/LLMSettings.tsx",
        "src/renderer/screens/settings/github/GitHubSettings.tsx",
        "src/renderer/projects/ProjectManagerModal.tsx"
      ],
      "blockers": [],
      "createdAt": "2025-09-17T10:22:57.121Z",
      "updatedAt": "2025-09-17T10:31:34.500Z",
      "completedAt": "2025-09-17T10:31:34.500Z"
    },
    {
      "id": "5a9ae0d2-7711-4149-bd57-1c43303613f6",
      "status": "+",
      "title": "Show the same topbar in AgentsView as in AllAgentsView",
      "description": "@src/renderer/screens/AllAgentsView.tsx has this bar at the top with run statistics - we want to display the exact same per project inside @src/renderer/screens/AgentsView.tsx",
      "context": [
        "src/renderer/screens/AllAgentsView.tsx",
        "src/renderer/screens/AgentsView.tsx"
      ],
      "createdAt": "2025-09-17T15:37:46.138Z",
      "updatedAt": "2025-09-17T15:41:20.741Z",
      "completedAt": "2025-09-17T15:41:20.741Z"
    },
    {
      "id": "f07cc494-56fa-45c9-9c12-40fbbce37a86",
      "status": "+",
      "title": "In Timeline the Today button doesn't work correctly",
      "description": "In @src/renderer/screens/ProjectTimelineView.tsx the Today button needs to scroll the user to the correct spot in each timeline (Day | Week | Month) - currently it's broken.",
      "context": [
        "src/renderer/screens/ProjectTimelineView.tsx"
      ],
      "createdAt": "2025-09-18T11:24:14.814Z",
      "updatedAt": "2025-09-18T11:28:29.480Z",
      "completedAt": "2025-09-18T11:28:29.480Z"
    },
    {
      "id": "fccb9bc5-1ca8-46ad-9702-6376d55de3fa",
      "status": "+",
      "title": "When switching view modes always show today's date",
      "description": "In @src/renderer/screens/ProjectTimelineView.tsx when the app opens and when switching modes between DAY | WEEK | MONTH - always make sure today's date is visible (so as if the user pressed the \"Today\" button).",
      "context": [
        "src/renderer/screens/ProjectTimelineView.tsx"
      ],
      "createdAt": "2025-09-18T11:47:16.170Z",
      "updatedAt": "2025-09-18T11:55:22.476Z",
      "completedAt": "2025-09-18T11:55:22.476Z"
    },
    {
      "id": "18cbcc94-0531-4534-936c-7c7fa5efda8c",
      "status": "+",
      "title": "When there are any changes in creating/editing a story or feature confirm",
      "description": "In @src/renderer/components/stories/FeatureForm.tsx and @src/renderer/components/stories/StoryForm.tsx that are used in @src/renderer/stories/FeatureCreateView.tsx , @src/renderer/stories/FeatureEditView.tsx , @src/renderer/stories/StoryCreateView.tsx and @src/renderer/stories/StoryEditView.tsx - make sure that if there are any changes whatsoever to the form, and the user clicks out or in some way tries to close the popup - an alert is displayed saying that there are pending changes and if the user really wants to discard them all and close the popup. The Alert must have a red/destructive \"DISCARD ALL\" button and a standard \"Go Back\" button - only clicking either of these buttons can close the alert.",
      "context": [
        "src/renderer/components/stories/FeatureForm.tsx",
        "src/renderer/components/stories/StoryForm.tsx",
        "src/renderer/stories/FeatureCreateView.tsx",
        "src/renderer/stories/FeatureEditView.tsx",
        "src/renderer/stories/StoryCreateView.tsx",
        "src/renderer/stories/StoryEditView.tsx"
      ],
      "createdAt": "2025-09-18T11:49:51.503Z",
      "updatedAt": "2025-09-18T12:01:14.795Z",
      "completedAt": "2025-09-18T12:01:14.795Z"
    },
    {
      "id": "11b7fc32-af7f-409c-a3f0-12a414749e12",
      "status": "+",
      "title": "The spinner doesn't spin",
      "description": "Whenever the user is presented with a spinner it doesn't animate",
      "context": [],
      "createdAt": "2025-09-18T22:45:19.736Z",
      "updatedAt": "2025-09-18T22:48:16.776Z",
      "completedAt": "2025-09-18T22:48:16.776Z"
    },
    {
      "id": "47590194-5f78-4d06-8aac-62cf60f5fc86",
      "status": "+",
      "title": "In StoriesListView when a Story has an agent running - always show it",
      "description": "The agent running should show always - not just on hover on a story row in @src/renderer/stories/StoriesListView.tsx  in @src/renderer/stories/StoryDetailsView.tsx it's also slightly wrong, as the @src/renderer/components/agents/AgentRunBullet.tsx should replace @src/renderer/components/stories/RunAgentButton.tsx - i.e. it should occupy the same space - it should simply NEVER disappear when there's a task running.",
      "context": [
        "src/renderer/stories/StoriesListView.tsx",
        "src/renderer/stories/StoryDetailsView.tsx",
        "src/renderer/components/agents/AgentRunBullet.tsx",
        "src/renderer/components/stories/RunAgentButton.tsx"
      ],
      "createdAt": "2025-09-23T00:09:45.531Z",
      "updatedAt": "2025-09-23T22:02:15.128Z",
      "blockers": [],
      "completedAt": "2025-09-23T22:02:15.128Z"
    },
    {
      "id": "a571d64e-213b-4f0e-b641-51678b5c26b5",
      "status": "+",
      "title": "when clicking Start Run on a Story row in StoriesListView - don't go to StoryDetailsView",
      "description": "Currently when clicking start run in @src/renderer/stories/StoriesListView.tsx it will go to the @src/renderer/stories/StoryDetailsView.tsx screen. Clearly the click is somehow propagating - it shouldn't.",
      "context": [
        "src/renderer/stories/StoriesListView.tsx",
        "src/renderer/stories/StoryDetailsView.tsx"
      ],
      "createdAt": "2025-09-23T00:11:02.070Z",
      "updatedAt": "2025-09-23T00:29:20.602Z",
      "completedAt": "2025-09-23T00:29:20.602Z"
    },
    {
      "id": "b951665d-139c-4761-94f1-c259b36dab42",
      "status": "+",
      "title": "Improve the time display in ChatConversation to show a time display similar to AgentRows",
      "description": "In @src/renderer/components/agents/ChatConversation.tsx it always shows the time taken to respond in seconds - we want it to be more human friendly, so it should always show it in the h:mm:ss format, and now show h or mm if the time is small enough - it should be done similarly in @src/renderer/components/agents/AgentRunRow.tsx",
      "context": [
        "src/renderer/components/agents/ChatConversation.tsx",
        "src/renderer/components/agents/AgentRunRow.tsx"
      ],
      "createdAt": "2025-09-23T09:53:32.603Z",
      "updatedAt": "2025-09-23T13:03:26.543Z",
      "blockers": [],
      "completedAt": "2025-09-23T12:27:19.728Z"
    },
    {
      "id": "70889fe4-d1cd-4718-9cf1-f11739204e42",
      "status": "+",
      "title": "The Sidebar has grown - make the top with the title stay stick and only the rest scroll",
      "description": "@src/renderer/navigation/SidebarView.tsx",
      "context": [
        "src/renderer/navigation/SidebarView.tsx"
      ],
      "createdAt": "2025-09-23T09:56:28.943Z",
      "updatedAt": "2025-09-23T10:39:42.169Z",
      "completedAt": "2025-09-23T10:39:42.169Z"
    },
    {
      "id": "995dbbc4-cf40-4749-9cd7-1721cae3e4b6",
      "status": "+",
      "title": "Sometimes when a running agent finishes it hangs",
      "description": "A 'finishFeature' tool call can be seen as received and the agent has finished (all the commits have gone through) but yet, in @src/renderer/screens/AgentsView.tsx there is a running agent showing. After restarting this app - the agent no longer shows as running. It seems there's an issue in @src/renderer/contexts/AgentsContext.tsx with how it stores finished agents?",
      "context": [
        "src/renderer/screens/AgentsView.tsx",
        "src/renderer/contexts/AgentsContext.tsx"
      ],
      "createdAt": "2025-09-23T14:46:35.238Z",
      "updatedAt": "2025-09-23T14:49:31.093Z",
      "completedAt": "2025-09-23T14:49:31.093Z"
    },
    {
      "id": "0162e2f8-2275-4b51-a5c7-2a91dfc0cde6",
      "status": "+",
      "title": "when a file is added while the app is running it's not picked up",
      "description": "when using @src/renderer/hooks/useFilesAutocomplete.ts a new file doesn't show - there must be some disconnect with @src/renderer/contexts/FilesContext.tsx",
      "context": [
        "src/renderer/hooks/useFilesAutocomplete.ts",
        "src/renderer/contexts/FilesContext.tsx"
      ],
      "createdAt": "2025-09-23T17:02:30.318Z",
      "updatedAt": "2025-09-23T20:13:11.361Z",
      "completedAt": "2025-09-23T20:13:11.361Z"
    },
    {
      "id": "72945db3-a39d-422d-95c1-23123a9ef01a",
      "status": "+",
      "title": "The timeline doesn't filter by projectId",
      "description": "When switching to different projects while having the @src/renderer/screens/ProjectTimelineView.tsx open it keeps on showing stories/features for all projects.\nIt should only show the stories/feature for the given project.\nDisplaying stories/features for all proejcts should be controlled by a toggle left to the Day|Week|Month buttons. When switching projects, the timeline should show today (i.e. same behaviour as if the Today button was clicked).",
      "context": [
        "src/renderer/screens/ProjectTimelineView.tsx"
      ],
      "blockers": [],
      "createdAt": "2025-09-24T16:40:57.363Z",
      "updatedAt": "2025-09-24T22:43:44.226Z",
      "completedAt": "2025-09-24T21:59:38.768Z"
    },
    {
      "id": "362f2ca1-0fc2-4076-a70b-3581cd73bd66",
      "status": "+",
      "title": "The AllAgentsView should be merged into Agents",
      "description": "We need to have a toggle at the top right of the @src/renderer/screens/AgentsView.tsx that will either show the current project's runs (what @src/renderer/screens/AgentsView.tsx is currently showing) or for all projects (what @src/renderer/screens/AllAgentsView.tsx is showing) . The All Agents option from the sidebar can be removed",
      "context": [
        "src/renderer/screens/AgentsView.tsx",
        "src/renderer/screens/AllAgentsView.tsx"
      ],
      "blockers": [],
      "createdAt": "2025-09-24T16:42:05.556Z",
      "updatedAt": "2025-09-24T18:41:36.860Z",
      "completedAt": "2025-09-24T18:41:36.860Z"
    },
    {
      "id": "12ca6f4f-ef0e-4e14-8f8d-93d5c84598cc",
      "status": "+",
      "title": "The settings should be in a footer at the bottom of the sidebar",
      "description": "Same as the header - it shouldn't scroll - only the button in between should.",
      "context": [],
      "blockers": [],
      "createdAt": "2025-09-24T16:44:41.298Z",
      "updatedAt": "2025-09-24T18:48:59.642Z",
      "completedAt": "2025-09-24T18:48:59.642Z"
    },
    {
      "id": "93772c3c-639f-4110-a2e2-7d5d7f9e91df",
      "status": "+",
      "title": "when an agent is running move the spinner",
      "description": "In @src/renderer/stories/StoriesListView.tsx when an agent is running for a story and showing the @src/renderer/components/agents/AgentRunBullet.tsx - place the bullet to the left of the Story's Id chip (similarly to how the blocked indicator is placed next to the feature's chip).\nMake the action buttons show on hover always (when an agent is running do not show the Run agent button).\nWe need a very similar layout update in @src/renderer/stories/StoryDetailsView.tsx where the @src/renderer/components/agents/AgentRunBullet.tsx needs to move below the status chip for a given feature.",
      "context": [
        "src/renderer/stories/StoriesListView.tsx",
        "src/renderer/components/agents/AgentRunBullet.tsx",
        "src/renderer/stories/StoryDetailsView.tsx"
      ],
      "blockers": [],
      "createdAt": "2025-09-24T17:27:06.560Z",
      "updatedAt": "2025-09-24T21:44:29.851Z",
      "completedAt": "2025-09-24T21:44:29.851Z"
    },
    {
      "id": "4c1c2af8-b8dd-4bdc-8857-eac4b21ec98d",
      "status": "+",
      "title": "'thefactory-tools' exposes a new ProjectCodeInfo - use it",
      "description": "Essentially, each ProjectSpec has a new field `codeInfo` that should be configurable via @src/renderer/projects/ProjectManagerModal.tsx . The new types are referenced in a comment in @src/renderer/services/projectsService.ts .\nIf `codeInfo` is present in a ProjectSpect it means it's a coding project. We must allow users to toggle to a coding project via a switch - then a small popup with dropdowns for language, framework and test framework should appear. If the user exits this popup (with no items selected) - the project gets switched back to a non-coding project one. If there is `codeInfo` in a ProjectSpec then 3 chips need to show with the appropriate info side-by-side in a row. Clicking on any of the chips will open the selector popup mentioned previously but this time with some values preselected.",
      "context": [
        "src/renderer/projects/ProjectManagerModal.tsx",
        "src/renderer/services/projectsService.ts"
      ],
      "blockers": [],
      "createdAt": "2025-09-24T21:29:44.028Z",
      "updatedAt": "2025-09-24T21:56:30.143Z",
      "completedAt": "2025-09-24T21:56:30.143Z"
    },
    {
      "id": "fae23bb4-639b-41c1-ab9a-a9ab8f56ea29",
      "status": "+",
      "title": "ProjectManagerModal codeInfo improvements",
      "description": "The Chip inside @src/renderer/projects/ProjectManagerModal.tsx was never implemented (I simply wired it to a button). So the modal itself looks bad.\nThis chip needs to be implemented for each item of `codeInfo` .\nFor the languages it should display the image of the language. These icons should be stored somewhere - similarly to @src/renderer/projects/projectIcons.tsx we can have @src/renderer/projects/codeInfoIcons.tsx .\n\nAlso, when editing the items inside @src/renderer/projects/ProjectCodeInfoModal.tsx - some of the lists are so long they end up being clipped by the edge of the app. The list should always be placed below the buttons, be scrollable and of some manageable max size.",
      "context": [
        "src/renderer/projects/ProjectManagerModal.tsx",
        "src/renderer/projects/projectIcons.tsx",
        "src/renderer/projects/ProjectCodeInfoModal.tsx"
      ],
      "blockers": [],
      "createdAt": "2025-09-24T23:02:43.623Z",
      "updatedAt": "2025-09-25T00:34:20.189Z",
      "completedAt": "2025-09-25T00:34:20.189Z"
    },
    {
      "id": "36a5ae63-4c86-48d3-b7ca-788cd5327671",
      "status": "+",
      "title": "the sidebar hide/show button needs improving",
      "description": "When it is showing the arrow needs to point down, when hidden like now pointing right.\nThe transition needs to animate.",
      "context": [],
      "blockers": [],
      "createdAt": "2025-09-25T13:31:18.592Z",
      "updatedAt": "2025-09-25T23:51:04.545Z",
      "completedAt": "2025-09-25T23:51:04.545Z"
    },
    {
      "id": "23e11a4c-977b-4c11-9088-34103071ba5c",
      "status": "+",
      "title": "the coverage table in TestsView should be horizontally scrollable",
      "description": "Right now the table in @src/renderer/screens/TestsView.tsx - so the @src/renderer/components/tests/CoverageReport.tsx - expands the whole screen to the right - it shouldn't. it should scroll to the right if it grows too big.\nIt's the first column that grows wildly - because some names can be long - but still, the table should have a set size, and only the content within should scroll - the header and the rows.",
      "context": [
        "src/renderer/screens/TestsView.tsx",
        "src/renderer/components/tests/CoverageReport.tsx"
      ],
      "blockers": [],
      "createdAt": "2025-09-26T01:09:29.374Z",
      "updatedAt": "2025-09-26T13:38:56.924Z",
      "completedAt": "2025-09-26T12:55:30.539Z"
    },
    {
      "id": "77c96d8b-6cdd-4f6a-8e73-dcce83e8b431",
      "status": "+",
      "title": "after upgrading to new Electron version - modal css/colors are missing",
      "description": "When displaying a popup like @src/renderer/src/screens/stories/FeatureCreateView.tsx the background is missing the right color (whitish). Inside the \n@src/renderer/src/components/stories/FeatureForm.tsx the file chips are also not displaying properly like they used to.",
      "context": [
        "src/renderer/src/screens/stories/FeatureCreateView.tsx",
        "src/renderer/src/components/stories/FeatureForm.tsx"
      ],
      "blockers": [],
      "createdAt": "2025-09-28T01:10:09.731Z",
      "updatedAt": "2025-09-28T01:46:47.076Z",
      "completedAt": "2025-09-28T01:46:47.076Z"
    },
    {
      "id": "ce6dcda2-3c44-4c9e-9d91-0bb75ea1ec34",
      "status": "+",
      "title": "Mobile/Small UI improvements",
      "description": "In @src/renderer/src/screens/stories/StoryDetailsView.tsx some things need to be shifted.\nThe blockers incoming/outgoing at the top should be in a section between the title section and the search section (so an entirely new section). This should only show if there's a blocker either outgoing or incoming.\nThe add feature button (with the plus) should be in the top right of the `Features` section - horizontally leveled with the title of that section. The edit button (for the whole story) should be in the top right of the `Overview` section - horizontally leveled with the tile of that section.\nNow the search secton will have 3 elements left - the search bar, that status filter and the ordering selection. The latter 2 should be pushed to a 2nd row if the screen becomes small enough so that in the mobile version it shows the search bar at the top and status filter + ordering selection below it.",
      "context": [
        "src/renderer/src/screens/stories/StoryDetailsView.tsx"
      ],
      "blockers": [],
      "createdAt": "2025-09-29T10:09:33.896Z",
      "updatedAt": "2025-09-29T12:52:44.345Z",
      "completedAt": "2025-09-29T12:31:46.383Z"
    },
    {
      "id": "898404db-c466-4a60-8bd3-52e33785c563",
      "status": "+",
      "title": "StoriesListView UI update",
      "description": "When the screen becomes small @src/renderer/src/screens/stories/StoriesListView.tsx gets a menu bar at the top. We actually want that to be visible all the time, and to show Home to the left like it does in the mobile version.\nThe bar should have the List | Board switch in the middle of it and the model selection chip + chat button to the right.\nThe search section will then contain 3 elements - the search bar, the status filer and the ordering selection. When the screen becomes small enough ,the latter two need to be pushed to a 2nd row, so in the mobile version there will be the search bar visible on one row and the status filer and ordering selection visible on the 2nd row.",
      "context": [
        "src/renderer/src/screens/stories/StoriesListView.tsx"
      ],
      "blockers": [],
      "createdAt": "2025-09-29T10:13:41.477Z",
      "updatedAt": "2025-09-29T12:52:50.659Z",
      "completedAt": "2025-09-29T12:35:23.003Z"
    },
    {
      "id": "1d8e24a8-ca9e-4e85-b852-800d1350a6dd",
      "status": "+",
      "title": "The Files don't display",
      "description": "For instance in @src/renderer/src/components/stories/FeatureForm.tsx it uses the @src/renderer/src/components/stories/ContextFileChip.tsx which in turn uses @src/renderer/src/components/ui/FileDisplay.tsx , which is a `FilePreviewCard` wrapped in a @src/renderer/src/components/ui/Tooltip.tsx . When these are displayed in the @src/renderer/src/components/stories/FeatureForm.tsx for some files - they don't show at all - just the 'x' (the delete button) shows.\nWhen debugging it seems that the Tooltip never gets to render the `FilePreviewCard` so there must be some bug in there.",
      "context": [
        "src/renderer/src/components/stories/FeatureForm.tsx",
        "src/renderer/src/components/stories/ContextFileChip.tsx",
        "src/renderer/src/components/ui/FileDisplay.tsx",
        "src/renderer/src/components/ui/Tooltip.tsx"
      ],
      "blockers": [],
      "createdAt": "2025-09-29T10:15:39.638Z",
      "updatedAt": "2025-09-29T12:36:13.973Z",
      "completedAt": "2025-09-29T12:28:07.232Z"
    },
    {
      "id": "c7cf3d3f-b368-4c00-8e79-1072f213b2c0",
      "status": "+",
      "title": "The Feature form is not scrollable",
      "description": "The @src/renderer/src/components/stories/FeatureForm.tsx inside @src/renderer/src/screens/stories/FeatureCreateView.tsx and @src/renderer/src/screens/stories/FeatureEditView.tsx is not scrollable - it should be.",
      "context": [
        "src/renderer/src/components/stories/FeatureForm.tsx",
        "src/renderer/src/screens/stories/FeatureCreateView.tsx",
        "src/renderer/src/screens/stories/FeatureEditView.tsx"
      ],
      "blockers": [],
      "createdAt": "2025-09-29T11:40:32.221Z",
      "updatedAt": "2025-09-29T23:22:33.614Z",
      "completedAt": "2025-09-29T20:31:51.962Z"
    },
    {
      "id": "9770df69-0ac3-4fcd-99ea-c3af72bfe37b",
      "status": "+",
      "title": "When rating an agent run - make it an optimistic local update and show an animation",
      "description": "In @src/renderer/src/screens/AgentsView.tsx , when clicking one of the ratings on an @src/renderer/src/components/agents/AgentRunRow.tsx - this operation might take a while to complete, which means that right now it takes a while before the UI updates.\nWe need to make it be an optimistic update (so ui updates immediately) and show a nice popping animation of the icon with it rotating and emitting sparks. There are many references to a similar animation to how games do it - this should be similar.\nWhile animating - the rating buttons should be disabled.",
      "context": [
        "src/renderer/src/screens/AgentsView.tsx",
        "src/renderer/src/components/agents/AgentRunRow.tsx"
      ],
      "blockers": [],
      "createdAt": "2025-09-29T13:30:00.678Z",
      "updatedAt": "2025-09-29T14:02:14.369Z",
      "completedAt": "2025-09-29T14:02:14.369Z"
    },
    {
      "id": "d15eda55-d79c-4dff-8228-8a7e745a1fac",
      "status": "+",
      "title": "DocumentIngestionManager should check for text files",
      "description": "When calling `ingestProject` @src/logic/document_ingestion/DocumentIngestionManager.ts should make sure that only text files are passed onto the database manager as only those are processed.",
      "context": [
        "src/logic/document_ingestion/DocumentIngestionManager.ts"
      ],
      "blockers": [],
      "createdAt": "2025-09-29T13:53:17.464Z",
      "updatedAt": "2025-09-29T14:04:36.354Z",
      "completedAt": "2025-09-29T14:04:36.354Z"
    },
    {
      "id": "cc444241-f834-463f-bf98-91c98dd1b706",
      "status": "+",
      "title": "Deleting/updating/creating features/stories should be optimistic",
      "description": "When using @src/renderer/src/components/stories/FeatureForm.tsx in @src/renderer/src/screens/stories/FeatureCreateView.tsx and @src/renderer/src/screens/stories/FeatureEditView.tsx , as well as @src/renderer/src/components/stories/StoryForm.tsx in @src/renderer/src/screens/stories/StoryCreateView.tsx and @src/renderer/src/screens/stories/StoryEditView.tsx - all the changes should be optimistic as the backend changes might take a a little bit of time to update, whereas the user should have immediate visual feedback.",
      "context": [
        "src/renderer/src/components/stories/FeatureForm.tsx",
        "src/renderer/src/screens/stories/FeatureCreateView.tsx",
        "src/renderer/src/screens/stories/FeatureEditView.tsx",
        "src/renderer/src/components/stories/StoryForm.tsx",
        "src/renderer/src/screens/stories/StoryCreateView.tsx",
        "src/renderer/src/screens/stories/StoryEditView.tsx"
      ],
      "blockers": [],
      "createdAt": "2025-09-29T13:55:24.590Z",
      "updatedAt": "2025-09-29T13:55:24.590Z"
    },
    {
      "id": "ba50781e-aa29-4dfe-b159-825f9ed88f88",
      "status": "+",
      "title": "The AlertDialog when showing the destructiveConfirm doesn't display anything",
      "description": "The button in AlertDialog (which is in @src/renderer/src/components/ui/Modal.tsx ) is not visible.",
      "context": [
        "src/renderer/src/components/ui/Modal.tsx"
      ],
      "blockers": [],
      "createdAt": "2025-09-29T14:08:52.851Z",
      "updatedAt": "2025-09-29T18:08:24.188Z",
      "completedAt": "2025-09-29T15:51:35.680Z"
    },
    {
      "id": "02c446d1-4969-4057-8fb6-2e957b2205aa",
      "status": "+",
      "title": "when an agent finishes two notifications show",
      "description": "there must be a bug somewhere in @src/renderer/src/contexts/AgentsContext.tsx",
      "context": [
        "src/renderer/src/contexts/AgentsContext.tsx"
      ],
      "blockers": [],
      "createdAt": "2025-09-29T14:09:50.870Z",
      "updatedAt": "2025-09-29T15:40:20.522Z",
      "completedAt": "2025-09-29T15:40:20.522Z"
    },
    {
      "id": "31bad08b-59b0-468b-a154-7814251bd4cb",
      "status": "+",
      "title": "File context chips show \"file not found\" and wrong time and size",
      "description": "The @src/renderer/src/components/stories/ContextFileChip.tsx shows file not found - even though a correct file path is being fed to it that came from @src/renderer/src/hooks/useFilesAutocomplete.ts .\nAlso, when displaying the full one in a form like @src/renderer/src/components/stories/FeatureForm.tsx - it doesn't show the size or last update time correctly.",
      "context": [
        "src/renderer/src/components/stories/ContextFileChip.tsx",
        "src/renderer/src/hooks/useFilesAutocomplete.ts",
        "src/renderer/src/components/stories/FeatureForm.tsx"
      ],
      "blockers": [],
      "createdAt": "2025-09-29T20:10:01.766Z",
      "updatedAt": "2025-09-29T20:33:30.257Z",
      "completedAt": "2025-09-29T20:33:30.257Z"
    },
    {
      "id": "888e6d6a-8be0-4ba7-9275-c1e5b364dadc",
      "status": "+",
      "title": "Clicking an open ModelChip should close it",
      "description": "A @src/renderer/src/components/agents/ModelChip.tsx that is clicked once it's been opened should close.",
      "context": [
        "src/renderer/src/components/agents/ModelChip.tsx"
      ],
      "blockers": [],
      "createdAt": "2025-09-29T23:49:38.336Z",
      "updatedAt": "2025-09-30T00:24:43.193Z",
      "completedAt": "2025-09-30T00:24:43.193Z"
    },
    {
      "id": "bb76a798-869f-45ba-9902-25812ab58166",
      "status": "+",
      "title": "Test tools allow running e2e tests",
      "description": "@src/renderer/src/services/factoryTestsService.ts exposes a new interface to run E2E tests and to get the latest result of those.\nThese should be able to be triggered via @src/renderer/src/screens/TestsView.tsx just like normal tests. There should be another option in the toggle to switch to E2E and then run them.\nthe `command` parameter in the `runTestsE2E` function is for the user to be able to supply their own command to pass to the run tests execution command. By default the system finds out the command assigned in `package.json` to `tests:e2e` - information about this should be provided to the user and in this new E2E section they should be shown an in put where they can provide a different command (if not provided undefined should be passed to the function).",
      "context": [
        "src/renderer/src/services/factoryTestsService.ts",
        "src/renderer/src/screens/TestsView.tsx"
      ],
      "blockers": [],
      "createdAt": "2025-09-30T13:19:11.943Z",
      "updatedAt": "2025-09-30T13:21:09.619Z",
      "completedAt": "2025-09-30T13:21:09.619Z"
    },
    {
      "id": "fb5a75f9-a460-4382-b369-420836ca265e",
      "status": "+",
      "title": "StoryCreateView and StoryEditView should use footer buttons",
      "description": "Following @src/renderer/src/screens/stories/FeatureEditView.tsx , @src/renderer/src/screens/stories/StoryCreateView.tsx and @src/renderer/src/screens/stories/StoryEditView.tsx should have it use the modal footer in the same way instead of creating their own buttons in the form.",
      "context": [
        "src/renderer/src/screens/stories/FeatureEditView.tsx",
        "src/renderer/src/screens/stories/StoryCreateView.tsx",
        "src/renderer/src/screens/stories/StoryEditView.tsx"
      ],
      "blockers": [],
      "createdAt": "2025-09-30T14:01:58.314Z",
      "updatedAt": "2025-09-30T14:19:01.769Z",
      "completedAt": "2025-09-30T14:19:01.769Z"
    },
    {
      "id": "c713a8f1-d3af-428d-9f29-f03250b2db5c",
      "status": "+",
      "title": "Add ProjectChip + StoryChip to forms",
      "description": "There are 2 story forms @src/renderer/src/components/stories/StoryForm.tsx  used in @src/renderer/src/screens/stories/StoryCreateView.tsx , @src/renderer/src/screens/stories/StoryEditView.tsx , and and 2 feature forms @src/renderer/src/components/stories/FeatureForm.tsx used in @src/renderer/src/screens/stories/FeatureEditView.tsx and @src/renderer/src/screens/stories/FeatureCreateView.tsx .\nUnder the title all of these need to display a project chip info (that cannot be clicked) aligned to the left with the title. The project chip is @src/renderer/src/components/agents/ProjectChip.tsx .\n\nThe feature views also need to display a @src/renderer/src/components/stories/DependencyBullet.tsx where the dependency is the `storyId` to the right of the form aligned with the Status display.",
      "context": [
        "src/renderer/src/components/stories/StoryForm.tsx",
        "src/renderer/src/screens/stories/StoryCreateView.tsx",
        "src/renderer/src/screens/stories/StoryEditView.tsx",
        "src/renderer/src/components/stories/FeatureForm.tsx",
        "src/renderer/src/screens/stories/FeatureEditView.tsx",
        "src/renderer/src/screens/stories/FeatureCreateView.tsx",
        "src/renderer/src/components/agents/ProjectChip.tsx",
        "src/renderer/src/components/stories/DependencyBullet.tsx"
      ],
      "blockers": [],
      "createdAt": "2025-10-03T08:51:12.257Z",
      "updatedAt": "2025-10-03T09:12:46.169Z",
      "completedAt": "2025-10-03T09:12:46.169Z"
    },
    {
      "id": "76b04544-7d06-4f64-8648-95a46b569056",
      "status": "+",
      "title": "In chats there should be a small indicator to the side showing the cut off point for assistant messages",
      "description": "in @src/renderer/src/components/chat/ChatSidebar.tsx the ChatSettings and the CompletionSettings inside, have a `numberMessagesToSend` which is the amount of messages the LLM will be given. This could be nicely indicated to the user as a little notch on the side, that when hovered will explain that this is the cut off point. The notch must take into account that a user will probably send a message - so it should be always -1 from the number (this should also be explaind in the tooltip).",
      "context": [
        "src/renderer/src/components/chat/ChatSidebar.tsx"
      ],
      "blockers": [],
      "createdAt": "2025-10-03T21:28:33.845Z",
      "updatedAt": "2025-10-04T00:40:14.818Z",
      "completedAt": "2025-10-04T00:40:14.818Z"
    },
    {
      "id": "4eb23f4e-deba-496d-9c27-ee4c052da03c",
      "status": "+",
      "title": "Show the actual system prompt",
      "description": "In the @src/renderer/src/components/chat/ChatSidebar.tsx next to the info button, we want to show another button that will have a scroll icon, that will show the current system prompt that the agent will get - this is the effective prompt with arguments placed in - not the template.",
      "context": [
        "src/renderer/src/components/chat/ChatSidebar.tsx"
      ],
      "blockers": [],
      "createdAt": "2025-10-03T21:30:52.373Z",
      "updatedAt": "2025-10-03T22:38:47.930Z",
      "completedAt": "2025-10-03T22:38:47.930Z"
    },
    {
      "id": "64b6f2c1-f5b4-4ef5-b108-0d5f94857ad1",
      "status": "+",
      "title": "the title in modals isn't centered vertically with the close button",
      "description": "@src/renderer/src/components/ui/Modal.tsx doesn't correctly vertically center the title to be exactly aligned with the close button - it should.",
      "context": [
        "src/renderer/src/components/ui/Modal.tsx"
      ],
      "blockers": [],
      "createdAt": "2025-10-03T21:48:18.571Z",
      "updatedAt": "2025-10-03T22:09:55.804Z",
      "completedAt": "2025-10-03T22:09:55.804Z"
    },
    {
      "id": "2dc1b4b3-8376-44d0-937f-f6c18778622b",
      "status": "+",
      "title": "ChatConversation doesn't display tool results",
      "description": "in @src/renderer/src/components/agents/ChatConversation.tsx strangely doesn't display the tool results. This only seems to not work in a ChatConversation for a running agent - even though, that's absolutely no different than for one that has finished.\n\nIf you find anything interesting create a doc about it.",
      "context": [
        "src/renderer/src/components/agents/ChatConversation.tsx"
      ],
      "blockers": [],
      "createdAt": "2025-10-04T02:22:58.355Z",
      "updatedAt": "2025-10-04T02:31:21.633Z",
      "completedAt": "2025-10-04T02:31:21.633Z"
    },
    {
      "id": "c989b117-412c-4645-add9-57a9d426f054",
      "status": "+",
      "title": "Allow chatting i.e. continuing the conversation on an Agent Run",
      "description": "Right now in @src/renderer/src/screens/AgentsView.tsx there's a way of viewing each agent run in a @src/renderer/src/components/agents/ChatConversation.tsx . Each AgentRun actually stores the ChatMessages which can be directly used in a chat via @src/renderer/src/components/chat/ChatSidebar.tsx .\n\nThe appropriate contexts for agent runs that are for stories is included in @src/renderer/src/screens/AgentsView.tsx - `chatContextAgentRun` and the one for agent feature runs is: `chatContextAgentRunFeature`.\n\nWhen clicking the button, the user is taken to the ChatView, inside ChatView - `agentRunId` also needs to be passed. When in ChatView the conversation (`AgentRunConversation`) from inside the `AgentRunHistory` holds `messages: ChatMessage[]` which need to be taken and used to start the chat.\n\n\nWhat we need is in @src/renderer/src/components/agents/ChatConversation.tsx is to have the possibility of redirecting to ChatView with the correct chat being open, when clicking a chat button that should show to the left of the name of each Agent Feature Run and the single Agent Story Run. The Agent Story Run chat should only show if this run was ONLY for a story (i.e. there were no features specified - this can be checked by seeing that the first conversation had no featureId)",
      "context": [
        "src/renderer/src/screens/AgentsView.tsx",
        "src/renderer/src/components/agents/ChatConversation.tsx",
        "src/renderer/src/components/chat/ChatSidebar.tsx"
      ],
      "blockers": [],
      "createdAt": "2025-10-08T22:56:24.172Z",
      "updatedAt": "2025-10-15T12:43:55.924Z",
      "completedAt": "2025-10-15T12:34:52.555Z"
    },
    {
      "id": "cd613bac-52f7-4f5d-a81a-4bacf77203b3",
      "status": "+",
      "title": "The icon selector in ProjectEditorForm should be different",
      "description": "In @src/renderer/src/screens/projects/ProjectEditorForm.tsx  the icon selection should be different.\nIt should just show the current icon on a button that the user can click - when clicking it should show the whole icons pallette in a scrollable window.",
      "context": [
        "src/renderer/src/screens/projects/ProjectEditorForm.tsx"
      ],
      "blockers": [],
      "createdAt": "2025-10-15T09:23:25.404Z",
      "updatedAt": "2025-10-16T18:00:33.646Z",
      "completedAt": "2025-10-16T18:00:33.646Z"
    },
    {
      "id": "940b5550-9f7a-463b-8621-1909e796ad60",
      "status": "+",
      "title": "The manage projects modal needs updating",
      "description": "The @src/renderer/src/screens/projects/ProjectManagerModal.tsx needs to update in the following way:\n- we need to add a header section that won't be scrollable. This section will have 'group control'. There needs to be a dropdown selector that allows selecting which group to show, by default a special ALL selection is on. To the right there should be an \"Edit\" button (Icon only). The Edit button takes the user to another view \"within\" the same modal that will allow the user to move the groups' orders around, delete groups, add a group (very simple alert with name entry) and edit a group's name (same alert as Add - just prefilled). This needs to work the same as editing a project.\n- the add project button needs to be in a footer at the bottom of the modal that isn't scrollable.\n- The middle section shows the current group's projects. They can be moved around to change their order within the group.\n- Apart from the \"ALL\" dropdown option, there needs to be a \"--uncategorized--\" one, which shows right after ALL (the first 2 options). All projects that don't have a group assigned need to be shown here.\n- The @src/renderer/src/screens/projects/ProjectManagerModal.tsx should have the actual project configuration view split away from it into a separate file. There needs to be a new dropdown under the ID that allows the selection of a group for a given project.\n\nThere's @src/renderer/src/contexts/ProjectsGroupsContext.tsx that should be used for this feature. If anything is missing from that file it should be updated so that it's the interface to talk with @src/renderer/src/services/projectsGroupsService.ts .\n\nAll the types needed from 'thefactory-tools' are listed at the bottom of @src/renderer/src/contexts/ProjectsGroupsContext.tsx",
      "context": [
        "src/renderer/src/screens/projects/ProjectManagerModal.tsx",
        "src/renderer/src/contexts/ProjectsGroupsContext.tsx",
        "src/renderer/src/services/projectsGroupsService.ts"
      ],
      "blockers": [],
      "createdAt": "2025-10-15T09:34:24.331Z",
      "updatedAt": "2025-10-16T18:32:22.922Z",
      "completedAt": "2025-10-16T18:32:22.922Z"
    },
    {
      "id": "b4a93fc1-cfa9-4cee-bd31-be25d35bee5c",
      "status": "+",
      "title": "There needs to be a ProjectsGroupsContext",
      "description": "Just like we have @src/renderer/src/contexts/ProjectContext.tsx we need a @src/renderer/src/contexts/ProjectsGroupsContext.tsx that interfaces with @src/renderer/src/services/projectsGroupsService.ts . It needs to follow the same exact patterns as ProjectContext.",
      "context": [
        "src/renderer/src/contexts/ProjectContext.tsx",
        "src/renderer/src/services/projectsGroupsService.ts"
      ],
      "blockers": [],
      "createdAt": "2025-10-15T11:11:23.073Z",
      "updatedAt": "2025-10-15T11:14:23.187Z",
      "completedAt": "2025-10-15T11:14:23.187Z"
    },
    {
      "id": "93dfac0e-95c0-4d3b-8ce6-3fd6e29380a9",
      "status": "+",
      "title": "New icons1",
      "description": "We need new icons in @src/renderer/src/components/ui/icons/Icons.tsx . We need at least 10 new programming ones that don't exist.\nMake sure to match the style to the current icons!!!\n\nThey need to be made accessible via @src/renderer/src/screens/projects/projectIcons.tsx .",
      "context": [
        "src/renderer/src/screens/projects/projectIcons.tsx",
        "src/renderer/src/components/ui/icons/Icons.tsx"
      ],
      "blockers": [],
      "createdAt": "2025-10-15T12:45:33.201Z",
      "updatedAt": "2025-10-16T19:47:49.313Z",
      "completedAt": "2025-10-16T19:47:49.313Z"
    },
    {
      "id": "9b25e0f0-32d5-4320-b429-46120b06fbf3",
      "status": "+",
      "title": "Allow toggling all tool calls at once",
      "description": "In @src/renderer/src/screens/ChatView.tsx  when agent is asking to trigger tools, show a toggle that allows toggling all tools if there are more than 1 tool to toggle.",
      "context": [
        "src/renderer/src/screens/ChatView.tsx"
      ],
      "blockers": [],
      "createdAt": "2025-10-16T17:46:39.648Z",
      "updatedAt": "2025-10-16T18:07:00.691Z",
      "completedAt": "2025-10-16T18:07:00.691Z"
    },
    {
      "id": "bd197ab9-1da8-4e17-81e8-46c0e3b86290",
      "status": "+",
      "title": "Fix chat bottom scroll",
      "description": "In @src/renderer/src/screens/ChatView.tsx  when the user sends a chat message, there's a spinner showing for the assistant, but it's not fully scrolled down (there's a gap and the user can still scroll) - it should be. When opening a chat and the assistant is still thinking, the same thing happens.",
      "context": [
        "src/renderer/src/screens/ChatView.tsx"
      ],
      "blockers": [],
      "createdAt": "2025-10-16T17:47:54.765Z",
      "updatedAt": "2025-10-27T16:24:14.995Z",
      "completedAt": "2025-10-22T12:43:51.761Z"
    },
    {
      "id": "92593266-d2ae-4d86-915a-0e82d71f625d",
      "status": "+",
      "title": "Chat settings fix",
      "description": "In @src/renderer/src/screens/ChatView.tsx when changing the `Max turns per run` setting in Chat Settings, the `Number of messages to send` setting also changes (or gets reset to the default). This shouldn't happen - they should be independent of one another.",
      "context": [
        "src/renderer/src/screens/ChatView.tsx"
      ],
      "blockers": [],
      "createdAt": "2025-10-16T17:48:45.055Z",
      "updatedAt": "2025-10-16T18:17:24.026Z",
      "completedAt": "2025-10-16T18:17:24.026Z"
    },
    {
      "id": "a9a277d4-6662-4862-a11f-812af7355e20",
      "status": "+",
      "title": "ProjectManagerModal update",
      "description": "In @src/renderer/src/screens/projects/ProjectManagerModal.tsx a user can click edit group to look at all the groups and add new ones. This should be refactored into a separate file (similarly to how @src/renderer/src/screens/projects/ProjectEditorForm.tsx is).\nCurrently, when clicking add group inside this view nothing shows - we should use the same idea as when editing `project code info` inside ProjectEditorForm.\n\nAdditionally both ProjectEditorForm and this view this whole feature is about should have its own header with a title - so that all views within the ProjectManager flow have a header and footer.",
      "context": [
        "src/renderer/src/screens/projects/ProjectManagerModal.tsx",
        "src/renderer/src/screens/projects/ProjectEditorForm.tsx"
      ],
      "blockers": [],
      "createdAt": "2025-10-16T18:33:41.556Z",
      "updatedAt": "2025-10-16T18:44:49.493Z",
      "completedAt": "2025-10-16T18:44:49.493Z"
    },
    {
      "id": "f1796a15-4b5a-4c05-a2bc-7559b7fdb54e",
      "status": "+",
      "title": "All icons are accessible via projecticons",
      "description": "We need all icons in @src/renderer/src/components/ui/icons/Icons.tsx  to be made accessible via @src/renderer/src/screens/projects/projectIcons.tsx .\nThat means that all icons can be referenced by name like in projectIcons.\nThere should be a directive about it in @docs/FILE_ORGANISATION.md",
      "context": [
        "docs/FILE_ORGANISATION.md",
        "src/renderer/src/components/ui/icons/Icons.tsx"
      ],
      "blockers": [],
      "createdAt": "2025-10-16T18:35:49.831Z",
      "updatedAt": "2025-10-16T19:38:46.481Z",
      "completedAt": "2025-10-16T19:38:46.481Z"
    },
    {
      "id": "f4564269-341e-482e-9aa5-e06698cdb326",
      "status": "+",
      "title": "New Icons2",
      "description": "We need new icons in @src/renderer/src/components/ui/icons/Icons.tsx . We need at least 10 finance related ones.\nMake sure to match the style to the current icons!!!\n\nThey need to be made accessible via @src/renderer/src/screens/projects/projectIcons.tsx .",
      "context": [
        "src/renderer/src/components/ui/icons/Icons.tsx"
      ],
      "blockers": [],
      "createdAt": "2025-10-16T18:36:18.938Z",
      "updatedAt": "2025-10-16T22:18:20.109Z",
      "completedAt": "2025-10-16T22:18:20.109Z"
    },
    {
      "id": "4999628b-5040-40bc-b269-e6cf0823a07c",
      "status": "+",
      "title": "New Icons3",
      "description": "We need new icons in @src/renderer/src/components/ui/icons/Icons.tsx . We need at least 10 medical ones.\nMake sure to match the style to the current icons!!!\n\nThey need to be made accessible via @src/renderer/src/screens/projects/projectIcons.tsx .",
      "context": [
        "src/renderer/src/components/ui/icons/Icons.tsx"
      ],
      "blockers": [],
      "createdAt": "2025-10-16T18:36:44.073Z",
      "updatedAt": "2025-10-16T22:20:12.652Z",
      "completedAt": "2025-10-16T22:20:12.652Z"
    },
    {
      "id": "5da79673-ef5c-4c84-93d7-a715b5492bc0",
      "status": "+",
      "title": "New Icons4",
      "description": "We need new icons in @src/renderer/src/components/ui/icons/Icons.tsx . We need at least 10 business ones.\nMake sure to match the style to the current icons!!!\n\nThey need to be made accessible via @src/renderer/src/screens/projects/projectIcons.tsx .",
      "context": [
        "src/renderer/src/components/ui/icons/Icons.tsx"
      ],
      "blockers": [],
      "createdAt": "2025-10-16T18:37:12.028Z",
      "updatedAt": "2025-10-16T22:24:50.244Z",
      "completedAt": "2025-10-16T22:24:50.244Z"
    },
    {
      "id": "b5615d52-f0b8-4630-910a-e47f4b7db811",
      "status": "+",
      "title": "New Icons5",
      "description": "We need new icons in @src/renderer/src/components/ui/icons/Icons.tsx . We need at least 10 sport ones.\nMake sure to match the style to the current icons!!!\n\nThey need to be made accessible via @src/renderer/src/screens/projects/projectIcons.tsx .",
      "context": [
        "src/renderer/src/components/ui/icons/Icons.tsx"
      ],
      "blockers": [],
      "createdAt": "2025-10-16T18:37:31.850Z",
      "updatedAt": "2025-10-16T22:30:01.792Z",
      "completedAt": "2025-10-16T22:30:01.792Z"
    },
    {
      "id": "afa9c03a-f251-410b-9510-3ea34b3eb374",
      "status": "+",
      "title": "New Icons6",
      "description": "We need new icons in @src/renderer/src/components/ui/icons/Icons.tsx . We need at least 10 construction ones.\nMake sure to match the style to the current icons!!!\n\nThey need to be made accessible via @src/renderer/src/screens/projects/projectIcons.tsx .",
      "context": [
        "src/renderer/src/components/ui/icons/Icons.tsx"
      ],
      "blockers": [],
      "createdAt": "2025-10-16T18:37:51.777Z",
      "updatedAt": "2025-10-16T22:34:46.230Z",
      "completedAt": "2025-10-16T22:34:46.230Z"
    },
    {
      "id": "ad551afc-2b74-45e7-ac7b-9eac1faa8e26",
      "status": "+",
      "title": "Continue refactor of Icons",
      "description": "In @src/renderer/src/components/ui/icons/Icons.tsx we just need the exports for individual icons. Some of them have already been moved to their files. Do the rest.",
      "context": [
        "src/renderer/src/components/ui/icons/Icons.tsx"
      ],
      "blockers": [],
      "createdAt": "2025-10-16T19:28:18.570Z",
      "updatedAt": "2025-10-16T22:57:53.885Z",
      "completedAt": "2025-10-16T19:42:32.625Z"
    },
    {
      "id": "67302df0-716b-46ed-aee1-828cb60373d2",
      "status": "+",
      "title": "Display groups of projects in sidebar",
      "description": "In the @src/renderer/src/navigation/SidebarView.tsx we want to display all the projects as ordered via their groups, as is specified in @src/renderer/src/contexts/ProjectsGroupsContext.tsx and controlled via @src/renderer/src/screens/projects/ProjectManagerModal.tsx .\nAll uncategorized projects are at the top.\nThen each group must have its own dropdown section that can be opened or closed.\nWhen opened it displays the list of all projects in that group.\nAll groups start being closed.\nWhen a project is active in a group - that group tab needs to be selected with the same colour as that project.\nAdditionally, the group tab shows an aggregate of all badges on the right (so agents running and notificatiions) for all projects under it.",
      "context": [
        "src/renderer/src/navigation/SidebarView.tsx",
        "src/renderer/src/contexts/ProjectsGroupsContext.tsx",
        "src/renderer/src/screens/projects/ProjectManagerModal.tsx"
      ],
      "blockers": [],
      "createdAt": "2025-10-16T19:30:09.420Z",
      "updatedAt": "2025-10-16T23:29:56.203Z",
      "completedAt": "2025-10-16T23:29:56.203Z"
    },
    {
      "id": "4cd9f6a6-4be9-4e76-b436-507636a05bfb",
      "status": "+",
      "title": "Show a working agent in the Sidebar next to agents",
      "description": "In the @src/renderer/src/navigation/SidebarView.tsx just like we show a notification badge next to \"Notifications\", we need to show the same next to \"Agents\" when an agent is running. This is already showing in the Projects list - but we need it here too - same exact style.",
      "context": [
        "src/renderer/src/navigation/SidebarView.tsx"
      ],
      "blockers": [],
      "createdAt": "2025-10-16T22:12:53.921Z",
      "updatedAt": "2025-10-16T23:29:06.611Z",
      "completedAt": "2025-10-16T23:13:29.099Z"
    },
    {
      "id": "c2f26371-082b-4b31-812a-e8c5955a4d4a",
      "status": "+",
      "title": "Update projectIcons",
      "description": "Make sure that the const `PROJECT_ICONS` in @src/renderer/src/screens/projects/projectIcons.tsx is an object and not a list, so that it can be used more efficiently in @src/renderer/src/screens/projects/ProjectEditorForm.tsx and @src/renderer/src/screens/projects/ProjectManagerModal.tsx .",
      "context": [
        "src/renderer/src/screens/projects/ProjectEditorForm.tsx",
        "src/renderer/src/screens/projects/ProjectManagerModal.tsx"
      ],
      "blockers": [],
      "createdAt": "2025-10-16T22:58:32.510Z",
      "updatedAt": "2025-10-16T23:28:07.551Z",
      "completedAt": "2025-10-16T23:10:23.823Z"
    },
    {
      "id": "c7a825c8-9791-4893-9b98-f89a9681e376",
      "status": "+",
      "title": "Chats sidebar update",
      "description": "In @src/renderer/src/screens/ChatView.tsx the sidebar needs to be updated:\n- it should only show the single General chat for the active project\n- when first opening the ChatView, all the categories and all sub categories should be closed. This should also be the case when switching projects (cos it's a complete context switch).\n- there needs to be a stronger visual distinction between the categories,subcategories and chats.\n- for now we need to get rid off the \"plus/add\" button at the top right, we simply should always show the General chat tile for the given project and if the user clicks it but it wasn't yet created then it should be.\n- There needs to be a switch (similar to the one in @src/renderer/src/screens/stories/StoriesListView.tsx  for changing modes) that will allow switching between \"Categories\" and \"History\". Categories is the current view and History will simply show all chats in chronological order. If there are none then display an appropriate message.\n- it would be a very good idea for the whole sidebar to be a separate component in its own file, unfortunately there's already @src/renderer/src/components/chat/ChatSidebar.tsx  and @src/renderer/src/components/chat/ChatSidebarPanel.tsx so a new meaningful name needs to be created for this.\n- when the sidebar is collapsed, it should show a different view: a vertical label with the name of the current mode, so either CATEGORIES or HISTORY.",
      "context": [
        "src/renderer/src/screens/ChatView.tsx",
        "src/renderer/src/screens/stories/StoriesListView.tsx",
        "src/renderer/src/components/chat/ChatSidebarPanel.tsx",
        "src/renderer/src/components/chat/ChatSidebar.tsx"
      ],
      "blockers": [],
      "createdAt": "2025-10-16T23:24:04.989Z",
      "updatedAt": "2025-10-21T16:03:02.642Z",
      "completedAt": "2025-10-17T11:52:47.519Z"
    },
    {
      "id": "dd9bb459-5225-4604-8d2f-6e50feaba098",
      "status": "+",
      "title": "Clicking a notification doesn't take the user to the correct place",
      "description": "In @src/renderer/src/screens/NotificationsView.tsx when clicking a notification (for an agent finished) it doesn't take the user to the Agents page and the appropriate run.",
      "context": [
        "src/renderer/src/screens/NotificationsView.tsx"
      ],
      "blockers": [],
      "createdAt": "2025-10-21T16:01:35.170Z",
      "updatedAt": "2025-10-22T11:38:07.864Z",
      "completedAt": "2025-10-22T11:38:07.864Z"
    },
    {
      "id": "8a6f2df4-3f7d-45da-b100-e216d46598e9",
      "status": "+",
      "title": "Make it possible to delete the last chat message.",
      "description": "In @src/renderer/src/components/chat/ChatSidebar.tsx .\nThe button should be right under the icon for the sender (so User or Assistant).\nIt should only appear when hovering over that area.",
      "context": [
        "src/renderer/src/components/chat/ChatSidebar.tsx"
      ],
      "blockers": [],
      "createdAt": "2025-10-22T11:21:27.351Z",
      "updatedAt": "2025-10-24T14:16:59.981Z",
      "completedAt": "2025-10-22T11:48:18.608Z"
    },
    {
      "id": "be0848f1-c6cf-446f-b6ab-08042d7825c5",
      "status": "+",
      "title": "The tile should be 2 lines max",
      "description": "In @src/renderer/src/screens/stories/StoryDetailsView.tsx the title in the header should be constrained",
      "context": [
        "src/renderer/src/screens/stories/StoryDetailsView.tsx"
      ],
      "blockers": [],
      "createdAt": "2025-10-27T11:13:20.749Z",
      "updatedAt": "2025-10-27T11:22:22.530Z",
      "completedAt": "2025-10-27T11:22:22.530Z"
    },
    {
      "id": "63d893a3-845f-4557-b2a6-d30d38a8c24a",
      "status": "+",
      "title": "Chat notifications",
      "description": "In the @src/renderer/src/navigation/SidebarView.tsx we need to show notifications next to the project and next to the Chat button when there is an unread message. \nThere should be also a little dot (without a number inside) shown on the chat navigation in @src/renderer/src/screens/ChatView.tsx leading the user to the chat that has the unread message .",
      "context": [
        "src/renderer/src/navigation/SidebarView.tsx",
        "src/renderer/src/screens/ChatView.tsx"
      ],
      "blockers": [],
      "createdAt": "2025-10-28T00:20:01.644Z",
      "updatedAt": "2025-10-29T11:23:25.650Z",
      "completedAt": "2025-10-29T10:52:02.237Z"
    },
    {
      "id": "98ff6ca9-38bd-4828-bcba-f555033945fe",
      "status": "+",
      "title": "Chat history should only show the current project's chats",
      "description": "in @src/renderer/src/screens/ChatView.tsx it should ONLY show the chats for the given active project - never for other ones. Right now I can see other projects in History.",
      "context": [
        "src/renderer/src/screens/ChatView.tsx"
      ],
      "blockers": [],
      "createdAt": "2025-10-28T00:20:52.916Z",
      "updatedAt": "2025-10-28T10:41:43.228Z",
      "completedAt": "2025-10-28T10:41:43.228Z"
    },
    {
      "id": "724a4b85-c9cd-4d61-ab60-a455da3482f7",
      "status": "+",
      "title": "If a story/feature is missing show *DELETED* instead of id",
      "description": "In @src/renderer/src/screens/ChatView.tsx in the sidebar - don't show the id of the story/feature that no longer exists - just inform the user that this has been deleted.",
      "context": [
        "src/renderer/src/screens/ChatView.tsx"
      ],
      "blockers": [],
      "createdAt": "2025-10-28T00:22:27.483Z",
      "updatedAt": "2025-10-28T10:45:20.962Z",
      "completedAt": "2025-10-28T10:45:20.962Z"
    },
    {
      "id": "beea43a0-839b-4f9b-8215-73a8fd39f3cb",
      "status": "+",
      "title": "Delete chat becomes refresh chat + actual delete chat in settings",
      "description": "The current 'Delete chat' button in the header of @src/renderer/src/screens/ChatView.tsx should become \"Refresh Chat\" - so still a red button, but with a different icon inside - a new one needs to be created and added to @src/renderer/src/components/ui/icons/Icons.tsx .\nAt the very bottom of chat settings there should be a red button that says \"Delete this chat\", which will ask the user for confirmation for doing so. This should actually delete the chat for good (at this moment taking the user to the \"General\" chat which is always available).",
      "context": [
        "src/renderer/src/screens/ChatView.tsx",
        "src/renderer/src/components/ui/icons/Icons.tsx"
      ],
      "blockers": [],
      "createdAt": "2025-10-28T00:26:15.441Z",
      "updatedAt": "2025-10-29T12:07:30.836Z",
      "completedAt": "2025-10-29T11:34:38.105Z"
    },
    {
      "id": "1784ec92-6612-4d1b-a8e9-41fb10c3557f",
      "status": "+",
      "title": "In GitView main branch has special buttons and is at top",
      "description": "The current branch in @src/renderer/src/screens/GitView.tsx shouldn't have a \"FastMerge\" and \"Delete\" buttons. It should have a push button if there's pending changes that haven't been pushed to remote and a pull button if there's changes on remote that haven't been pulled.\nThis branch should also be in a separate section at the top - not mixing in with the other branches.",
      "context": [
        "src/renderer/src/screens/GitView.tsx"
      ],
      "blockers": [],
      "createdAt": "2025-10-28T12:44:29.335Z",
      "updatedAt": "2025-10-29T01:05:28.984Z",
      "completedAt": "2025-10-29T01:05:28.984Z"
    },
    {
      "id": "b81fe5fc-0b19-4fe7-9b41-5ae564e5e908",
      "status": "+",
      "title": "In GitView the status chip shouldn't show the branch name",
      "description": "In @src/renderer/src/screens/GitView.tsx the status chips should show if it's local, remote, both - not re-displaying the branch id/name",
      "context": [
        "src/renderer/src/screens/GitView.tsx"
      ],
      "blockers": [],
      "createdAt": "2025-10-28T12:45:20.540Z",
      "updatedAt": "2025-10-29T01:06:28.117Z",
      "completedAt": "2025-10-29T01:06:28.117Z"
    },
    {
      "id": "41e29168-8387-44a3-8052-a80b3098088b",
      "status": "+",
      "title": "In GitMergeModal the diffs are not showing just incoming",
      "description": "In @src/renderer/src/screens/git/GitMergeModal.tsx the diffs that are displayed are showing both outgoing and incoming changes against each other. But the user should only be shown the incoming changes against the current branch.\nThere should be appropriate data from `thefactory-tools` for this - all the types are in @src/logic/git/gitTypes.copy.ts . If something is missing, then describe a feature request in `docs/GIT_DIFFS.md` so that `thefactory-tools` can be updated to include it.",
      "context": [
        "src/renderer/src/screens/git/GitMergeModal.tsx",
        "src/logic/git/gitTypes.copy.ts"
      ],
      "blockers": [],
      "createdAt": "2025-10-28T12:47:48.778Z",
      "updatedAt": "2025-10-29T11:22:24.154Z",
      "completedAt": "2025-10-29T11:22:24.154Z"
    },
    {
      "id": "6ef71ce5-6bcd-407a-b9e7-1f3e44e2a626",
      "status": "+",
      "title": "In GitView show story chips that when clicking take the user to that story",
      "description": "In @src/renderer/src/screens/GitView.tsx currently just a storyId is shown - but it should be replaced with a @src/renderer/src/components/stories/DependencyBullet.tsx that when clicking will open the appropriate story.",
      "context": [
        "src/renderer/src/screens/GitView.tsx",
        "src/renderer/src/components/stories/DependencyBullet.tsx"
      ],
      "blockers": [],
      "createdAt": "2025-10-28T12:49:51.490Z",
      "updatedAt": "2025-10-29T10:57:39.605Z",
      "completedAt": "2025-10-29T10:57:39.605Z"
    },
    {
      "id": "ae8f8bd5-6062-4238-bc93-00994debfad0",
      "status": "+",
      "title": "Each commit that is pending in GitView is for stories and features - they should be displayed as chips",
      "description": "Most of the commits are implementing features and have the id inside the commit message. That id should be extracted and displayed as @src/renderer/src/components/stories/DependencyBullet.tsx to show the user which features are part of this pending merge.\n\nThe `thefactory-tools` now exposes all the necessary values for this - check @src/logic/git/gitTypes.copy.ts to see.",
      "context": [
        "src/renderer/src/components/stories/DependencyBullet.tsx",
        "src/logic/git/gitTypes.copy.ts",
        "src/renderer/src/contexts/GitContext.tsx",
        "src/logic/git/GitManager.ts",
        "src/renderer/src/services/gitService.ts",
        "src/preload/ipcHandlersKeys.ts"
      ],
      "blockers": [],
      "createdAt": "2025-10-28T12:52:21.487Z",
      "updatedAt": "2025-10-30T00:07:22.144Z",
      "rejection": "This is not implemented - it needs to get the correct data via @src/renderer/src/contexts/GitContext.tsx , through @src/renderer/src/services/gitService.ts & @src/preload/ipcHandlersKeys.ts , @src/logic/git/GitManager.ts .",
      "completedAt": "2025-10-30T00:07:22.144Z"
    },
    {
      "id": "e5ab58da-63e1-4869-8fc0-b18016f0dba6",
      "status": "+",
      "title": "the chats in the history view should be ordered by last message received/sent",
      "description": "In @src/renderer/src/screens/ChatView.tsx the history should sort the chats by 'last update' - it seems they are ordered by that on open, but after some messages trickle in - that's no longer the case.",
      "context": [
        "src/renderer/src/screens/ChatView.tsx"
      ],
      "blockers": [],
      "createdAt": "2025-10-28T20:31:02.699Z",
      "updatedAt": "2025-10-29T09:42:38.430Z",
      "completedAt": "2025-10-29T09:42:38.430Z"
    },
    {
      "id": "fcf25987-8aaa-4454-8b39-1f7abf3774ef",
      "status": "+",
      "title": "ctrl/command+shift+n should open a new special create feature modal",
      "description": "the difference is that it should have a dropdown for selecting the story that this feature will belong to.\nIn fact - the \"UI Improvements\" feature that gets created via cmd+shift+f should open this exact popup but with the \"UI Improvements\" story pre-selected.\nWhen clicking the dropdown it should also allow to search to make it easier to find the relevant story.",
      "context": [],
      "blockers": [],
      "createdAt": "2025-10-29T00:49:23.964Z",
      "updatedAt": "2025-10-29T09:47:12.334Z",
      "completedAt": "2025-10-29T09:47:12.334Z"
    },
    {
      "id": "84a438a8-912f-41f2-b1b4-5d4661ffbe3c",
      "status": "+",
      "title": "Chat tool call change popups",
      "description": "Goal: When viewing tool call cards in chat, hovering (or focusing) on a card shows a contextual popup summarizing the change(s) that the tool produced. Clicking the card toggles a pinned view.\n\nTriggers & behavior:\n- Hover: show a popup next to the tool call card with a concise summary.\n- Click: pin/unpin the popup to remain visible.\n- Keyboard: focus on the card shows the popup; Esc closes; Enter toggles pin.\n- Mobile: tap once to show, tap outside to dismiss; a small 'i' icon appears on small screens.\n\nTool-specific displays:\n- update_story_title: show 'Title: old → new' with highlights.\n- update_story_description: inline or side-by-side diff emphasizing added and removed text.\n- update_feature_title: 'Title: old → new' with highlights.\n- update_feature_description: inline or side-by-side diff of description.\n- write_file: show the path and a unified diff of changes; collapse large hunks with a 'view more' affordance.\n- create_feature: show the new feature's title and description in a clean summary card.\n- create_story: show the new story's title and description in a clean summary card.\n- reorder_feature: show the resulting feature order list with indices; highlight moved items.\n- reorder_story: show the resulting story order list with indices; highlight moved items.\n\nUX details:\n- The popup title includes the tool name and a status icon.\n- Show timestamps and a compact identifier for the operation if available.\n- Provide a 'view details' action to expand into a larger modal for long diffs.\n- For diffs, prefer a readable unified diff with syntax highlighting for code when possible.\n\nEdge cases:\n- If prior content is unavailable, show 'new content only' and a note that diff is unavailable.\n- For very large files, show only the first N changed hunks with an expandable control.\n- If the tool failed or partially executed, show an error state in the popup.\n\nAccessibility:\n- Fully keyboard navigable; meets color contrast guidelines for highlights.\n- ARIA roles for popovers and labels for action buttons.\n\nAcceptance criteria:\n- Hovering or focusing on a tool call card shows a popup within 150ms with the tool-specific summary.\n- update_* and create_* tools display the exact new values; descriptions show textual diffs for updates and full text for creates.\n- write_file shows a unified diff for changed files, including path and line numbers.\n- reorder_* popups display the final order with indices, clearly marking moved items.\n- Popups are responsive and accessible, with keyboard and mobile behaviors working as described.\n- Large content gracefully collapses with an option to expand.\n\nIMPORTANT:\nThe code for this should be well organised in a folder and each specific tool handling approach should be isolated to make it readable.",
      "context": [],
      "createdAt": "2025-10-29T00:55:40.474Z",
      "updatedAt": "2025-10-29T15:55:40.932Z",
      "blockers": [],
      "completedAt": "2025-10-29T12:56:45.320Z"
    },
    {
      "id": "ea6227a4-4b63-41ad-a334-79102a5f5619",
      "status": "+",
      "title": "ChatView info callout with navigable story/feature chips",
      "description": "Goal: Improve the info button in @src/renderer/src/screens/ChatView.tsx so that clicking it opens a callout showing contextual, clickable story/feature chips via @src/renderer/src/components/stories/DependencyBullet.tsx.\n\nTrigger & behavior:\n- Click on the info button toggles the callout open/closed.\n- Clicking outside the callout (or pressing Esc) closes it.\n- The callout auto-closes on route/project change and when ChatView unmounts.\n- Replace any hover tooltip with this click-activated callout.\n\nContent rules:\n- If the current chat has an associated story, render a DependencyBullet for the story.\n- If the current chat has associated feature(s), render a DependencyBullet for each feature.\n- If an associated story/feature no longer exists, display the deleted state used elsewhere (e.g., *DELETED*), consistent with ChatView.\n- Chips are interactive: clicking navigates to the destination using DependencyBullet default navigation behavior.\n\nUX details:\n- Position the callout anchored to the info button with an arrow; keep within viewport bounds.\n- Lazy-mount contents only when opened; unmount on close.\n- Maintain z-index above the header and chat scroll container.\n\nAccessibility:\n- The info button uses aria-haspopup='dialog' and aria-expanded to reflect state; aria-controls points to the callout id.\n- The callout uses role='dialog' with an aria-label (e.g., 'Chat context'). Esc closes. Focus remains on the button; tabbing into the callout supports chip interaction.\n\nAcceptance criteria:\n- Clicking the info button opens the callout within 150ms; clicking it again, pressing Esc, or clicking outside closes it.\n- When a story/feature context exists, corresponding DependencyBullet chips render and navigate correctly on click.\n- When context is missing, no chips are shown; deleted items display as deleted-state chips.\n- Callout closes on route/project change and on ChatView unmount without errors.\n- Meets ARIA requirements as described and works with keyboard and mouse.",
      "context": [
        "src/renderer/src/components/stories/DependencyBullet.tsx"
      ],
      "createdAt": "2025-10-29T00:58:11.800Z",
      "updatedAt": "2025-10-29T11:23:14.172Z",
      "blockers": [],
      "completedAt": "2025-10-29T11:11:46.494Z"
    },
    {
      "id": "0559292b-fad1-4585-b319-37c653e68bd8",
      "status": "+",
      "title": "the \"fast merge\" button improvement",
      "description": "the \"fast merge\" button in @src/renderer/src/screens/GitView.tsx  should do the same as the confirmation \"fast merge\" in @src/renderer/src/screens/git/GitMergeModal.tsx - i.e. it should show the confirmation dialog and then proceed.",
      "context": [
        "src/renderer/src/screens/GitView.tsx",
        "src/renderer/src/screens/git/GitMergeModal.tsx"
      ],
      "blockers": [],
      "createdAt": "2025-10-29T09:12:13.859Z",
      "updatedAt": "2025-10-29T11:42:27.188Z",
      "completedAt": "2025-10-29T11:42:27.188Z"
    },
    {
      "id": "8ba96fe8-c07a-44e5-a2b0-2fab5c056c78",
      "status": "+",
      "title": "Deleting the last chat message must also work for assistant messages",
      "description": "In @src/renderer/src/components/chat/ChatSidebar.tsx  we currently only allow to delete the last user message if it's the last. We should allow deleting ANY last message (as long as the assistant isn't working), and simply for the assistant we must also delete the corresponding tool results if there are any. The delete button needs to show on the last assistant message so to clarify that the tool results will also delete.",
      "context": [
        "src/renderer/src/components/chat/ChatSidebar.tsx"
      ],
      "blockers": [],
      "createdAt": "2025-10-29T10:02:54.119Z",
      "updatedAt": "2025-10-29T11:49:33.086Z",
      "completedAt": "2025-10-29T11:49:33.086Z"
    },
    {
      "id": "0a96daaf-26a2-4dcd-995a-77be216824d6",
      "status": "+",
      "title": "File suggestions get clipped/cropped",
      "description": "The @src/renderer/src/components/ui/FileMentionsTextarea.tsx when showing the file suggestions can go completely outside the view and get clipped/cropped.\nTo make sure this doesn't happen - the suggestions should show within the left right borders of the parent (i.e. they shouldn't move as the user is typing). The y location is great.",
      "context": [
        "src/renderer/src/components/ui/FileMentionsTextarea.tsx"
      ],
      "blockers": [],
      "createdAt": "2025-10-29T10:21:07.274Z",
      "updatedAt": "2025-10-29T11:50:56.637Z",
      "completedAt": "2025-10-29T11:50:56.637Z"
    },
    {
      "id": "3bfbcd7e-2016-401a-b1d7-466ccb53d7c0",
      "status": "+",
      "title": "the create new feature popup needs updating",
      "description": "Here are the improvements:\n1) if @src/renderer/src/screens/stories/FeatureCreateView.tsx is triggered from a story - then the current story should be selected\n2) the selected story needs to be in a regular font like the rest of the inputs - right now its faded (gray)\n3) when tapping out of the story selection dropdown - close it and leave the currently selected story\n4) when a project that isn't main is invoked - then select the latest story (cos that project won't have \"ui improvements\")\n5) if a project has no stories - show a toast saying that the user should first create a story to start creating features.",
      "context": [
        "src/renderer/src/screens/stories/FeatureCreateView.tsx"
      ],
      "blockers": [],
      "createdAt": "2025-10-29T10:43:41.842Z",
      "updatedAt": "2025-10-29T11:54:38.453Z",
      "completedAt": "2025-10-29T11:54:38.453Z"
    },
    {
      "id": "0a224aec-8933-4c9a-8910-33048809e451",
      "status": "+",
      "title": "when getting an error in chat show a retry button",
      "description": "In @src/renderer/src/components/chat/ChatSidebar.tsx when getting an error the only thing the user can do right now is to write a message to retry - we should have a retry button next to the message, that will remove the last message and proceed as if it never happened.\nThe error message should have an (i) button in the top right to display the error that occurred.",
      "context": [
        "src/renderer/src/components/chat/ChatSidebar.tsx",
        "src/renderer/src/contexts/ChatsContext.tsx",
        "src/renderer/src/services/chatsService.ts",
        "src/logic/chat/ChatsManager.ts"
      ],
      "blockers": [],
      "createdAt": "2025-10-29T15:05:58.043Z",
<<<<<<< HEAD
      "updatedAt": "2025-10-30T10:51:09.458Z",
      "rejection": "This needs to call the appropriate function via @src/renderer/src/contexts/ChatsContext.tsx , @src/renderer/src/services/chatsService.ts and @src/logic/chat/ChatsManager.ts ."
=======
      "updatedAt": "2025-10-30T00:12:14.700Z",
      "rejection": "This needs to call the appropriate function via @src/renderer/src/contexts/ChatsContext.tsx , @src/renderer/src/services/chatsService.ts and @src/logic/chat/ChatsManager.ts .",
      "completedAt": "2025-10-30T00:12:14.700Z"
>>>>>>> a3bbf3b7
    },
    {
      "id": "380133df-e68d-433c-a208-fa1c59915b93",
      "status": "-",
      "title": "when the user posts a message to chat automatically scroll to the very bottom",
      "description": "In @src/renderer/src/components/chat/ChatSidebar.tsx when a user adds a new message and it appears in @src/renderer/src/components/chat/MessageList.tsx it doesn't get fully shown (i.e. the chat doesn't scroll to the bottom) - it should.",
      "context": [
        "src/renderer/src/components/chat/ChatSidebar.tsx",
        "src/renderer/src/components/chat/MessageList.tsx"
      ],
      "blockers": [],
      "createdAt": "2025-10-29T15:15:23.655Z",
      "updatedAt": "2025-10-29T23:57:29.823Z"
    },
    {
      "id": "4c176bb4-549e-4a6c-a59d-f8690c4819b5",
      "status": "+",
      "title": "the typewriter effect in chat swallows some first letters",
      "description": "whenever the typewriter effect kicks in it always omits the first or second letter in @src/renderer/src/components/chat/ChatSidebar.tsx when displaying a message in @src/renderer/src/components/chat/MessageList.tsx",
      "context": [
        "src/renderer/src/components/chat/ChatSidebar.tsx",
        "src/renderer/src/components/chat/MessageList.tsx"
      ],
      "blockers": [],
      "createdAt": "2025-10-29T16:24:36.140Z",
      "updatedAt": "2025-10-30T00:14:46.566Z",
      "rejection": "This is still happening - if it's an issue with the library used - we should use a different library or write our own.",
      "completedAt": "2025-10-30T00:14:46.566Z"
    },
    {
      "id": "720ef1b6-1461-4ea9-8417-ce6955ba566e",
      "status": "+",
      "title": "each message should show the timestamp in a human friendly way",
      "description": "In @src/renderer/src/components/chat/MessageList.tsx all messages should show these at the top. For users it's at the top left, and for assistants or system messages it's at the top right.\nThis should be a very small piece of text.\nIf the message was 'today' then just show the time. If it was on a different day also show the date.",
      "context": [
        "src/renderer/src/components/chat/MessageList.tsx"
      ],
      "blockers": [],
      "createdAt": "2025-10-29T16:30:28.066Z",
      "updatedAt": "2025-10-29T17:37:17.935Z",
      "completedAt": "2025-10-29T17:37:17.935Z"
    },
    {
      "id": "eb960fe5-b811-4119-8aa9-e9d420b54024",
      "status": "+",
      "title": "The `finish_feature` popup when hovering the tool message needs updating",
      "description": "in @src/renderer/src/components/chat/ToolCallChangePopup.tsx when it's `finish_feature` we shouldn't show the time nor the feature id in the 'header' - the summary card covers all the info needed.",
      "context": [
        "src/renderer/src/components/chat/ToolCallChangePopup.tsx"
      ],
      "blockers": [],
      "createdAt": "2025-10-29T16:31:26.593Z",
      "updatedAt": "2025-10-29T17:39:59.421Z",
      "completedAt": "2025-10-29T17:39:59.421Z"
    },
    {
      "id": "ad71c0b9-e555-4653-a600-af5efd1db0f1",
      "status": "+",
      "title": "`search_files` should say '+ X more at the bottom'",
      "description": "In @src/renderer/src/components/chat/ToolCallChangePopup.tsx for the `search_files` tool if there are truncated results, there should be a one line message saying how many were ommitted.",
      "context": [
        "src/renderer/src/components/chat/ToolCallChangePopup.tsx"
      ],
      "blockers": [],
      "createdAt": "2025-10-29T16:32:34.177Z",
      "updatedAt": "2025-10-29T17:42:55.772Z",
      "completedAt": "2025-10-29T17:42:55.772Z"
    },
    {
      "id": "e086f202-7b49-4317-bf1c-9ac4ab60a520",
      "status": "+",
      "title": "the `write_file` popup needs updating",
      "description": "in @src/renderer/src/components/chat/ToolCallChangePopup.tsx for the `write_file` tool call - with a result it can show Path(unknown) even though the path is included in the tool call args under 'name' .\nWithout the tool result, the popup never shows the diff (we never got it) - this needs to be computed so it can be displayed.",
      "context": [
        "src/renderer/src/components/chat/ToolCallChangePopup.tsx"
      ],
      "blockers": [],
      "createdAt": "2025-10-29T16:34:09.408Z",
      "updatedAt": "2025-10-29T17:50:05.033Z",
      "completedAt": "2025-10-29T17:50:05.033Z"
    },
    {
      "id": "16745e78-fa85-4d82-986a-1a5c3f8630c1",
      "status": "-",
      "title": "Chat sidebar spinner + unread dot with project aggregation",
      "description": "Goal: Show ongoing chats (spinner) and new messages in the sidebar for both the chat list and the projects list area in SidebarView, with aggregation at the project level.\n\nBehavior:\n- Chat row: While an assistant response is streaming, display a small spinner in place of the unread badge. If there are unread messages for that chat, show a tiny red dot at the spinner’s top-right corner (spinner has precedence over number badges during streaming).\n- Project row aggregation (in SidebarView): If any chat within the project is streaming, show a small spinner on the project tile. If any chat within the project has unread messages, aggregate the unread count and display it. When both streaming and unread exist, show spinner with a small red dot at top-right. When not streaming, show the numeric unread badge only. Counts cap at 99+.\n- No hover preview.\n- Unread is already tracked per chat; leverage existing unread state and last-seen logic.\n- Spinner clears within ~500ms of stream end to avoid flicker.\n\nImplementation notes:\n- Use existing UI primitives: Spinner and DotBadge. Introduce a spinner-with-dot composition for the red unread dot overlay.\n- Ensure the new logic coexists cleanly with the already completed 'Chat notifications' feature.\n- Respect collapsed sidebar visuals; badges/spinners should remain legible and positioned consistently.\n\nContext:\n- @src/renderer/src/navigation/SidebarView.tsx\n- @src/renderer/src/components/ui/CollapsibleSidebar.tsx\n- @src/renderer/src/components/ui/Spinner.tsx\n- @src/renderer/src/components/ui/DotBadge.tsx\n- @src/renderer/src/components/chat/ChatSidebar.tsx\n- @src/renderer/src/services/chatsService.ts\n\nAcceptance criteria:\n- When a chat is actively streaming, its chat row shows a spinner instead of a numeric unread badge. If unread exists, a small red dot appears on the spinner’s top-right.\n- At the project level in SidebarView, if any chat is streaming, a spinner shows on the project tile. If any chat has unread messages, an aggregated unread indicator shows. If both, spinner shows with a small red dot. Counts cap at '99+'.\n- No hover preview is shown. Unread and streaming states update in near-real-time.\n- Spinner and badge positions align and remain accessible/legible in both expanded and collapsed sidebar modes.\n- No regressions to existing chat notification badges elsewhere (e.g., Chat nav entry).",
      "context": [
        "src/renderer/src/navigation/SidebarView.tsx"
      ],
      "createdAt": "2025-10-29T16:42:29.014Z",
      "updatedAt": "2025-10-30T00:06:07.840Z",
      "rejection": "show ongoing chats (spinner) in Chat section in @src/renderer/src/navigation/SidebarView.tsx  and collapsed in the projects view for that given project (if not current)",
      "blockers": []
    },
    {
      "id": "9dc96025-d7ee-4798-aeab-0ffac36c54c7",
      "status": "+",
      "title": "Git change badges in Sidebar (green) via GitContext",
      "description": "Goal: Show Git notifications whenever there is a branch with feature changes as a green badge, consistent with existing badge styling.\n\nBehavior:\n- Placement: Show a green badge next to the 'Git' nav entry in SidebarView, following the same visual/placement pattern as existing chat badges.\n- Count: Aggregate branches with feature changes into a numeric badge (cap at 99+). If zero, no badge is shown.\n- Live updates: Badge updates as GitContext changes based on the git monitor.\n\nImplementation notes:\n- Use @src/renderer/src/contexts/GitContext.tsx as the authoritative source. It should already surface branch status based on the git monitor.\n- Define 'feature changes' using the data provided by GitContext (e.g., branches that include story/feature modifications), without re-implementing diff logic in the UI.\n- Use the same DotBadge component with a green/success styling token consistent with the design system.\n\nContext:\n- @src/renderer/src/navigation/SidebarView.tsx\n- @src/renderer/src/contexts/GitContext.tsx\n- @src/renderer/src/components/ui/DotBadge.tsx\n- @src/renderer/src/services/gitService.ts\n- @src/logic/git/gitTypes.copy.ts\n\nAcceptance criteria:\n- When one or more branches have feature changes (as exposed by GitContext), a green numeric badge appears next to the 'Git' item in SidebarView, capped at '99+'.\n- The badge updates automatically as GitContext state changes; removing/merging changes clears or reduces the count correspondingly.\n- Styling and placement match existing sidebar badges (padding, size, alignment).",
      "context": [],
      "createdAt": "2025-10-29T16:42:29.031Z",
      "updatedAt": "2025-10-29T23:37:27.757Z",
      "completedAt": "2025-10-29T23:37:27.757Z"
    },
    {
      "id": "5d593b43-f456-4b1e-97e6-cb53476197e8",
      "status": "+",
      "title": "Push notifications for Git and Chat (parity with agents)",
      "description": "Goal: Provide push notifications for Git and Chat using the exact same logic and UX we already use for agent run notifications.\n\nBehavior:\n- Chat: When a new assistant message arrives (under the same conditions currently used for agent notifications), send a native OS notification. Clicking the notification opens ChatView focused on the correct chat.\n- Git: When a branch with feature changes appears or updates (per GitContext/monitor events, under the same conditions as agent notifications), send a native OS notification. Clicking the notification opens GitView focused on that branch/diff context.\n- Deep linking follows the same patterns as agents; reuse existing navigation/deep-link helpers.\n\nImplementation notes:\n- Reuse existing notification pipeline used for agents in notificationsService and notifications manager. Mirror conditions and throttling/rate-limiting semantics already present for agent notifications.\n- No new settings pane work for now; follow the exact pathways and toggles agents use today.\n\nContext:\n- @src/renderer/src/services/notificationsService.ts\n- @src/notifications/manager.js\n- @src/renderer/src/services/chatsService.ts\n- @src/renderer/src/services/gitService.ts\n- @src/renderer/src/contexts/GitContext.tsx\n- @src/renderer/src/screens/ChatView.tsx\n- @src/renderer/src/screens/GitView.tsx\n\nAcceptance criteria:\n- New chat message triggers an OS push notification under the same conditions as agent notifications. Clicking it takes the user directly to the relevant chat in ChatView.\n- Git branch feature-change event triggers an OS push notification under the same conditions as agent notifications. Clicking it takes the user to GitView focused on the relevant branch.\n- No additional settings are necessary; behavior mirrors agent notification toggles and logic exactly.\n- Notifications are properly debounced/rate limited if the agent pipeline already enforces this (parity).",
      "context": [],
      "createdAt": "2025-10-29T16:42:29.048Z",
      "updatedAt": "2025-10-30T00:35:51.425Z",
      "blockers": [],
      "completedAt": "2025-10-30T00:35:51.425Z"
    },
    {
      "id": "38e1f4bc-07fa-42cc-990d-da75a62151a6",
      "status": "?",
      "title": "Distinct sounds per notification type (agent, chat, git)",
      "description": "Goal: Play distinct sounds per notification/badge type. For now, reuse the agent-run notification logic and add new sound assets for chat and git. No new settings work yet.\n\nBehavior:\n- Notification types and sounds:\n  - Agent events: existing sound (or migrate to a named asset if needed)\n  - Chat new message: new distinct sound\n  - Git feature-change: new distinct sound\n- Sounds play via the same code path used by agent notifications today and only when a notification is triggered (parity with agents). No additional settings UI in this phase.\n\nImplementation notes:\n- Add new placeholder audio assets under a dedicated folder (e.g., @src/renderer/src/assets/sounds/agent.mp3, chat.mp3, git.mp3) and wire a simple type-to-sound mapping in notificationsService.\n- Preload sounds to minimize lag and debounce to avoid overwhelming audio on bursts (follow any existing debounce in agent notifications if present).\n- Ensure sounds do not overlap excessively (simple last-sound cutoff or short cooldown is acceptable for this phase).\n\nContext:\n- @src/renderer/src/services/notificationsService.ts\n- @src/renderer/src/services/settingsService.ts (only if needed for current agent parity)\n- @src/renderer/src/screens/SettingsView.tsx (no UI changes planned yet; reference for parity)\n- @src/renderer/src/assets/sounds/ (new assets folder)\n\nAcceptance criteria:\n- Triggering an agent notification plays the agent sound; triggering a chat notification plays the chat sound; triggering a git notification plays the git sound.\n- Sounds are audibly distinct across the three types.\n- Sounds play through the same logic as agent notifications (no bespoke pathways), and respect any existing mutes/rate limits already applied to agent notifications.\n- No new settings are introduced in this phase.",
      "context": [],
      "createdAt": "2025-10-29T16:42:29.050Z",
      "updatedAt": "2025-10-30T00:37:03.178Z",
      "rejection": "Blocked: Repository is empty; cannot find existing notificationsService/settingsService or any renderer code to integrate per-type sounds. Implementing requires wiring into current notification triggers to ensure parity with agent notifications. I added docs/FILE_ORGANISATION.md documenting expected structure and assets location, but need the actual codebase or approval to scaffold a minimal notifications service, assets, and sound mapping."
    },
    {
      "id": "dfa8e00c-f58c-4ae6-ba13-3dff5dc4f961",
      "status": "?",
      "title": "the llm model name should be positioned on the left",
      "description": "in @src/renderer/src/components/chat/MessageList.tsx ,\nright now there's the date/time label on the right of the assistant message and the model name displays below it. The model name should display at the same level as the timestamp but on the opposite end (i.e. on the left).",
      "context": [
        "src/renderer/src/components/chat/MessageList.tsx"
      ],
      "blockers": [],
      "createdAt": "2025-10-29T23:05:20.696Z",
<<<<<<< HEAD
      "updatedAt": "2025-10-29T23:05:20.696Z"
    },
    {
      "id": "aad2f8db-1ad1-4529-b824-a4403aee54cc",
      "status": "-",
      "title": "the `create_feature` popup should show the feature title",
      "description": "currently in @src/renderer/src/components/chat/ToolCallChangePopup.tsx it only shows the description for `create_feature` - the `title` field should show above it.",
      "context": [
        "src/renderer/src/components/chat/ToolCallChangePopup.tsx"
      ],
      "blockers": [],
      "createdAt": "2025-10-30T00:03:33.927Z",
      "updatedAt": "2025-10-30T00:03:33.927Z"
=======
      "updatedAt": "2025-10-30T00:44:23.868Z",
      "rejection": "Blocked: Agent loop failed: {}"
>>>>>>> a3bbf3b7
    }
  ],
  "featureIdToDisplayIndex": {
    "0964b90b-396a-43b0-9f4a-a60d0034360e": 1,
    "56b114e3-daee-481b-9c33-329c8eace503": 2,
    "ba3e0af6-3a04-4523-90c7-b90b0d37514b": 3,
    "98c76bd6-8c5c-4aaf-a778-54f5f57f679a": 4,
    "4df75808-637f-4841-9d31-b8630b1ac8bf": 5,
    "8ed1e913-44e2-4321-a631-f1c2c9033177": 6,
    "a480aa54-f697-409d-95a7-1b369c3da9ff": 7,
    "b2ad0ce4-b71a-40bc-baa7-3550153bef88": 8,
    "0ce98597-907f-4bdf-a5a8-c8e8b253e612": 9,
    "3a11fceb-bb37-4570-a159-2f39622ca364": 10,
    "c2192f2a-9151-4615-b376-986bb0540042": 11,
    "f46696d7-3eee-4f9d-8aee-9419dcee20c9": 12,
    "67edb097-edf3-4988-939d-30e3fc3007c1": 13,
    "493c32f2-94ab-4677-8cc4-a776249c91e5": 14,
    "e9e526e8-576a-448b-9359-db97475db485": 15,
    "abefc7ba-3098-4aee-a01b-694a5a2a9d43": 16,
    "22793b7c-0bfa-4da4-8b3a-ae07fbe2a0ce": 17,
    "d8361748-2f05-4cd4-bb35-80f40db0ff32": 18,
    "bbc90ba1-4348-4a17-9921-18b6c0ece863": 19,
    "6e24f575-cf4d-451f-994f-7190d45ebaaa": 20,
    "894453ef-c700-4128-b714-4ec94498498c": 21,
    "d5b4852d-df73-4818-8db0-f7d6954c0108": 22,
    "b8d93d1d-5c66-4628-8a85-9da0197e97e2": 23,
    "9244467b-e3d1-475a-a1f0-bf35d8482629": 24,
    "352e49dd-37f2-428c-a85c-da7a2c1bd66a": 25,
    "37730047-f692-48c0-b6e7-9093564596a9": 26,
    "0fea71a8-c0da-48a1-b4ea-c0db2196c902": 27,
    "d05e6082-c27c-487f-bacd-837f7f5b7f73": 28,
    "2d607668-7481-4d8f-89cc-5afebb89e67b": 29,
    "5fcbee8a-2734-4fa5-b404-6d9155a01053": 30,
    "76ff2065-cd03-4815-b36b-8dfabd278b2b": 31,
    "7dd2e06b-32aa-418b-9e32-5efc0ecd94dd": 32,
    "46fbca0c-0fd5-4b92-aeae-5e8488cfd192": 33,
    "5f2a9d3e-dfa3-4e79-ba0b-8b2252556681": 34,
    "274eb915-a7b3-4eed-b71d-e7888f1340fb": 35,
    "26d01bef-ce79-498a-9cc8-7a6ada530002": 36,
    "6a8066ee-230f-4f31-b531-3d8cadff4178": 37,
    "57988106-364d-4e52-8b50-94d18839c319": 38,
    "82b9481c-7129-4bea-8029-0e41a56531fe": 39,
    "dc067730-dede-40a5-affe-e04410170819": 40,
    "5f13e562-bbd6-4f67-97c9-00ba79ddb138": 41,
    "fd101477-cb98-4d87-90c4-efb87f39c5e6": 42,
    "306733d4-26cb-49c0-a0ff-c34dc7699baa": 43,
    "5e9f9a8e-0a8b-44d3-936d-05ca62f981f6": 44,
    "f9eef18e-818e-427d-82ab-8d990bb199c4": 45,
    "df22d856-9aa3-4c10-9e91-04291697e0b8": 46,
    "9b65af17-0a3d-42e4-bcd2-81b65277651c": 47,
    "583f4582-9495-46cc-bd49-19c957b9b0a3": 48,
    "065ff2fe-ac0a-4b31-b57f-8918dcb4057c": 49,
    "3c0c391d-fe56-4add-a756-793dd2dc6246": 50,
    "6deecb2f-1e0c-4e0c-8f4d-349a18c02e18": 51,
    "1e6d13dd-e154-4612-8751-7182a7d660e6": 52,
    "7cd60fb3-fe0f-478f-ac17-915b824f7f65": 53,
    "8d6c71e6-f74b-4155-bdd2-56baa2bbd40a": 54,
    "006bc18d-88c6-4257-9d76-69ad87c9c502": 55,
    "75e8b34f-8e44-4bac-9c9a-26c0dfb17224": 56,
    "e3d6999d-3dcd-4f28-8452-77daa5b9cab2": 57,
    "50188f39-ce56-4087-90fb-70a107a7357f": 58,
    "35d46d98-8f89-483a-9470-e2e615fd41a9": 59,
    "e358e778-5d29-492a-8943-e67e31b45833": 60,
    "27201172-7e31-4e3b-bf06-eb1737ddfadb": 61,
    "98cc6216-a675-40cb-b763-5ac3ccc98b65": 62,
    "a940d772-c613-427c-9dd4-88984e9f24ec": 63,
    "bb3a99c3-4e37-47ae-b3df-4b6f5317faed": 64,
    "9fb948d2-235d-4322-9462-93a9ca8ce283": 65,
    "8acda51f-97c8-4614-8800-cb2d7607bf16": 66,
    "ada1bb79-e120-493b-b0ba-13d11951b42b": 67,
    "8eb99cfc-6aeb-4f17-ae04-73621bdd63ce": 68,
    "270271e3-5a53-45ed-9c31-131e9bb4f36b": 69,
    "943be0ce-0c96-48ab-a820-37b919b9a150": 70,
    "76a35a14-e633-4f4a-827f-f7521123176d": 71,
    "032e4535-7d44-4654-bc6d-811d395b0285": 72,
    "d621c45b-3c4c-4814-81bd-7f1a1e25f6f0": 73,
    "0f44a2c4-5988-4b86-94d9-38b2ade0a037": 74,
    "f8dbb257-f348-48ec-8af2-bbb92fc6a1e0": 75,
    "12e26fae-357e-44cb-b1d6-ac8b9ba2c439": 76,
    "af06b354-ef07-4764-8be3-2f731e9aad33": 77,
    "60237404-0b90-4663-9ed3-de9db2d77354": 78,
    "34c83d4f-078d-45c3-b85a-e701f1d82f3a": 79,
    "2c41b67b-2bd2-4a6a-b7ef-5b2bd97380cb": 80,
    "05393210-77ab-4301-8243-accf0edac8d5": 81,
    "ea8dc9a0-203e-42c6-ab4d-70db372c0003": 82,
    "85914410-3864-43fa-8317-b90dedc12ce0": 83,
    "74d5f63b-8797-43f5-b571-fd5bebf56550": 84,
    "27156e19-3aeb-41de-adc2-75b1c7ca9774": 85,
    "53ab6181-9034-47f0-a6a9-a8b8eca0e504": 86,
    "40322d85-bc35-4b45-89db-b5e3a393a8e9": 87,
    "32ec2d90-3244-40a0-a74b-d120f6d512e0": 88,
    "06c24df0-01ba-4d83-b7ad-f4a5f40175d1": 89,
    "c20fbc93-7910-4612-a275-95a3d722955c": 90,
    "4673bd96-c874-4b92-8779-d81af432c032": 91,
    "fac00d4a-01a5-4012-8481-bb920ac502db": 92,
    "f3b465a1-09be-45e9-80b2-70c84145ce5f": 93,
    "e2ac9811-94ae-4088-b00b-546f358b370e": 94,
    "d0647493-d214-40cd-bb93-c12a7a99ef36": 95,
    "7520ce51-621d-4dfc-8686-1b7806b53aca": 96,
    "f8eb8466-4457-49ca-8c65-9b812aec8a26": 97,
    "8ea2946d-0305-4f96-8e42-0f9d9a684de0": 98,
    "c4236f01-9f8d-4a9a-bd8a-3489a23316d5": 99,
    "b7716b85-8e3d-4a91-9729-4fca7aab51e9": 100,
    "cb7d825c-b1ad-4a3f-a164-7e036765b93c": 101,
    "d8a25ca6-5f26-4957-a2ac-7c9f4291a04f": 102,
    "fcfceb8f-d4af-4411-9a5b-7c059338b4a1": 103,
    "5a9ae0d2-7711-4149-bd57-1c43303613f6": 104,
    "f07cc494-56fa-45c9-9c12-40fbbce37a86": 105,
    "fccb9bc5-1ca8-46ad-9702-6376d55de3fa": 106,
    "18cbcc94-0531-4534-936c-7c7fa5efda8c": 107,
    "11b7fc32-af7f-409c-a3f0-12a414749e12": 108,
    "47590194-5f78-4d06-8aac-62cf60f5fc86": 109,
    "a571d64e-213b-4f0e-b641-51678b5c26b5": 110,
    "b951665d-139c-4761-94f1-c259b36dab42": 111,
    "70889fe4-d1cd-4718-9cf1-f11739204e42": 112,
    "995dbbc4-cf40-4749-9cd7-1721cae3e4b6": 113,
    "0162e2f8-2275-4b51-a5c7-2a91dfc0cde6": 114,
    "4c1c2af8-b8dd-4bdc-8857-eac4b21ec98d": 115,
    "72945db3-a39d-422d-95c1-23123a9ef01a": 116,
    "362f2ca1-0fc2-4076-a70b-3581cd73bd66": 117,
    "12ca6f4f-ef0e-4e14-8f8d-93d5c84598cc": 118,
    "93772c3c-639f-4110-a2e2-7d5d7f9e91df": 119,
    "fae23bb4-639b-41c1-ab9a-a9ab8f56ea29": 120,
    "36a5ae63-4c86-48d3-b7ca-788cd5327671": 121,
    "23e11a4c-977b-4c11-9088-34103071ba5c": 122,
    "77c96d8b-6cdd-4f6a-8e73-dcce83e8b431": 123,
    "1d8e24a8-ca9e-4e85-b852-800d1350a6dd": 124,
    "ce6dcda2-3c44-4c9e-9d91-0bb75ea1ec34": 125,
    "898404db-c466-4a60-8bd3-52e33785c563": 126,
    "c7cf3d3f-b368-4c00-8e79-1072f213b2c0": 127,
    "9770df69-0ac3-4fcd-99ea-c3af72bfe37b": 128,
    "d15eda55-d79c-4dff-8228-8a7e745a1fac": 129,
    "cc444241-f834-463f-bf98-91c98dd1b706": 130,
    "ba50781e-aa29-4dfe-b159-825f9ed88f88": 131,
    "02c446d1-4969-4057-8fb6-2e957b2205aa": 132,
    "31bad08b-59b0-468b-a154-7814251bd4cb": 133,
    "888e6d6a-8be0-4ba7-9275-c1e5b364dadc": 134,
    "bb76a798-869f-45ba-9902-25812ab58166": 135,
    "fb5a75f9-a460-4382-b369-420836ca265e": 136,
    "c713a8f1-d3af-428d-9f29-f03250b2db5c": 137,
    "4eb23f4e-deba-496d-9c27-ee4c052da03c": 138,
    "76b04544-7d06-4f64-8648-95a46b569056": 139,
    "64b6f2c1-f5b4-4ef5-b108-0d5f94857ad1": 140,
    "2dc1b4b3-8376-44d0-937f-f6c18778622b": 141,
    "b4a93fc1-cfa9-4cee-bd31-be25d35bee5c": 142,
    "c989b117-412c-4645-add9-57a9d426f054": 143,
    "940b5550-9f7a-463b-8621-1909e796ad60": 144,
    "cd613bac-52f7-4f5d-a81a-4bacf77203b3": 145,
    "9b25e0f0-32d5-4320-b429-46120b06fbf3": 146,
    "c2f26371-082b-4b31-812a-e8c5955a4d4a": 147,
    "4cd9f6a6-4be9-4e76-b436-507636a05bfb": 148,
    "bd197ab9-1da8-4e17-81e8-46c0e3b86290": 149,
    "92593266-d2ae-4d86-915a-0e82d71f625d": 150,
    "a9a277d4-6662-4862-a11f-812af7355e20": 151,
    "f1796a15-4b5a-4c05-a2bc-7559b7fdb54e": 152,
    "ad551afc-2b74-45e7-ac7b-9eac1faa8e26": 153,
    "93dfac0e-95c0-4d3b-8ce6-3fd6e29380a9": 154,
    "f4564269-341e-482e-9aa5-e06698cdb326": 155,
    "4999628b-5040-40bc-b269-e6cf0823a07c": 156,
    "5da79673-ef5c-4c84-93d7-a715b5492bc0": 157,
    "b5615d52-f0b8-4630-910a-e47f4b7db811": 158,
    "afa9c03a-f251-410b-9510-3ea34b3eb374": 159,
    "67302df0-716b-46ed-aee1-828cb60373d2": 160,
    "dd9bb459-5225-4604-8d2f-6e50feaba098": 161,
    "c7a825c8-9791-4893-9b98-f89a9681e376": 162,
    "8a6f2df4-3f7d-45da-b100-e216d46598e9": 163,
    "be0848f1-c6cf-446f-b6ab-08042d7825c5": 164,
    "63d893a3-845f-4557-b2a6-d30d38a8c24a": 165,
    "98ff6ca9-38bd-4828-bcba-f555033945fe": 166,
    "724a4b85-c9cd-4d61-ab60-a455da3482f7": 167,
    "beea43a0-839b-4f9b-8215-73a8fd39f3cb": 168,
    "1784ec92-6612-4d1b-a8e9-41fb10c3557f": 169,
    "b81fe5fc-0b19-4fe7-9b41-5ae564e5e908": 170,
    "41e29168-8387-44a3-8052-a80b3098088b": 171,
    "6ef71ce5-6bcd-407a-b9e7-1f3e44e2a626": 172,
    "ae8f8bd5-6062-4238-bc93-00994debfad0": 173,
    "e5ab58da-63e1-4869-8fc0-b18016f0dba6": 174,
    "fcf25987-8aaa-4454-8b39-1f7abf3774ef": 175,
    "84a438a8-912f-41f2-b1b4-5d4661ffbe3c": 176,
    "ea6227a4-4b63-41ad-a334-79102a5f5619": 177,
    "0559292b-fad1-4585-b319-37c653e68bd8": 178,
    "8ba96fe8-c07a-44e5-a2b0-2fab5c056c78": 179,
    "0a96daaf-26a2-4dcd-995a-77be216824d6": 180,
    "3bfbcd7e-2016-401a-b1d7-466ccb53d7c0": 181,
    "0a224aec-8933-4c9a-8910-33048809e451": 182,
    "380133df-e68d-433c-a208-fa1c59915b93": 183,
    "4c176bb4-549e-4a6c-a59d-f8690c4819b5": 184,
    "720ef1b6-1461-4ea9-8417-ce6955ba566e": 185,
    "eb960fe5-b811-4119-8aa9-e9d420b54024": 186,
    "ad71c0b9-e555-4653-a600-af5efd1db0f1": 187,
    "e086f202-7b49-4317-bf1c-9ac4ab60a520": 188,
    "16745e78-fa85-4d82-986a-1a5c3f8630c1": 189,
    "9dc96025-d7ee-4798-aeab-0ffac36c54c7": 190,
    "5d593b43-f456-4b1e-97e6-cb53476197e8": 191,
    "38e1f4bc-07fa-42cc-990d-da75a62151a6": 192,
    "dfa8e00c-f58c-4ae6-ba13-3dff5dc4f961": 193,
    "aad2f8db-1ad1-4529-b824-a4403aee54cc": 194
  },
  "createdAt": "2025-09-16T13:05:37.984Z",
  "updatedAt": "2025-10-01T00:34:27.858Z"
}<|MERGE_RESOLUTION|>--- conflicted
+++ resolved
@@ -1,6 +1,6 @@
 {
   "id": "f67e8921-b197-40c9-9154-e95db8f27deb",
-  "status": "?",
+  "status": "-",
   "title": "UI Improvements",
   "description": "Various UI improvements to the app",
   "features": [
@@ -2708,14 +2708,8 @@
       ],
       "blockers": [],
       "createdAt": "2025-10-29T15:05:58.043Z",
-<<<<<<< HEAD
       "updatedAt": "2025-10-30T10:51:09.458Z",
       "rejection": "This needs to call the appropriate function via @src/renderer/src/contexts/ChatsContext.tsx , @src/renderer/src/services/chatsService.ts and @src/logic/chat/ChatsManager.ts ."
-=======
-      "updatedAt": "2025-10-30T00:12:14.700Z",
-      "rejection": "This needs to call the appropriate function via @src/renderer/src/contexts/ChatsContext.tsx , @src/renderer/src/services/chatsService.ts and @src/logic/chat/ChatsManager.ts .",
-      "completedAt": "2025-10-30T00:12:14.700Z"
->>>>>>> a3bbf3b7
     },
     {
       "id": "380133df-e68d-433c-a208-fa1c59915b93",
@@ -2851,7 +2845,6 @@
       ],
       "blockers": [],
       "createdAt": "2025-10-29T23:05:20.696Z",
-<<<<<<< HEAD
       "updatedAt": "2025-10-29T23:05:20.696Z"
     },
     {
@@ -2865,10 +2858,6 @@
       "blockers": [],
       "createdAt": "2025-10-30T00:03:33.927Z",
       "updatedAt": "2025-10-30T00:03:33.927Z"
-=======
-      "updatedAt": "2025-10-30T00:44:23.868Z",
-      "rejection": "Blocked: Agent loop failed: {}"
->>>>>>> a3bbf3b7
     }
   ],
   "featureIdToDisplayIndex": {
