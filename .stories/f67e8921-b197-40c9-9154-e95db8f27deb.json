--- conflicted
+++ resolved
@@ -1750,11 +1750,7 @@
     },
     {
       "id": "995dbbc4-cf40-4749-9cd7-1721cae3e4b6",
-<<<<<<< HEAD
-      "status": "-",
-=======
-      "status": "+",
->>>>>>> 65df5188
+      "status": "+",
       "title": "Sometimes when a running agent finishes it hangs",
       "description": "A 'finishFeature' tool call can be seen as received and the agent has finished (all the commits have gone through) but yet, in @src/renderer/screens/AgentsView.tsx there is a running agent showing. After restarting this app - the agent no longer shows as running. It seems there's an issue in @src/renderer/contexts/AgentsContext.tsx with how it stores finished agents?",
       "context": [
@@ -1762,12 +1758,8 @@
         "src/renderer/contexts/AgentsContext.tsx"
       ],
       "createdAt": "2025-09-23T14:46:35.238Z",
-<<<<<<< HEAD
-      "updatedAt": "2025-09-23T14:46:35.238Z"
-=======
       "updatedAt": "2025-09-23T14:49:31.093Z",
       "completedAt": "2025-09-23T14:49:31.093Z"
->>>>>>> 65df5188
     }
   ],
   "featureIdToDisplayIndex": {
@@ -1886,10 +1878,6 @@
     "995dbbc4-cf40-4749-9cd7-1721cae3e4b6": 113
   },
   "createdAt": "2025-09-16T13:05:37.984Z",
-<<<<<<< HEAD
-  "updatedAt": "2025-09-23T14:46:45.341Z"
-=======
   "updatedAt": "2025-09-23T14:46:45.341Z",
   "completedAt": "2025-09-23T14:49:31.093Z"
->>>>>>> 65df5188
 }