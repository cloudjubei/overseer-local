--- conflicted
+++ resolved
@@ -1,6 +1,6 @@
 {
   "id": "f67e8921-b197-40c9-9154-e95db8f27deb",
-  "status": "-",
+  "status": "+",
   "title": "UI Improvements",
   "description": "Various UI improvements to the app",
   "features": [
@@ -3015,11 +3015,7 @@
     },
     {
       "id": "0c94352d-002a-4b31-86e9-20bf9306a7cf",
-<<<<<<< HEAD
-      "status": "-",
-=======
-      "status": "+",
->>>>>>> d3b96f3c
+      "status": "+",
       "title": "delete story doesn't refresh the ui (story is still shown)",
       "description": "when in @src/renderer/src/screens/stories/StoriesListView.tsx or in @src/renderer/src/screens/stories/StoryDetailsView.tsx   and deleting a story - it still shows in StoriesListView . The cache or context - @src/renderer/src/contexts/StoriesContext.tsx - must not clear it correctly.\nAfter an app restart it doesn't show (i.e. the story is correctly removed).",
       "context": [
@@ -3029,12 +3025,8 @@
       ],
       "blockers": [],
       "createdAt": "2025-11-07T12:58:44.015Z",
-<<<<<<< HEAD
-      "updatedAt": "2025-11-07T13:00:26.056Z"
-=======
       "updatedAt": "2025-11-07T13:02:33.600Z",
       "completedAt": "2025-11-07T13:02:33.600Z"
->>>>>>> d3b96f3c
     }
   ],
   "featureIdToDisplayIndex": {
@@ -3247,10 +3239,6 @@
     "0c94352d-002a-4b31-86e9-20bf9306a7cf": 207
   },
   "createdAt": "2025-09-16T13:05:37.984Z",
-<<<<<<< HEAD
-  "updatedAt": "2025-11-05T00:22:06.741Z"
-=======
   "updatedAt": "2025-11-05T00:22:06.741Z",
   "completedAt": "2025-11-07T13:02:33.600Z"
->>>>>>> d3b96f3c
 }