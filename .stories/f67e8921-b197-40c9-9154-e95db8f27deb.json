--- conflicted
+++ resolved
@@ -2193,39 +2193,31 @@
     },
     {
       "id": "cd613bac-52f7-4f5d-a81a-4bacf77203b3",
-<<<<<<< HEAD
-      "status": "+",
-=======
       "status": "-",
->>>>>>> 6167d329
-      "title": "The icon selector in projects should be different",
-      "description": "In @src/renderer/src/screens/projects/ProjectManagerModal.tsx the icon selection should be different.\nIt should just show the current icon on a button that the user can click - when clicking it should show the whole icons pallette in a scrollable window.",
-      "context": [
-        "src/renderer/src/screens/projects/ProjectManagerModal.tsx"
+      "title": "The icon selector in ProjectEditorForm should be different",
+      "description": "In @src/renderer/src/screens/projects/ProjectEditorForm.tsx  the icon selection should be different.\nIt should just show the current icon on a button that the user can click - when clicking it should show the whole icons pallette in a scrollable window.",
+      "context": [
+        "src/renderer/src/screens/projects/ProjectEditorForm.tsx"
       ],
       "blockers": [],
       "createdAt": "2025-10-15T09:23:25.404Z",
-<<<<<<< HEAD
-      "updatedAt": "2025-10-15T12:58:27.871Z",
-      "completedAt": "2025-10-15T12:58:27.871Z"
-=======
-      "updatedAt": "2025-10-15T12:44:43.921Z"
->>>>>>> 6167d329
+      "updatedAt": "2025-10-16T17:42:31.238Z"
     },
     {
       "id": "940b5550-9f7a-463b-8621-1909e796ad60",
-      "status": "+",
+      "status": "-",
       "title": "The manage projects modal needs updating",
-      "description": "The @src/renderer/src/screens/projects/ProjectManagerModal.tsx needs to update in the following way:\n- we need to add a header section that won't be scrollable. This section will have 'group control'. There needs to be a dropdown selector that allows selecting which group to show, by default a special ALL selection is on. To the right there should be an \"Edit\" button (Icon only). The Edit button shows an alert that will allow the user to move the groups' orders around, delete groups, add a group (very simple alert with name entry) and edit a group's name (same alert as Add - just prefilled).\n- the add project button needs to be in a footer at the bottom of the modal that isn't scrollable.\n- The middle section shows the current group's projects. They can be moved around to change their order within the group.\n- Apart from the \"ALL\" dropdown option, there needs to be a \"--uncategorized--\" one, which shows right after ALL (the first 2 options). All projects that don't have a group assigned need to be shown here.\n- The @src/renderer/src/screens/projects/ProjectManagerModal.tsx should have the actual project configuration view split away from it into a separate file. There needs to be a new dropdown under the ID that allows the selection of a group for a given project.\n\nThere's @src/renderer/src/contexts/ProjectsGroupsContext.tsx that should be used for this feature. If anything is missing from that file it should be updated so that it's the interface to talk with @src/renderer/src/services/projectsGroupsService.ts .\n\nAll the types needed from 'thefactory-tools' are listed at the bottom of @src/renderer/src/contexts/ProjectsGroupsContext.tsx",
+      "description": "The @src/renderer/src/screens/projects/ProjectManagerModal.tsx needs to update in the following way:\n- we need to add a header section that won't be scrollable. This section will have 'group control'. There needs to be a dropdown selector that allows selecting which group to show, by default a special ALL selection is on. To the right there should be an \"Edit\" button (Icon only). The Edit button takes the user to another view \"within\" the same modal that will allow the user to move the groups' orders around, delete groups, add a group (very simple alert with name entry) and edit a group's name (same alert as Add - just prefilled). This needs to work the same as editing a project.\n- the add project button needs to be in a footer at the bottom of the modal that isn't scrollable.\n- The middle section shows the current group's projects. They can be moved around to change their order within the group.\n- Apart from the \"ALL\" dropdown option, there needs to be a \"--uncategorized--\" one, which shows right after ALL (the first 2 options). All projects that don't have a group assigned need to be shown here.\n- The @src/renderer/src/screens/projects/ProjectManagerModal.tsx should have the actual project configuration view split away from it into a separate file. There needs to be a new dropdown under the ID that allows the selection of a group for a given project.\n\nThere's @src/renderer/src/contexts/ProjectsGroupsContext.tsx that should be used for this feature. If anything is missing from that file it should be updated so that it's the interface to talk with @src/renderer/src/services/projectsGroupsService.ts .\n\nAll the types needed from 'thefactory-tools' are listed at the bottom of @src/renderer/src/contexts/ProjectsGroupsContext.tsx",
       "context": [
         "src/renderer/src/screens/projects/ProjectManagerModal.tsx",
         "src/renderer/src/contexts/ProjectsGroupsContext.tsx",
-        "src/renderer/src/services/projectsGroupsService.ts"
+        "src/renderer/src/services/projectsGroupsService.ts",
+        "src/renderer/src/screens/projects/ProjectEditorForm.tsx"
       ],
       "blockers": [],
       "createdAt": "2025-10-15T09:34:24.331Z",
-      "updatedAt": "2025-10-15T12:57:00.017Z",
-      "completedAt": "2025-10-15T12:57:00.017Z"
+      "updatedAt": "2025-10-16T17:44:58.988Z",
+      "rejection": "The add group and add project buttons are not icon only - they have text - they shouldn't.\nWhen opening @src/renderer/src/screens/projects/ProjectEditorForm.tsx it still shows the header from the modal - it shouldn't.\nClicking edit groups should open a new view not an alert."
     },
     {
       "id": "b4a93fc1-cfa9-4cee-bd31-be25d35bee5c",
@@ -2253,6 +2245,42 @@
       "blockers": [],
       "createdAt": "2025-10-15T12:45:33.201Z",
       "updatedAt": "2025-10-15T12:46:47.548Z"
+    },
+    {
+      "id": "9b25e0f0-32d5-4320-b429-46120b06fbf3",
+      "status": "-",
+      "title": "Allow toggling all tool calls at once",
+      "description": "In @src/renderer/src/screens/ChatView.tsx  when agent is asking to trigger tools, show a toggle that allows toggling all tools if there are more than 1 tool to toggle.",
+      "context": [
+        "src/renderer/src/screens/ChatView.tsx"
+      ],
+      "blockers": [],
+      "createdAt": "2025-10-16T17:46:39.648Z",
+      "updatedAt": "2025-10-16T17:46:39.648Z"
+    },
+    {
+      "id": "bd197ab9-1da8-4e17-81e8-46c0e3b86290",
+      "status": "-",
+      "title": "Fix chat bottom scroll",
+      "description": "In @src/renderer/src/screens/ChatView.tsx  when the user sends a chat message, there's a spinner showing for the assistant, but it's not fully scrolled down (there's a gap and the user can still scroll) - it should be. When opening a chat and the assistant is still thinking, the same thing happens.",
+      "context": [
+        "src/renderer/src/screens/ChatView.tsx"
+      ],
+      "blockers": [],
+      "createdAt": "2025-10-16T17:47:54.765Z",
+      "updatedAt": "2025-10-16T17:47:54.765Z"
+    },
+    {
+      "id": "92593266-d2ae-4d86-915a-0e82d71f625d",
+      "status": "-",
+      "title": "Chat settings fix",
+      "description": "In @src/renderer/src/screens/ChatView.tsx when changing the `Max turns per run` setting in Chat Settings, the `Number of messages to send` setting also changes (or gets reset to the default). This shouldn't happen - they should be independent of one another.",
+      "context": [
+        "src/renderer/src/screens/ChatView.tsx"
+      ],
+      "blockers": [],
+      "createdAt": "2025-10-16T17:48:45.055Z",
+      "updatedAt": "2025-10-16T17:48:45.055Z"
     }
   ],
   "featureIdToDisplayIndex": {
@@ -2402,12 +2430,11 @@
     "c989b117-412c-4645-add9-57a9d426f054": 144,
     "940b5550-9f7a-463b-8621-1909e796ad60": 145,
     "cd613bac-52f7-4f5d-a81a-4bacf77203b3": 146,
-<<<<<<< HEAD
-    "f4c58b41-f321-4c7a-a4d3-247cc2eb157f": 147
-=======
-    "93dfac0e-95c0-4d3b-8ce6-3fd6e29380a9": 147,
-    "f4c58b41-f321-4c7a-a4d3-247cc2eb157f": 148
->>>>>>> 6167d329
+    "9b25e0f0-32d5-4320-b429-46120b06fbf3": 147,
+    "bd197ab9-1da8-4e17-81e8-46c0e3b86290": 148,
+    "92593266-d2ae-4d86-915a-0e82d71f625d": 149,
+    "93dfac0e-95c0-4d3b-8ce6-3fd6e29380a9": 150,
+    "f4c58b41-f321-4c7a-a4d3-247cc2eb157f": 151
   },
   "createdAt": "2025-09-16T13:05:37.984Z",
   "updatedAt": "2025-10-01T00:34:27.858Z"
