--- conflicted
+++ resolved
@@ -1858,13 +1858,8 @@
       ],
       "blockers": [],
       "createdAt": "2025-09-24T23:02:43.623Z",
-<<<<<<< HEAD
-      "updatedAt": "2025-09-25T00:14:13.570Z",
-      "completedAt": "2025-09-24T23:47:46.815Z"
-=======
       "updatedAt": "2025-09-24T23:43:26.430Z",
       "rejection": "The `Chip` used by @src/renderer/projects/ProjectManagerModal.tsx is still not implemented. This should be a reusable component based off other chips in the app such as @src/renderer/components/agents/TokensChip.tsx or @src/renderer/components/agents/CostChip.tsx . On hover for the language it should show the language name (because normally it shows the icon).\nThere needs to be a discernible difference when the chip is interactive and when it isn't (so in the list of projects vs inside the edit modal)."
->>>>>>> 35d82bdd
     }
   ],
   "featureIdToDisplayIndex": {
@@ -1990,10 +1985,5 @@
     "fae23bb4-639b-41c1-ab9a-a9ab8f56ea29": 120
   },
   "createdAt": "2025-09-16T13:05:37.984Z",
-<<<<<<< HEAD
-  "updatedAt": "2025-09-23T22:02:16.498Z",
-  "completedAt": "2025-09-24T23:47:46.816Z"
-=======
   "updatedAt": "2025-09-23T22:02:16.498Z"
->>>>>>> 35d82bdd
 }