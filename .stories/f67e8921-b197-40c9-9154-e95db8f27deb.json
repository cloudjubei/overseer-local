--- conflicted
+++ resolved
@@ -2452,11 +2452,7 @@
     },
     {
       "id": "dd9bb459-5225-4604-8d2f-6e50feaba098",
-<<<<<<< HEAD
-      "status": "-",
-=======
-      "status": "+",
->>>>>>> 4214c435
+      "status": "+",
       "title": "Clicking a notification doesn't take the user to the correct place",
       "description": "In @src/renderer/src/screens/NotificationsView.tsx when clicking a notification (for an agent finished) it doesn't take the user to the Agents page and the appropriate run.",
       "context": [
@@ -2464,12 +2460,8 @@
       ],
       "blockers": [],
       "createdAt": "2025-10-21T16:01:35.170Z",
-<<<<<<< HEAD
-      "updatedAt": "2025-10-22T11:36:06.012Z"
-=======
       "updatedAt": "2025-10-22T11:38:07.864Z",
       "completedAt": "2025-10-22T11:38:07.864Z"
->>>>>>> 4214c435
     },
     {
       "id": "8a6f2df4-3f7d-45da-b100-e216d46598e9",
