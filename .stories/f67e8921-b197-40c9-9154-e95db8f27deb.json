{
  "id": "f67e8921-b197-40c9-9154-e95db8f27deb",
  "status": "+",
  "title": "UI Improvements",
  "description": "Various UI improvements to the app",
  "features": [
    {
      "id": "27156e19-3aeb-41de-adc2-75b1c7ca9774",
      "status": "+",
      "title": "Agents require a search-files tool",
      "description": "The agent calls the tool with a list of keywords, the whole project file system is searched and if any of them are found in a given file it will be returned in a final list.\nThe result is the list of relative file paths.",
      "plan": "",
      "context": [],
      "acceptance": [],
      "blockers": [],
      "createdAt": "2025-09-16T13:05:37.984Z",
      "completedAt": "2025-09-06T19:56:47.333Z",
      "updatedAt": "2025-09-16T13:05:37.984Z"
    },
    {
      "id": "8ed1e913-44e2-4321-a631-f1c2c9033177",
      "status": "+",
      "title": "For standard agent suppliers - discover the latest prices",
      "description": "It must be possible to view the latest prices per model and refresh them via a configurable link to the given supplier's website. Store the latest ones in a local file that is read on app start.\nRight now the costs are always 0 - the tokens are not counted anywhere, they should be.",
      "plan": "",
      "context": [
        "src/tools/factory/mainOrchestrator.js",
        "packages/factory-ts/src/orchestrator.ts"
      ],
      "acceptance": [],
      "blockers": [],
      "createdAt": "2025-09-16T13:05:37.984Z",
      "completedAt": "2025-09-05T00:12:07.956Z",
      "updatedAt": "2025-09-16T13:05:37.984Z"
    },
    {
      "id": "a480aa54-f697-409d-95a7-1b369c3da9ff",
      "status": "+",
      "title": "the word dependencies in Features and Stories should be changed to 'blockers'",
      "description": "This change should be reflected in any file that uses 'dependencies'",
      "plan": "",
      "context": [],
      "acceptance": [],
      "blockers": [],
      "createdAt": "2025-09-16T13:05:37.984Z",
      "completedAt": "2025-09-04T17:53:47.848Z",
      "updatedAt": "2025-09-16T13:05:37.984Z"
    },
    {
      "id": "0964b90b-396a-43b0-9f4a-a60d0034360e",
      "status": "+",
      "title": "Make an Agent run chat display prettier",
      "description": "make the message as a bubble, and then the tool calls as expandable rows to view the details (mainly for read_files & write_file - the rest of the tools are short enough that they can always display).\nSame goes for the responses to the LLM - apply a similar view as above.",
      "plan": "",
      "context": [
        "src/renderer/screens/AgentsView.tsx",
        "src/renderer/screens/AllAgentsView.tsx"
      ],
      "acceptance": [],
      "blockers": [],
      "createdAt": "2025-09-16T13:05:37.984Z",
      "completedAt": "2025-09-07T05:22:35.870Z",
      "updatedAt": "2025-09-16T13:05:37.984Z"
    },
    {
      "id": "98c76bd6-8c5c-4aaf-a778-54f5f57f679a",
      "status": "+",
      "title": "Agent run costs and times are always empty",
      "description": "It seems these are either not recorded correctly or not passed, so that they cannot be viewed properly inside @AgentsView.tsx and @AllAgentsView.tsx",
      "plan": "",
      "context": [
        "src/renderer/screens/AgentsView.tsx",
        "src/renderer/screens/AllAgentsView.tsx"
      ],
      "acceptance": [],
      "blockers": [],
      "createdAt": "2025-09-16T13:05:37.984Z",
      "completedAt": "2025-09-04T21:50:50.642Z",
      "updatedAt": "2025-09-16T13:05:37.984Z"
    },
    {
      "id": "c2192f2a-9151-4615-b376-986bb0540042",
      "status": "+",
      "title": "The \"Run Agent\" button should be standardised",
      "description": "The views that should have it updated are:\n@StoriesListView.tsx, @StoryDetailsView.tsx.\nIt should be a round play button as is common in music players.",
      "plan": "",
      "context": [
        "src/renderer/stories/StoriesListView.tsx",
        "src/renderer/stories/StoryDetailsView.tsx"
      ],
      "acceptance": [],
      "blockers": [],
      "createdAt": "2025-09-16T13:05:37.984Z",
      "completedAt": "2025-09-04T06:27:26.640Z",
      "updatedAt": "2025-09-16T13:05:37.984Z"
    },
    {
      "id": "0ce98597-907f-4bdf-a5a8-c8e8b253e612",
      "status": "+",
      "title": "Persist locally agent runs",
      "description": "Make sure the history of agent runs is persisted and read when app is started",
      "plan": "",
      "context": [
        "src/renderer/screens/AgentsView.tsx",
        "src/renderer/screens/AllAgentsView.tsx"
      ],
      "acceptance": [],
      "blockers": [],
      "createdAt": "2025-09-16T13:05:37.984Z",
      "completedAt": "2025-09-07T04:57:19.607Z",
      "updatedAt": "2025-09-16T13:05:37.984Z"
    },
    {
      "id": "3a11fceb-bb37-4570-a159-2f39622ca364",
      "status": "+",
      "title": "IconDelete",
      "description": "`IconDelete` inside @Icons.tsx needs to actually be a proper delete icon",
      "plan": "",
      "context": [
        "src/renderer/components/ui/Icons.tsx"
      ],
      "acceptance": [],
      "blockers": [],
      "createdAt": "2025-09-16T13:05:37.984Z",
      "completedAt": "2025-09-06T08:07:52.234Z",
      "updatedAt": "2025-09-16T13:05:37.984Z"
    },
    {
      "id": "4df75808-637f-4841-9d31-b8630b1ac8bf",
      "status": "+",
      "title": "running an agent causes an error when it tries to make a local copy of the project",
      "description": "shouldIgnoreCopy inside @orchestrator.ts should ignore all sorts of files and folders specific to typescript, node, electron.",
      "plan": "",
      "context": [
        "packages/factory-ts/src/orchestrator.ts"
      ],
      "acceptance": [],
      "blockers": [],
      "createdAt": "2025-09-16T13:05:37.984Z",
      "completedAt": "2025-09-05T23:35:02.915Z",
      "updatedAt": "2025-09-16T13:05:37.984Z"
    },
    {
      "id": "56b114e3-daee-481b-9c33-329c8eace503",
      "status": "+",
      "title": "Make the Context Files selection better",
      "description": "1) the Add chip becomes huge once there's even just 1 file (it scales in height to match it). That shouldn't be the case.\n2) when the FileSelector opens - it should auto focus into the search input box so a user can start typing right away\n3) in the FileDisplay and FileSelector - instead of showing a generic document icon, let's try to use a meaningful type extension icon - if need be, create a folder with such common icons to use.\n4) The FileDisplay - should show the icon centered to the left. The name in the middle. \nThe file size small at the bottom.\nThe last modification date at the top right.\nAnd the delete button is correct where it is now.",
      "plan": "",
      "context": [
        "src/renderer/components/ui/FileSelector.tsx",
        "src/renderer/components/ui/FileDisplay.tsx",
        "src/renderer/components/ui/FileDisplay.preview.tsx"
      ],
      "acceptance": [],
      "blockers": [],
      "createdAt": "2025-09-16T13:05:37.984Z",
      "completedAt": "2025-09-05T21:11:18.493Z",
      "updatedAt": "2025-09-16T13:05:37.984Z"
    },
    {
      "id": "ba3e0af6-3a04-4523-90c7-b90b0d37514b",
      "status": "+",
      "title": "If any of a story's features are rejected (showing the exclamation circle) so should the story",
      "description": "The way this displays should follow exactly how Features are displayed inside StoryDetailsView",
      "plan": "",
      "context": [
        "src/renderer/stories/StoryDetailsView.tsx",
        "src/renderer/stories/StoriesListView.tsx"
      ],
      "acceptance": [],
      "blockers": [],
      "createdAt": "2025-09-16T13:05:37.984Z",
      "completedAt": "2025-09-04T09:58:54.508Z",
      "updatedAt": "2025-09-16T13:05:37.984Z"
    },
    {
      "id": "b2ad0ce4-b71a-40bc-baa7-3550153bef88",
      "status": "+",
      "title": "When running the orchestrator, finding the next feature for a story should be based on the feature index",
      "description": "the Story.featureIdToDisplayIndex is the means by which the features should be sorted for this.",
      "plan": "",
      "context": [
        "packages/factory-ts/src/orchestrator.ts",
        "packages/factory-ts/src/storyUtils.ts"
      ],
      "acceptance": [],
      "blockers": [],
      "createdAt": "2025-09-16T13:05:37.984Z",
      "completedAt": "2025-09-04T12:28:26.852Z",
      "updatedAt": "2025-09-16T13:05:37.984Z"
    },
    {
      "id": "67edb097-edf3-4988-939d-30e3fc3007c1",
      "status": "+",
      "title": "Go over all the stories in this project and update inline file references",
      "description": "in a lot of the stories a file could've been referenced as:\n@StoriesListView.tsx \nor simply\n@StoriesListView.tsx\n\nMake sure that these are transformed into the format:\n@Filepath\n\nThen inside @StoriesListView.tsx and @StoryDetailsView.tsx, make sure that titles and descriptions for stories and features show a nice hoverable ui that shows a tooltip about the file. Inside all forms it should just show @Filename so it's easy to edit.",
      "plan": "",
      "context": [
        "src/renderer/stories/StoryDetailsView.tsx",
        "src/renderer/stories/StoriesListView.tsx"
      ],
      "acceptance": [],
      "blockers": [],
      "createdAt": "2025-09-16T13:05:37.984Z",
      "completedAt": "2025-09-05T15:28:06.100Z",
      "updatedAt": "2025-09-16T13:05:37.984Z"
    },
    {
      "id": "f46696d7-3eee-4f9d-8aee-9419dcee20c9",
      "status": "+",
      "title": "Standardise the Delete, Edit, Add, Create buttons",
      "description": "wherever there's a button that just says Delete we should have it use the standard `DeleteIcon`\nwherever there's a button that just says Add or Create we should have it use the standard `PlusIcon`\nwherever there's a button that just says Edit we should have it use the standard `EditIcon`",
      "plan": "",
      "context": [
        "src/renderer/components/ui/Icons.tsx"
      ],
      "acceptance": [],
      "blockers": [],
      "createdAt": "2025-09-16T13:05:37.984Z",
      "completedAt": "2025-09-03T13:07:15.157Z",
      "updatedAt": "2025-09-16T13:05:37.984Z"
    },
    {
      "id": "d8361748-2f05-4cd4-bb35-80f40db0ff32",
      "status": "+",
      "title": "Agents - run histories UI improvements",
      "description": "@src/renderer/components/agents/ChatConversation.tsx used inside @src/renderer/screens/AgentsView.tsx should have overly large message texts put in a scrollable textbox.\n\nThe currently running agents in @src/renderer/screens/AgentsView.tsx should follow a similar format as the history of agent runs.\n\n@src/renderer/screens/AllAgentsView.tsx should follow a similar style to @src/renderer/screens/AgentsView.tsx \nTo make things more manageable - a component for the agent row display should be made so it can be reused.",
      "plan": "",
      "context": [
        "src/renderer/screens/AgentsView.tsx",
        "src/renderer/stories/StoriesListView.tsx",
        "src/renderer/components/stories/DependencyBullet.tsx",
        "src/renderer/components/ui/Icons.tsx",
        "src/renderer/components/agents/ChatConversation.tsx",
        "src/renderer/screens/AllAgentsView.tsx"
      ],
      "acceptance": [],
      "blockers": [],
      "createdAt": "2025-09-16T13:05:37.984Z",
      "completedAt": "2025-09-04T02:24:17.642Z",
      "updatedAt": "2025-09-16T13:05:37.984Z"
    },
    {
      "id": "6e24f575-cf4d-451f-994f-7190d45ebaaa",
      "status": "+",
      "title": "Toasts should animate",
      "description": "Toasts need to slide down with an animation when appearing and slide up when hiding.\nThey need to be snappy. It should also be possible to flick them up to make them disappear (like notifications on a mobile device).",
      "plan": "",
      "context": [
        "src/renderer/components/ui/Toast.tsx"
      ],
      "acceptance": [],
      "blockers": [],
      "createdAt": "2025-09-16T13:05:37.984Z",
      "completedAt": "2025-09-05T12:58:11.509Z",
      "updatedAt": "2025-09-16T13:05:37.984Z"
    },
    {
      "id": "bbc90ba1-4348-4a17-9921-18b6c0ece863",
      "status": "+",
      "title": "Run agent button long press",
      "description": "When the new Run Agent button is long pressed it should show an agent type selector - upon selection it runs with that selected agent. Normal click runs the 'developer' agent like now.",
      "plan": "",
      "context": [
        "src/renderer/components/stories/RunAgentButton.tsx",
        "src/renderer/stories/StoryDetailsView.tsx"
      ],
      "acceptance": [],
      "blockers": [],
      "createdAt": "2025-09-16T13:05:37.984Z",
      "completedAt": "2025-09-04T09:06:46.930Z",
      "updatedAt": "2025-09-16T13:05:37.984Z"
    },
    {
      "id": "493c32f2-94ab-4677-8cc4-a776249c91e5",
      "status": "+",
      "title": "StoryCard missing RunAgent on hover",
      "description": "@src/renderer/components/stories/StoryCard.tsx should have the \"Run Agent\" button in the top right.\nSame as in @src/renderer/stories/StoriesListView.tsx if the story has a running agent - show the status.",
      "plan": "",
      "context": [
        "src/renderer/stories/StoriesListView.tsx",
        "src/renderer/components/stories/StoryCard.tsx",
        "src/renderer/components/stories/RunAgentButton.tsx"
      ],
      "acceptance": [],
      "blockers": [],
      "createdAt": "2025-09-16T13:05:37.984Z",
      "completedAt": "2025-09-06T01:33:28.225Z",
      "updatedAt": "2025-09-16T13:05:37.984Z"
    },
    {
      "id": "6a8066ee-230f-4f31-b531-3d8cadff4178",
      "status": "+",
      "title": "ChatsManager should not have any agentic tools - everything should be routed through factory-ts",
      "description": "the factory-ts package should be the one place where all agentic tools are placed - currently @src/chat/manager.js has its own functions. Those should be cleaned up and used appropriately from factory-ts - @packages/factory-ts/src/fileTools.ts or @packages/factory-ts/src/storyUtils.ts for instance.",
      "plan": "",
      "context": [
        "src/chat/manager.js",
        "packages/factory-ts/src/fileTools.ts",
        "packages/factory-ts/src/storyUtils.ts"
      ],
      "acceptance": [],
      "blockers": [],
      "createdAt": "2025-09-16T13:05:37.984Z",
      "completedAt": "2025-09-05T14:40:47.833Z",
      "updatedAt": "2025-09-16T13:05:37.984Z"
    },
    {
      "id": "abefc7ba-3098-4aee-a01b-694a5a2a9d43",
      "status": "+",
      "title": "When running an agent - all the GIT credentials are not found in the @.env",
      "description": "There is a .env file both in this project and in factory-ts.\nJust like in the python counterpart ( the files @packages/factory-ts/blueprint/run_local_agent.py and @packages/factory-ts/blueprint/git_manager.py ) the GIT credentials must be loaded from the workspaces `.env` file in the root of the project.",
      "plan": "",
      "context": [
        "packages/factory-ts/src/gitManager.ts",
        "packages/factory-ts/blueprint/run_local_agent.py",
        "packages/factory-ts/blueprint/git_manager.py"
      ],
      "acceptance": [],
      "blockers": [],
      "createdAt": "2025-09-16T13:05:37.984Z",
      "completedAt": "2025-09-04T14:57:18.171Z",
      "updatedAt": "2025-09-16T13:05:37.984Z"
    },
    {
      "id": "e9e526e8-576a-448b-9359-db97475db485",
      "status": "+",
      "title": "Agent Run - UI fix",
      "description": "When viewing an agent run inside @src/renderer/screens/AgentsView.tsx it doesn't show the whole conversation. Just the last message. This needs to be fixed to show the full conversation.",
      "plan": "",
      "context": [
        "src/renderer/screens/AllAgentsView.tsx",
        "src/renderer/screens/AgentsView.tsx"
      ],
      "acceptance": [],
      "blockers": [],
      "createdAt": "2025-09-16T13:05:37.984Z",
      "completedAt": "2025-09-03T16:41:52.910Z",
      "updatedAt": "2025-09-16T13:05:37.984Z"
    },
    {
      "id": "22793b7c-0bfa-4da4-8b3a-ae07fbe2a0ce",
      "status": "+",
      "title": "FileMentions should be renamed RichText",
      "description": "This component should then be used inside Chat and inside agent runs where messages are displayed.",
      "plan": "",
      "context": [
        "src/renderer/components/ui/FileMentions.tsx",
        "src/renderer/components/agents/ChatConversation.tsx",
        "src/renderer/screens/AllAgentsView.tsx",
        "src/renderer/screens/AgentsView.tsx",
        "src/renderer/screens/ChatView.tsx"
      ],
      "acceptance": [],
      "blockers": [],
      "createdAt": "2025-09-16T13:05:37.984Z",
      "completedAt": "2025-09-06T22:24:10.064Z",
      "updatedAt": "2025-09-16T13:05:37.984Z"
    },
    {
      "id": "894453ef-c700-4128-b714-4ec94498498c",
      "status": "+",
      "title": "No edit button in Stories and Features",
      "description": "In @src/renderer/stories/StoryDetailsView.tsx Clicking a feature should open the edit feature form - the edit button shouldn't show.\nIn @src/renderer/screens/StoriesView.tsx Stories already open on click - there should just be no edit button present.",
      "plan": "",
      "context": [
        "src/renderer/components/stories/FeatureForm.tsx",
        "src/renderer/stories/FeatureEditView.tsx",
        "src/renderer/stories/FeatureCreateView.tsx",
        "src/renderer/stories/StoryDetailsView.tsx",
        "src/renderer/screens/StoriesView.tsx"
      ],
      "acceptance": [],
      "blockers": [],
      "createdAt": "2025-09-16T13:05:37.984Z",
      "completedAt": "2025-09-05T05:43:02.691Z",
      "updatedAt": "2025-09-16T13:05:37.984Z"
    },
    {
      "id": "0fea71a8-c0da-48a1-b4ea-c0db2196c902",
      "status": "+",
      "title": "When an agent runs - there's a duplicate history run",
      "description": "The Electron app has its own local history run, but when the agent runs on the copy of the project - it also produces a history run. This shouldn't happen - only the original app where the agent was started should create the history run. To avoid this - the agent should simply have an extra line for these files in its .gitignore file. The histories shouldn't be removed (they were as a first fix attempt).",
      "plan": "",
      "context": [
        "src/tools/factory/mainOrchestrator.js",
        "src/tools/factory/orchestratorBridge.ts",
        "packages/factory-ts/src/orchestrator.ts"
      ],
      "acceptance": [],
      "blockers": [],
      "createdAt": "2025-09-16T13:05:37.984Z",
      "completedAt": "2025-09-07T03:59:07.432Z",
      "updatedAt": "2025-09-16T13:05:37.984Z"
    },
    {
      "id": "d5b4852d-df73-4818-8db0-f7d6954c0108",
      "status": "+",
      "title": "The agent persona markdown files are too bloated.",
      "description": "These files contain the tool specs, but those are yet again repeated in the overall tool spec in the orchestrator.\nThese files shouldn't have the list of tools available, but the tool descriptions provided by the orchestrator should contain extra comments as to what each tool does (similarly to how each agent's markdown persona file has it).",
      "plan": "",
      "context": [
        "packages/factory-ts/docs/AGENT_CONTEXTER.md",
        "packages/factory-ts/docs/AGENT_DEVELOPER.md",
        "packages/factory-ts/docs/AGENT_PLANNER.md",
        "packages/factory-ts/docs/AGENT_SPECCER.md",
        "packages/factory-ts/docs/AGENT_TESTER.md",
        "packages/factory-ts/src/orchestrator.ts",
        "src/tools/factory/mainOrchestrator.js"
      ],
      "acceptance": [],
      "blockers": [],
      "createdAt": "2025-09-16T13:05:37.984Z",
      "completedAt": "2025-09-04T03:17:48.049Z",
      "updatedAt": "2025-09-16T13:05:37.984Z"
    },
    {
      "id": "b8d93d1d-5c66-4628-8a85-9da0197e97e2",
      "status": "+",
      "title": "The main FILE_ORGANISATION.md is bloated",
      "description": "This file is always included and it contains irrelevant information.\nAgents are asked to update this file, but they seem to always add extra unimportant info.\nThis needs to be tightened and made sure that the instructions for editing the file are clear, and all edits are succinct and precise.\nThe file should contain overall pointers to the project - not detailed descriptions of each file.\nIt should not be a log of changes.",
      "plan": "",
      "context": [
        "packages/factory-ts/docs/AGENT_CONTEXTER.md",
        "packages/factory-ts/docs/AGENT_DEVELOPER.md",
        "packages/factory-ts/docs/AGENT_PLANNER.md",
        "packages/factory-ts/docs/AGENT_SPECCER.md",
        "packages/factory-ts/docs/AGENT_TESTER.md"
      ],
      "acceptance": [],
      "blockers": [],
      "createdAt": "2025-09-16T13:05:37.984Z",
      "completedAt": "2025-09-04T11:33:57.816Z",
      "updatedAt": "2025-09-16T13:05:37.984Z"
    },
    {
      "id": "d05e6082-c27c-487f-bacd-837f7f5b7f73",
      "status": "+",
      "title": "Cancelled agent runs are not recorded properly",
      "description": "They don't change any files and are not recorded. They always show as in progress.",
      "plan": "",
      "context": [
        "packages/factory-ts/src/orchestrator.ts",
        "src/tools/factory/mainOrchestrator.js"
      ],
      "acceptance": [],
      "blockers": [],
      "createdAt": "2025-09-16T13:05:37.984Z",
      "completedAt": "2025-09-04T04:43:23.523Z",
      "updatedAt": "2025-09-16T13:05:37.984Z"
    },
    {
      "id": "352e49dd-37f2-428c-a85c-da7a2c1bd66a",
      "status": "+",
      "title": "Agent runs should show the model",
      "description": "Create a reusable component - a nice display chip - that shows the provider and model.",
      "plan": "",
      "context": [],
      "acceptance": [],
      "blockers": [],
      "createdAt": "2025-09-16T13:05:37.984Z",
      "completedAt": "2025-09-06T09:55:02.555Z",
      "updatedAt": "2025-09-16T13:05:37.984Z"
    },
    {
      "id": "9244467b-e3d1-475a-a1f0-bf35d8482629",
      "status": "+",
      "title": "The status display for an Agent run inside StoriesView.tsx and StoryDetailsView.tsx should match the display from AgentsView.tsx",
      "description": "Reuse the StatusChip inside AgentsView.tsx",
      "plan": "",
      "context": [
        "src/renderer/stories/StoriesListView.tsx",
        "src/renderer/stories/StoryDetailsView.tsx",
        "src/renderer/screens/AgentsView.tsx",
        "src/renderer/components/agents/StatusChip.tsx"
      ],
      "acceptance": [],
      "blockers": [],
      "createdAt": "2025-09-16T13:05:37.984Z",
      "completedAt": "2025-09-05T00:00:50.055Z",
      "updatedAt": "2025-09-16T13:05:37.984Z"
    },
    {
      "id": "37730047-f692-48c0-b6e7-9093564596a9",
      "status": "+",
      "title": "In StoryDetailsView.tsx next to the play button show the Agent Model control",
      "description": "This control should show the current active LLM configuration and allow to quickly pick a configuration from the last 5 recent ones + a last option that would take the user to the LLM Configuration settings.",
      "plan": "",
      "context": [
        "src/renderer/stories/StoryDetailsView.tsx",
        "src/renderer/screens/SettingsView.tsx"
      ],
      "acceptance": [],
      "blockers": [],
      "createdAt": "2025-09-16T13:05:37.984Z",
      "completedAt": "2025-09-06T08:34:50.896Z",
      "updatedAt": "2025-09-16T13:05:37.984Z"
    },
    {
      "id": "82b9481c-7129-4bea-8029-0e41a56531fe",
      "status": "+",
      "title": "StatusChip improvements",
      "description": "@src/renderer/components/agents/StatusChip.tsx should only have the badge with an icon inside displaying. The status text should only show on hover as a small tooltip.",
      "plan": "",
      "context": [
        "src/renderer/components/agents/StatusChip.tsx"
      ],
      "acceptance": [],
      "blockers": [],
      "createdAt": "2025-09-16T13:05:37.984Z",
      "completedAt": "2025-09-05T07:08:58.342Z",
      "updatedAt": "2025-09-16T13:05:37.984Z"
    },
    {
      "id": "2d607668-7481-4d8f-89cc-5afebb89e67b",
      "status": "+",
      "title": "An active run should only show inside Active not History",
      "description": "",
      "plan": "",
      "context": [
        "src/renderer/screens/AgentsView.tsx"
      ],
      "acceptance": [],
      "blockers": [],
      "createdAt": "2025-09-16T13:05:37.984Z",
      "completedAt": "2025-09-06T13:37:30.236Z",
      "updatedAt": "2025-09-16T13:05:37.984Z"
    },
    {
      "id": "5fcbee8a-2734-4fa5-b404-6d9155a01053",
      "status": "+",
      "title": "Status and sort preferences are not stored",
      "description": "Whenever the user changes preferences for what to display in the StoriesView.tsx in the 'list' mode - it should store that, so at the next session it can be resumed in the same exact state.",
      "plan": "",
      "context": [
        "src/renderer/screens/StoriesView.tsx",
        "src/renderer/components/stories/StatusControl.tsx"
      ],
      "acceptance": [],
      "blockers": [],
      "createdAt": "2025-09-16T13:05:37.984Z",
      "completedAt": "2025-09-05T16:29:30.498Z",
      "updatedAt": "2025-09-16T13:05:37.984Z"
    },
    {
      "id": "76ff2065-cd03-4815-b36b-8dfabd278b2b",
      "status": "+",
      "title": "Use the StatusChip inside AgentRunBullet",
      "description": "We should reuse this nice component that we have.",
      "plan": "",
      "context": [
        "src/renderer/components/agents/StatusChip.tsx",
        "src/renderer/components/agents/AgentRunBullet.tsx"
      ],
      "acceptance": [],
      "blockers": [],
      "createdAt": "2025-09-16T13:05:37.984Z",
      "completedAt": "2025-09-05T09:57:34.418Z",
      "updatedAt": "2025-09-16T13:05:37.984Z"
    },
    {
      "id": "46fbca0c-0fd5-4b92-aeae-5e8488cfd192",
      "status": "+",
      "title": "The ModelChip should be slimmer",
      "description": "Have the provider on one row and the modle name on a second row.",
      "plan": "",
      "context": [
        "src/renderer/components/agents/ModelChip.tsx"
      ],
      "acceptance": [],
      "blockers": [],
      "createdAt": "2025-09-16T13:05:37.984Z",
      "completedAt": "2025-09-06T02:40:14.745Z",
      "updatedAt": "2025-09-16T13:05:37.984Z"
    },
    {
      "id": "5f2a9d3e-dfa3-4e79-ba0b-8b2252556681",
      "status": "+",
      "title": "When editing/creating a feature allow quick file lookups",
      "description": "When a user types in the description and starts typing \"@\" a file lookup search tooltip should show above that will filter files based on what the user types. The user can then select the appropriate file. It should also automatically add this file into the Context Files list.\n\nThis feature is currently implemented seperately inside @src/renderer/screens/ChatView.tsx  and @src/renderer/components/stories/FeatureForm.tsx \nthe files responsible are:\n@src/renderer/components/ui/FileMentionsTextarea.tsx and @src/renderer/hooks/useFilesAutocomplete.ts   \n\n@src/renderer/screens/ChatView.tsx actually also uses @src/renderer/hooks/useReferencesAutocomplete.ts which allows the text input to display references. Both of these ideas are relevant for @src/renderer/components/stories/FeatureForm.tsx and @src/renderer/screens/ChatView.tsx . Both should allow the display of references lookup and file lookup - they simply must be able to have callbacks so that they can do extra things with them (FeatureForm needs to add/remove files to/from the context and add/remove blockers to/from the feature - this is missing right now).",
      "plan": "",
      "context": [
        "src/renderer/screens/ChatView.tsx",
        "src/renderer/components/ui/FileMentionsTextarea.tsx",
        "src/renderer/hooks/useFilesAutocomplete.ts",
        "src/renderer/hooks/useReferencesAutocomplete.ts",
        "src/renderer/components/stories/FeatureForm.tsx"
      ],
      "acceptance": [],
      "blockers": [],
      "createdAt": "2025-09-16T13:05:37.984Z",
      "completedAt": "2025-09-05T17:32:57.885Z",
      "updatedAt": "2025-09-16T13:05:37.984Z"
    },
    {
      "id": "7dd2e06b-32aa-418b-9e32-5efc0ecd94dd",
      "status": "+",
      "title": "The search and sort bar for features should be placed at the top",
      "description": "StoryDetailsView.tsx should follow StoriesView.tsx",
      "plan": "",
      "context": [
        "src/renderer/screens/StoriesView.tsx",
        "src/renderer/stories/StoryDetailsView.tsx"
      ],
      "acceptance": [],
      "blockers": [],
      "createdAt": "2025-09-16T13:05:37.984Z",
      "completedAt": "2025-09-05T07:25:18.133Z",
      "updatedAt": "2025-09-16T13:05:37.984Z"
    },
    {
      "id": "274eb915-a7b3-4eed-b71d-e7888f1340fb",
      "status": "+",
      "title": "ChatConversation improvements",
      "description": "@src/renderer/components/agents/ChatConversation.tsx  is currently broken - there was a new type AgentFeatureRunLog introduced inside AgentRun in the file @src/renderer/services/agentsService.ts . Adapt everything in ChatConversation to make it work. Display a list of features in an AgentRun, each Feature run showing the 'turns'. After the first initial message, each turn is a series of 2 messages - 1 from the LLM and 1 a response with tool calls. The final message is a single one from the LLM. Make sure the orchestrator works correctly too.",
      "plan": "",
      "context": [
        "src/renderer/components/agents/ChatConversation.tsx",
        "packages/factory-ts/src/types.ts",
        "src/renderer/services/agentsService.ts",
        "src/renderer/screens/ChatView.tsx"
      ],
      "acceptance": [],
      "blockers": [],
      "createdAt": "2025-09-16T13:05:37.984Z",
      "completedAt": "2025-09-06T17:01:07.778Z",
      "updatedAt": "2025-09-16T13:05:37.984Z"
    },
    {
      "id": "26d01bef-ce79-498a-9cc8-7a6ada530002",
      "status": "+",
      "title": "Reference and File lookup usability improvements",
      "description": "When the user types # for references and @ for files to be looked up in the @src/renderer/components/ui/FileMentionsTextarea.tsx if the user presses space while the lookup is showing - auto pick the top result.\nAlso, for references - they should always display in the text as #{story_index}.{feature_index} - the user will most likely search for the features by these indices.",
      "plan": "",
      "context": [
        "src/renderer/components/ui/FileMentionsTextarea.tsx"
      ],
      "acceptance": [],
      "blockers": [],
      "createdAt": "2025-09-16T13:05:37.984Z",
      "completedAt": "2025-09-06T21:26:16.900Z",
      "updatedAt": "2025-09-16T13:05:37.984Z"
    },
    {
      "id": "5f13e562-bbd6-4f67-97c9-00ba79ddb138",
      "status": "+",
      "title": "After running a first agent, running any more stalls",
      "description": "Any consecutive agent after the first never starts.\nCancelling an agent from the @src/renderer/screens/AgentsView.tsx   screen doesn't help either.\n\nThe last message in the log is:\n[factory] SUBSCRIBE\n\nI can see this message in the agent run log:\n\"message\": \"Error: ENOENT: no such file or directory, open '/var/folders/25/4dns7s115_q13z992np622qw0000gn/T/factory-ts-A3L8P3/workspace/projects/main.json'\\n    at async open (node:internal/fs/promises:639:25)\\n    at async Object.readFile (node:internal/fs/promises:1243:14)\\n    at async Object.getProjectDir (file:///packages/factory-ts/dist/storyUtils.js:18:17)\\n    at async runIsolatedOrchestrator (file:///Users/cloud/Documents/Work/TheFactory/projects/overseer-local/packages/factory-ts/dist/orchestrator.js:489:24)\\n    at async file:///packages/factory-ts/dist/index.js:197:17\",\n\n\nAnd I can see a warning in the console:\nMaxListenersExceededWarning: Possible EventEmitter memory leak detected. 11 files:subscribe listeners added.",
      "plan": "",
      "context": [
        "src/renderer/screens/AgentsView.tsx"
      ],
      "acceptance": [],
      "blockers": [],
      "createdAt": "2025-09-16T13:05:37.984Z",
      "completedAt": "2025-09-05T18:47:11.518Z",
      "updatedAt": "2025-09-16T13:05:37.984Z"
    },
    {
      "id": "57988106-364d-4e52-8b50-94d18839c319",
      "status": "+",
      "title": "ChatConversation improvements",
      "description": "@src/renderer/components/agents/ChatConversation.tsx  doesn't update while an agent is running. I have to close the popup and open it to see the latest messages. This shouldn't be the case - it should keep on scrolling down the messages if the user is at the bottom, and if not - keep on adding them.",
      "plan": "",
      "context": [
        "src/renderer/components/agents/ChatConversation.tsx"
      ],
      "acceptance": [],
      "blockers": [],
      "createdAt": "2025-09-16T13:05:37.984Z",
      "completedAt": "2025-09-05T20:40:23.701Z",
      "updatedAt": "2025-09-16T13:05:37.984Z"
    },
    {
      "id": "dc067730-dede-40a5-affe-e04410170819",
      "status": "+",
      "title": "AgentsView and AllAgentsView improvements",
      "description": "In  @src/renderer/screens/AgentsView.tsx  the active and history runs should be sorted by date - the most recent at the top\n\nAlso, both in @src/renderer/screens/AgentsView.tsx and in @src/renderer/screens/AllAgentsView.tsx it shouldn't show the Turn column, but instead show how many features were completed out of how many.\n\nIn @src/renderer/screens/AgentsView.tsx in the active runs, there should be no Status column, but an additional Thinking column before duration that should update with the time the agent is taking to answer the last message.",
      "plan": "",
      "context": [
        "src/renderer/screens/AgentsView.tsx",
        "src/renderer/screens/AllAgentsView.tsx"
      ],
      "acceptance": [],
      "blockers": [],
      "createdAt": "2025-09-16T13:05:37.984Z",
      "completedAt": "2025-09-04T01:03:24.305Z",
      "updatedAt": "2025-09-16T13:05:37.984Z"
    },
    {
      "id": "fd101477-cb98-4d87-90c4-efb87f39c5e6",
      "status": "+",
      "title": "Allow moving stories when in 'not-done'",
      "description": "Pay close attention to what the index should be (remember the display index is always +1 due to starting at 1)\n@src/renderer/screens/StoriesView.tsx\n\nIt should be also possible to move features in @src/renderer/stories/StoryDetailsView.tsx also pay attention to the indices.",
      "plan": "",
      "context": [
        "src/renderer/screens/StoriesView.tsx",
        "src/renderer/stories/StoryDetailsView.tsx"
      ],
      "acceptance": [],
      "blockers": [],
      "createdAt": "2025-09-16T13:05:37.984Z",
      "completedAt": "2025-09-03T09:24:45.387Z",
      "updatedAt": "2025-09-16T13:05:37.984Z"
    },
    {
      "id": "e3d6999d-3dcd-4f28-8452-77daa5b9cab2",
      "status": "+",
      "title": "After closing the app and coming back none of the agent run histories show messages properly",
      "description": "It seems there's an issue with the way the messages are serialized in @packages/factory-ts/src/orchestrator.ts , the display is in @src/renderer/components/agents/ChatConversation.tsx . Remember, the messages that are passed onto the LLM are in a strict format - they have to specify role as 'user'. For history purposes, the serialisation should add appropraite metadata information to make it easier to display later.",
      "plan": "",
      "context": [
        "packages/factory-ts/src/orchestrator.ts",
        "src/renderer/components/agents/ChatConversation.tsx"
      ],
      "acceptance": [],
      "blockers": [],
      "createdAt": "2025-09-16T13:05:37.984Z",
      "completedAt": "2025-09-03T18:41:06.557Z",
      "updatedAt": "2025-09-16T13:05:37.984Z"
    },
    {
      "id": "306733d4-26cb-49c0-a0ff-c34dc7699baa",
      "status": "+",
      "title": "Shortcuts in the app were disabled because they interfered with typing in the \"/\" character",
      "description": "A user must be able to specify which key is the modifier key in settings - @src/renderer/screens/SettingsView.tsx . Bring back the shortcuts - @src/renderer/App.tsx",
      "plan": "",
      "context": [
        "src/renderer/screens/SettingsView.tsx",
        "src/renderer/App.tsx"
      ],
      "acceptance": [],
      "blockers": [],
      "createdAt": "2025-09-16T13:05:37.984Z",
      "completedAt": "2025-09-06T12:08:47.925Z",
      "updatedAt": "2025-09-16T13:05:37.984Z"
    },
    {
      "id": "5e9f9a8e-0a8b-44d3-936d-05ca62f981f6",
      "status": "+",
      "title": "When no features are in a story - the default agent type is \"speccer\"",
      "description": "This should be true no matter where it is run from, right now it's only via @src/renderer/components/stories/RunAgentButton.tsx",
      "plan": "",
      "context": [
        "src/renderer/components/stories/RunAgentButton.tsx"
      ],
      "acceptance": [],
      "blockers": [],
      "createdAt": "2025-09-16T13:05:37.984Z",
      "completedAt": "2025-09-05T19:26:59.024Z",
      "updatedAt": "2025-09-16T13:05:37.984Z"
    },
    {
      "id": "f9eef18e-818e-427d-82ab-8d990bb199c4",
      "status": "+",
      "title": "This feature is index 1 - we should have a special quick command wherever in the app for adding a feature to this story only",
      "description": "",
      "plan": "",
      "context": [],
      "acceptance": [],
      "blockers": [],
      "createdAt": "2025-09-16T13:05:37.984Z",
      "completedAt": "2025-09-03T11:21:00.855Z",
      "updatedAt": "2025-09-16T13:05:37.984Z"
    },
    {
      "id": "df22d856-9aa3-4c10-9e91-04291697e0b8",
      "status": "+",
      "title": "Notifications should fire when an agent finishes work",
      "description": "Also when a feature is completed (i.e. a commit is made).\nThe @src/renderer/services/notificationsService.ts is responsible as well @src/notifications/manager.js    \n\nThese should be toggle'able in @src/renderer/screens/SettingsView.tsx",
      "plan": "",
      "context": [
        "src/renderer/screens/SettingsView.tsx",
        "src/renderer/services/notificationsService.ts",
        "src/notifications/manager.js"
      ],
      "acceptance": [],
      "blockers": [],
      "createdAt": "2025-09-16T13:05:37.984Z",
      "completedAt": "2025-09-03T23:51:40.910Z",
      "updatedAt": "2025-09-16T13:05:37.984Z"
    },
    {
      "id": "9b65af17-0a3d-42e4-bcd2-81b65277651c",
      "status": "+",
      "title": "It must be possible to remove agent runs from history",
      "description": "The agent runs in @src/renderer/screens/AgentsView.tsx or in @src/renderer/screens/AllAgentsView.tsx",
      "plan": "",
      "context": [
        "src/renderer/screens/AgentsView.tsx",
        "src/renderer/screens/AllAgentsView.tsx"
      ],
      "acceptance": [],
      "blockers": [],
      "createdAt": "2025-09-16T13:05:37.984Z",
      "completedAt": "2025-09-04T19:35:22.527Z",
      "updatedAt": "2025-09-16T13:05:37.984Z"
    },
    {
      "id": "583f4582-9495-46cc-bd49-19c957b9b0a3",
      "status": "+",
      "title": "There needs to be an edit button next to the button for new story",
      "description": "This is inside @src/renderer/stories/StoryDetailsView.tsx - it must be possible to edit a story from within this view. Deleting a story here, would take the user back to Home.",
      "plan": "",
      "context": [
        "src/renderer/stories/StoryDetailsView.tsx"
      ],
      "acceptance": [],
      "blockers": [],
      "createdAt": "2025-09-16T13:05:37.984Z",
      "completedAt": "2025-09-05T20:21:49.849Z",
      "updatedAt": "2025-09-16T13:05:37.984Z"
    },
    {
      "id": "065ff2fe-ac0a-4b31-b57f-8918dcb4057c",
      "status": "+",
      "title": "Show a summary of running agents per project in the sidebar",
      "description": "This should also be visible when the sidebar is minimized - it should show the project icon and this new chip that would display the number of agents.\n@src/renderer/navigation/SidebarView.tsx",
      "plan": "",
      "context": [
        "src/renderer/navigation/SidebarView.tsx"
      ],
      "acceptance": [],
      "blockers": [],
      "createdAt": "2025-09-16T13:05:37.984Z",
      "completedAt": "2025-09-07T08:34:25.596Z",
      "updatedAt": "2025-09-16T13:05:37.984Z"
    },
    {
      "id": "3c0c391d-fe56-4add-a756-793dd2dc6246",
      "status": "+",
      "title": "It must be possible to select the icon for a given project",
      "description": "Create a directory of helpful icons and allow a user to pick from one when they create or edit a project @src/renderer/projects/ProjectManagerModal.tsx - this is then shown in the @src/renderer/navigation/SidebarView.tsx",
      "plan": "",
      "context": [
        "src/renderer/navigation/SidebarView.tsx",
        "src/renderer/projects/ProjectManagerModal.tsx"
      ],
      "acceptance": [],
      "blockers": [],
      "createdAt": "2025-09-16T13:05:37.984Z",
      "completedAt": "2025-09-06T06:35:46.515Z",
      "updatedAt": "2025-09-16T13:05:37.984Z"
    },
    {
      "id": "6deecb2f-1e0c-4e0c-8f4d-349a18c02e18",
      "status": "+",
      "title": "AgentsView shows the thinking time incorrectly",
      "description": "When the 'run/heartbeat' event is received from @packages/factory-ts/src/orchestrator.ts it seems to make the display reset the thinking time counter. The counter should be purely based on the time the last message was received and the time now. This is for @src/renderer/components/agents/AgentRunRow.tsx",
      "plan": "",
      "context": [
        "packages/factory-ts/src/orchestrator.ts",
        "src/renderer/components/agents/AgentRunRow.tsx"
      ],
      "acceptance": [],
      "blockers": [],
      "createdAt": "2025-09-16T13:05:37.984Z",
      "completedAt": "2025-09-05T13:58:57.299Z",
      "updatedAt": "2025-09-16T13:05:37.984Z"
    },
    {
      "id": "1e6d13dd-e154-4612-8751-7182a7d660e6",
      "status": "+",
      "title": "Lookup fix",
      "description": "When using the file lookup when typing in @ in the description of a feature, the user has to type in space twice or more for it to allow to type further. One space should be enough, and it should put the caret one space further than the filename. This logic is in @src/renderer/hooks/useFilesAutocomplete.ts and displayed in @src/renderer/components/ui/RichText.tsx",
      "plan": "",
      "context": [
        "src/renderer/hooks/useFilesAutocomplete.ts",
        "src/renderer/components/ui/RichText.tsx"
      ],
      "acceptance": [],
      "blockers": [],
      "createdAt": "2025-09-16T13:05:37.984Z",
      "completedAt": "2025-09-07T00:18:16.591Z",
      "updatedAt": "2025-09-16T13:05:37.984Z"
    },
    {
      "id": "7cd60fb3-fe0f-478f-ac17-915b824f7f65",
      "status": "+",
      "title": "Story lookup fix",
      "description": "When using story lookup, it doesn't allow the user to search by typing in \"1.1\" for instance. The moment the user types in the \".\" the dropdown disappears. The logic is in @src/renderer/hooks/useReferencesAutocomplete.ts and used inside @src/renderer/components/ui/RichText.tsx \n\nAlso, when typing in \"#8\" for instance - it incorrectly references the blocker - the user types in the reference, but the blocker should actually hold the proper id information (so reverse lookup must be done).",
      "plan": "",
      "context": [
        "src/renderer/hooks/useReferencesAutocomplete.ts",
        "src/renderer/components/ui/RichText.tsx"
      ],
      "acceptance": [],
      "blockers": [],
      "createdAt": "2025-09-16T13:05:37.984Z",
      "completedAt": "2025-09-05T08:29:50.308Z",
      "updatedAt": "2025-09-16T13:05:37.984Z"
    },
    {
      "id": "8d6c71e6-f74b-4155-bdd2-56baa2bbd40a",
      "status": "+",
      "title": "when switching views - the prefs for which view is stored in StoriesView is lost",
      "description": "When switching screens from the @src/renderer/screens/StoriesView.tsx to any other of the screens in the @src/renderer/navigation/SidebarView.tsx it resets the previous status selection and sorting selection. This shouldn't happen - these preferences must be kept.",
      "plan": "",
      "context": [
        "src/renderer/screens/StoriesView.tsx",
        "src/renderer/navigation/SidebarView.tsx"
      ],
      "acceptance": [],
      "blockers": [],
      "createdAt": "2025-09-16T13:05:37.984Z",
      "completedAt": "2025-09-05T03:14:38.492Z",
      "updatedAt": "2025-09-16T13:05:37.984Z"
    },
    {
      "id": "006bc18d-88c6-4257-9d76-69ad87c9c502",
      "status": "+",
      "title": "Typing in \"?\" shows the help menu",
      "description": "The user has to click Shift+\"?\" and it shows the help menu - it should do that for Shift+\"H\".\nAll these shortcuts, along the modifier key should be configurable in @src/renderer/screens/SettingsView.tsx",
      "plan": "",
      "context": [
        "src/renderer/screens/SettingsView.tsx"
      ],
      "acceptance": [],
      "blockers": [],
      "createdAt": "2025-09-16T13:05:37.984Z",
      "completedAt": "2025-09-07T11:41:35.154Z",
      "updatedAt": "2025-09-16T13:05:37.984Z"
    },
    {
      "id": "75e8b34f-8e44-4bac-9c9a-26c0dfb17224",
      "status": "+",
      "title": "when searching commands in the search input box in CommandMenu.tsx it must be possible to use arrows to go up/down and select the appropriate command",
      "description": "The input box inside @src/renderer/components/ui/CommandMenu.tsx \n should be a single line input - so the user cannot go up and down in there. Using up and down arrows selects different items in the results list below the input box.\nSo the user types in \"Go\", the results filter all the results for that and its possible to select whichever result the user wants and hit enter to activate it.\nThe first time up is pressed - the bottom result should be selected.\nThe first time down is pressed - the top result should be selected.\nOnce something is selected, but the user types more - just keep the selection within min/max of 0 and results length -1",
      "plan": "",
      "context": [
        "src/renderer/components/ui/CommandMenu.tsx"
      ],
      "acceptance": [],
      "blockers": [],
      "createdAt": "2025-09-16T13:05:37.984Z",
      "completedAt": "2025-09-05T10:39:51.434Z",
      "updatedAt": "2025-09-16T13:05:37.984Z"
    },
    {
      "id": "35d46d98-8f89-483a-9470-e2e615fd41a9",
      "status": "+",
      "title": "Tooltip accessibility and robustness improvements",
      "description": "Make Tooltip component ARIA-correct and safe for multiple instances.\n\nImplementation details (src/renderer/components/ui/Tooltip.tsx):\n- Generate a unique id per tooltip instance (e.g., useId) and assign it to the tooltip element; set anchor 'aria-describedby' to that id when open.\n- Remove hardcoded 'aria-describedby'='tooltip'.\n- Add Escape key handling to hide when focused on the anchor.\n- Ensure role=tooltip and correct z-index are preserved.\n\nAcceptance criteria:\n- Two adjacent buttons using Tooltip both show their own content and 'aria-describedby' points to their unique tooltip id when open.\n- Pressing Escape while the anchor has focus hides the tooltip.\n- No duplicate id usage across multiple tooltip instances.",
      "plan": "",
      "context": [],
      "acceptance": [],
      "createdAt": "2025-09-16T13:05:37.984Z",
      "completedAt": "2025-09-06T09:30:13.207Z",
      "updatedAt": "2025-09-16T13:05:37.984Z"
    },
    {
      "id": "e358e778-5d29-492a-8943-e67e31b45833",
      "status": "+",
      "title": "Modal accessibility: aria-labelledby/aria-describedby and scroll lock",
      "description": "Improve Modal semantics and body scroll behavior.\n\nImplementation details (src/renderer/components/ui/Modal.tsx):\n- Give the title element a unique id and wire 'aria-labelledby' on the dialog to that id when title exists.\n- Allow optional description id wiring via 'aria-describedby' (useful from AlertDialog when description is provided).\n- Lock body scrolling while a modal is open (set document.body.style.overflow='hidden') and restore on close/unmount.\n\nAcceptance criteria:\n- Screen readers announce the modal title and description upon opening.\n- While a modal is open, the page behind it cannot scroll; once closed, body scrolling returns to its previous state.\n- Existing focus trapping and Escape behavior remain intact.",
      "plan": "",
      "context": [],
      "acceptance": [],
      "createdAt": "2025-09-16T13:05:37.984Z",
      "completedAt": "2025-09-03T20:27:03.746Z",
      "updatedAt": "2025-09-16T13:05:37.984Z"
    },
    {
      "id": "27201172-7e31-4e3b-bf06-eb1737ddfadb",
      "status": "+",
      "title": "Dynamic modifier glyphs in shortcuts UI and command menu",
      "description": "Render keyboard shortcuts using the user-selected modifier (Cmd vs Ctrl) consistently.\n\nImplementation details:\n- Enhance src/renderer/hooks/useShortcuts.tsx to expose a read-only getter for the current modifier (e.g., export function getShortcutsModifier(): 'meta' | 'ctrl').\n- Update src/renderer/components/ui/ShortcutsHelp.tsx and src/renderer/components/ui/CommandMenu.tsx to format displayed shortcuts based on the current modifier, replacing hardcoded 'Cmd/Ctrl' strings (e.g., show '⌘K' on mac modifier and 'Ctrl+K' otherwise).\n\nAcceptance criteria:\n- Changing the shortcuts modifier in app settings (after reload, consistent with current provider behavior) updates the displayed shortcut glyphs in ShortcutsHelp and CommandMenu.\n- All visible shortcut hints reflect the correct modifier (no \"Cmd/Ctrl\" placeholders).",
      "plan": "",
      "context": [],
      "acceptance": [],
      "createdAt": "2025-09-16T13:05:37.984Z",
      "completedAt": "2025-09-06T18:09:37.245Z",
      "updatedAt": "2025-09-16T13:05:37.984Z"
    },
    {
      "id": "98cc6216-a675-40cb-b763-5ac3ccc98b65",
      "status": "+",
      "title": "CollapsibleSidebar semantics: use buttons for actionable items",
      "description": "Improve navigation item semantics for better accessibility.\n\nImplementation details (src/renderer/components/ui/CollapsibleSidebar.tsx):\n- Replace the inner div with role=\"button\" for each clickable nav item with an actual <button> element, preserving current classes and event handlers.\n- Keep roving tabindex behavior and keyboard activation (Enter/Space) intact, but rely on native button semantics.\n- Ensure aria-current or aria-selected is still used appropriately.\n\nAcceptance criteria:\n- Keyboard navigation (ArrowUp/ArrowDown/Home/End + Enter/Space activation) works as before.\n- Screen readers announce items as buttons within navigation; no loss of functionality.\n- No regression in compact/collapsed behavior and badges/actions rendering.",
      "plan": "",
      "context": [],
      "acceptance": [],
      "createdAt": "2025-09-16T13:05:37.984Z",
      "completedAt": "2025-09-04T21:11:24.627Z",
      "updatedAt": "2025-09-16T13:05:37.984Z"
    },
    {
      "id": "a940d772-c613-427c-9dd4-88984e9f24ec",
      "status": "+",
      "title": "StoriesListView: skeletons for initial loading state",
      "description": "Replace text-only loading state with skeleton placeholders for a smoother UX.\n\nImplementation details (src/renderer/stories/StoriesListView.tsx):\n- When isAppSettingsLoaded is false, render a list of ~6 skeleton rows using src/renderer/components/ui/Skeleton.tsx to approximate story rows' layout (id/status area, title/desc lines, and actions area blocks).\n- Keep current \"Loading settings…\" live region messaging accessible (aria-live politely) in the count area.\n\nAcceptance criteria:\n- Before settings are loaded, story area shows skeleton placeholders instead of a static 'Loading...' string.\n- Once loaded, skeletons disappear and the real content renders.\n- No layout shift beyond expected content replacement.",
      "plan": "",
      "context": [],
      "acceptance": [],
      "createdAt": "2025-09-16T13:05:37.984Z",
      "completedAt": "2025-09-04T16:52:10.747Z",
      "updatedAt": "2025-09-16T13:05:37.984Z"
    },
    {
      "id": "50188f39-ce56-4087-90fb-70a107a7357f",
      "status": "+",
      "title": "Consistent focus-visible styling on interactive elements",
      "description": "Ensure keyboard users see a consistent focus outline across buttons, nav items, and inputs.\n\nImplementation details:\n- Update CSS (src/index.css) to provide a consistent :focus-visible ring/outline for .btn, .btn-secondary, .btn-icon, .nav-item, .nav-toggle, .nav-trigger, .ui-select trigger, inputs, and other clickable UI controls.\n- Do not override focus when using mouse; rely on :focus-visible.\n\nAcceptance criteria:\n- Tabbing through the UI shows clear, consistent focus outlines on all interactive controls mentioned.\n- Mouse users do not see focus outlines unless they keyboard-focus an element (focus-visible behavior).",
      "plan": "",
      "context": [],
      "acceptance": [],
      "createdAt": "2025-09-16T13:05:37.984Z",
      "completedAt": "2025-09-05T22:46:51.521Z",
      "updatedAt": "2025-09-16T13:05:37.984Z"
    },
    {
      "id": "9fb948d2-235d-4322-9462-93a9ca8ce283",
      "status": "+",
      "title": "New section in settings - configuring WebSearch Api keys for exa, serpapi and tavily",
      "description": "This must be a new options section in @src/renderer/screens/SettingsView.tsx .\nIt must be persisted and the user can put in a key for each of the tools and save it.",
      "context": [
        "src/renderer/screens/SettingsView.tsx"
      ],
      "blockers": [],
      "createdAt": "2025-09-16T13:05:37.984Z",
      "completedAt": "2025-09-04T18:28:11.511Z",
      "updatedAt": "2025-09-16T13:05:37.984Z"
    },
    {
      "id": "8acda51f-97c8-4614-8800-cb2d7607bf16",
      "status": "+",
      "title": "Use the configuration of WebSearch api keys - exa, serpapi and tavily",
      "description": "We are storing the api keys to these inside @src/renderer/screens/SettingsView.tsx - we need to use them in  'thefactory-tools' that has webSearch tooling.\nThe places where these new apiKeys can be provided is inside @src/chat/ChatsManager.js when calling 'buildChatTools' inside 'getCompletion'; and in @src/tools/factory/mainOrchestrator.js when calling 'orchestrator.startRun' .",
      "plan": "",
      "context": [
        "src/renderer/screens/SettingsView.tsx"
      ],
      "acceptance": [],
      "blockers": [],
      "createdAt": "2025-09-16T13:05:37.984Z",
      "completedAt": "2025-09-05T04:43:47.504Z",
      "updatedAt": "2025-09-16T13:05:37.984Z"
    },
    {
      "id": "bb3a99c3-4e37-47ae-b3df-4b6f5317faed",
      "status": "+",
      "title": "New Section in Settings - configuring github credentials",
      "description": "This must be a new options section in @src/renderer/screens/SettingsView.tsx .\nIt must be persisted and the user can put in a username and a personal token.\nIt has to be persisted across sessions.",
      "plan": "",
      "context": [],
      "acceptance": [],
      "blockers": [],
      "createdAt": "2025-09-16T13:05:37.984Z",
      "completedAt": "2025-09-04T09:25:05.320Z",
      "updatedAt": "2025-09-16T13:05:37.984Z"
    },
    {
      "id": "ada1bb79-e120-493b-b0ba-13d11951b42b",
      "status": "+",
      "title": "LiveData providers are project specific or global",
      "description": "Make it possible to configure a LiveDataProvider as global or targeting  the project it's being made in - the views are in @src/renderer/screens/LiveDataView.tsx .\nCurrently we have the Agent prices provider - this should be global, as it gets the prices that all LLM agent runs use to show the cost per token.\nThere's a 2nd provider currently configured for this project - the BTC price getter - that one should be specific to this project (Overseer Local).\nResponsible classes are:\n@src/renderer/hooks/useLiveData.tsx and @src/renderer/services/liveDataService.ts",
      "plan": "",
      "context": [
        "src/renderer/screens/LiveDataView.tsx",
        "src/renderer/hooks/useLiveData.tsx",
        "src/renderer/services/liveDataService.ts"
      ],
      "acceptance": [],
      "blockers": [],
      "createdAt": "2025-09-16T13:05:37.984Z",
      "completedAt": "2025-09-04T14:31:02.882Z",
      "updatedAt": "2025-09-16T13:05:37.984Z"
    },
    {
      "id": "270271e3-5a53-45ed-9c31-131e9bb4f36b",
      "status": "+",
      "title": "Loading screen",
      "description": "We need a loading screen that will show at the beginning of app launch, while all necessary things are being loaded. This needs to be a separate screen - placed under `src/renderer/screens` just like @src/renderer/screens/StoriesView.tsx . The app entry is in @src/renderer/App.tsx .\nFor the time being - make sure the loading screen loads the user preferences and app settings - @src/renderer/hooks/useAppSettings.ts",
      "plan": "",
      "context": [
        "src/renderer/screens/StoriesView.tsx",
        "src/renderer/App.tsx",
        "src/renderer/hooks/useAppSettings.ts"
      ],
      "acceptance": [],
      "blockers": [],
      "createdAt": "2025-09-16T13:05:37.984Z",
      "completedAt": "2025-09-06T20:47:41.598Z",
      "updatedAt": "2025-09-16T13:05:37.984Z"
    },
    {
      "id": "8eb99cfc-6aeb-4f17-ae04-73621bdd63ce",
      "status": "+",
      "title": "when switching projects - go to the base of a given screen",
      "description": "Right now when viewing a story and switching projects - it shows that story from the new project's perspective which isn't found.\nWe need to make sure that in such cases we go to the main sidebar screen - in the story example - @src/renderer/stories/StoriesListView.tsx .\n@src/renderer/navigation/SidebarView.tsx is where we switch projects.",
      "plan": "",
      "context": [
        "src/renderer/stories/StoriesListView.tsx",
        "src/renderer/navigation/SidebarView.tsx"
      ],
      "acceptance": [],
      "blockers": [],
      "createdAt": "2025-09-16T13:05:37.984Z",
      "completedAt": "2025-09-05T01:39:46.956Z",
      "updatedAt": "2025-09-16T13:05:37.984Z"
    },
    {
      "id": "943be0ce-0c96-48ab-a820-37b919b9a150",
      "status": "+",
      "title": "AppSettings needs an AppSettingsContext",
      "description": "Same as @src/renderer/contexts/ProjectContext.tsx , created in @src/renderer/App.tsx ; and then used in @src/renderer/hooks/useProjectSettings.ts we need the same exact approach for @src/renderer/hooks/useAppSettings.ts . It essentially needs to be a singleton used across the project and this will make sure that's the case.\nAppSettings should be such a context of the first level.",
      "plan": "",
      "context": [
        "src/renderer/contexts/ProjectContext.tsx",
        "src/renderer/hooks/useProjectSettings.ts",
        "src/renderer/App.tsx",
        "src/renderer/hooks/useAppSettings.ts"
      ],
      "acceptance": [],
      "blockers": [],
      "createdAt": "2025-09-16T13:05:37.984Z",
      "completedAt": "2025-09-04T22:56:33.707Z",
      "updatedAt": "2025-09-16T13:05:37.984Z"
    },
    {
      "id": "76a35a14-e633-4f4a-827f-f7521123176d",
      "status": "+",
      "title": "useLLMConfig should be an app wide context",
      "description": "Make @src/renderer/hooks/useLLMConfig.ts follow the same pattern as @src/renderer/contexts/AppSettingsContext.tsx and @src/renderer/contexts/ProjectContext.tsx to turn it into a context initialised once in @src/renderer/App.tsx",
      "plan": "",
      "context": [
        "src/renderer/hooks/useLLMConfig.ts",
        "src/renderer/contexts/AppSettingsContext.tsx",
        "src/renderer/contexts/ProjectContext.tsx",
        "src/renderer/App.tsx"
      ],
      "acceptance": [],
      "blockers": [],
      "createdAt": "2025-09-16T13:05:37.984Z",
      "completedAt": "2025-09-05T10:22:18.755Z",
      "updatedAt": "2025-09-16T13:05:37.984Z"
    },
    {
      "id": "032e4535-7d44-4654-bc6d-811d395b0285",
      "status": "+",
      "title": "turn useAgents into a context",
      "description": "Make @src/renderer/hooks/useAgents.ts .ts follow the same pattern as @src/renderer/contexts/AppSettingsContext.tsx  and @src/renderer/contexts/ProjectContext.tsx  to turn it into a context initialised once in @src/renderer/App.tsx",
      "plan": "",
      "context": [
        "src/renderer/hooks/useAgents.ts",
        "src/renderer/contexts/AppSettingsContext.tsx",
        "src/renderer/contexts/ProjectContext.tsx",
        "src/renderer/App.tsx"
      ],
      "acceptance": [],
      "blockers": [],
      "createdAt": "2025-09-16T13:05:37.984Z",
      "completedAt": "2025-09-07T11:25:15.431Z",
      "updatedAt": "2025-09-16T13:05:37.984Z"
    },
    {
      "id": "d621c45b-3c4c-4814-81bd-7f1a1e25f6f0",
      "status": "+",
      "title": "turn useFiles into context",
      "description": "Make @src/renderer/hooks/useFiles.tsx follow the same pattern as @src/renderer/contexts/AppSettingsContext.tsx   and @src/renderer/contexts/ProjectContext.tsx   to turn it into a context initialised once in @src/renderer/App.tsx .",
      "plan": "",
      "context": [
        "src/renderer/hooks/useFiles.tsx",
        "src/renderer/App.tsx",
        "src/renderer/contexts/ProjectContext.tsx",
        "src/renderer/contexts/AppSettingsContext.tsx"
      ],
      "acceptance": [],
      "blockers": [],
      "createdAt": "2025-09-16T13:05:37.984Z",
      "completedAt": "2025-09-04T02:53:09.962Z",
      "updatedAt": "2025-09-16T13:05:37.984Z"
    },
    {
      "id": "0f44a2c4-5988-4b86-94d9-38b2ade0a037",
      "status": "+",
      "title": "turn useStories into a context",
      "description": "Make @src/renderer/hooks/useStories.tsx follow the same pattern as @src/renderer/contexts/AppSettingsContext.tsx    and @src/renderer/contexts/ProjectContext.tsx    to turn it into a context initialised once in @src/renderer/App.tsx  .",
      "plan": "",
      "context": [
        "src/renderer/hooks/useStories.tsx",
        "src/renderer/contexts/AppSettingsContext.tsx",
        "src/renderer/contexts/ProjectContext.tsx",
        "src/renderer/App.tsx"
      ],
      "acceptance": [],
      "blockers": [],
      "createdAt": "2025-09-16T13:05:37.984Z",
      "completedAt": "2025-09-07T04:45:56.045Z",
      "updatedAt": "2025-09-16T13:05:37.984Z"
    },
    {
      "id": "f8dbb257-f348-48ec-8af2-bbb92fc6a1e0",
      "status": "+",
      "title": "Allow rating of runs",
      "description": "In @src/renderer/screens/AgentsView.tsx there needs to be a new column 'rating' left to the actions buttons.\nIf an 'AgentRunHistory' doesn't have a rating, it shows two buttons (vertically stacked) - a thumbs up and a thumbs down - that are hollow icons. On hover, they are filled with color (green for up and red for down). When clicking, it needs to call via @src/renderer/contexts/AgentsContext.tsx the 'rateRun' functions from @src/renderer/services/factoryService.ts . Once a run has a rating (1 for up, 0 for down), it should only show the filled in button displaying the rating. If a user clicks a rating that was done - it will remove the rating.",
      "plan": "",
      "context": [
        "src/renderer/screens/AgentsView.tsx",
        "src/renderer/contexts/AgentsContext.tsx",
        "src/renderer/services/factoryService.ts"
      ],
      "acceptance": [],
      "blockers": [],
      "createdAt": "2025-09-16T13:05:37.984Z",
      "completedAt": "2025-09-03T11:58:55.790Z",
      "updatedAt": "2025-09-16T13:05:37.984Z"
    },
    {
      "id": "12e26fae-357e-44cb-b1d6-ac8b9ba2c439",
      "status": "+",
      "title": "Model statistics",
      "description": "In @src/renderer/screens/AllAgentsView.tsx we need to display statistics per model and per project. We don't need to display all the runs like it is showing right now - that's already shown in each project's individual @src/renderer/screens/AgentsView.tsx .\n\nStatistics we require - overall average costs that are shown now.\n\nOverall cheapest model on average, overall most expensive model on average, overall fastest model on average (per feature duration), overall slowest model on average (per feature duration), overall model with highest average rating, overall model with lowest average rating.\n\nJust the same as all these overall stats - we want to display the same per project.\n\nAll in a nice scrollable table similar to what's already shown right now.",
      "plan": "",
      "context": [
        "src/renderer/screens/AllAgentsView.tsx",
        "src/renderer/screens/AgentsView.tsx"
      ],
      "acceptance": [],
      "blockers": [],
      "createdAt": "2025-09-16T13:05:37.984Z",
      "completedAt": "2025-09-07T02:04:23.111Z",
      "updatedAt": "2025-09-16T13:05:37.984Z"
    },
    {
      "id": "60237404-0b90-4663-9ed3-de9db2d77354",
      "status": "+",
      "title": "Apply formatter on save",
      "description": "When using VSCode and saving a file the project needs to auto apply a formatter so that all code is always in the same style.\nWe also need to have a script under /scripts that can be run on all files to make sure they have the format applied.",
      "plan": "",
      "context": [],
      "acceptance": [],
      "blockers": [],
      "createdAt": "2025-09-16T13:05:37.984Z",
      "completedAt": "2025-09-05T15:43:48.371Z",
      "updatedAt": "2025-09-16T13:05:37.984Z"
    },
    {
      "id": "2c41b67b-2bd2-4a6a-b7ef-5b2bd97380cb",
      "status": "+",
      "title": "Apply formatter on git commit",
      "description": "Whenever a commit happens - it needs to have a formatter be applied before the code ends up being pushed or seen by other users.",
      "plan": "",
      "context": [],
      "acceptance": [],
      "blockers": [],
      "createdAt": "2025-09-16T13:05:37.984Z",
      "completedAt": "2025-09-06T15:25:45.530Z",
      "updatedAt": "2025-09-16T13:05:37.984Z"
    },
    {
      "id": "af06b354-ef07-4764-8be3-2f731e9aad33",
      "status": "+",
      "title": "AllAgents statistics rework",
      "description": "In @src/renderer/screens/AllAgentsView.tsx there needs to be a few improvements:\n1) the overall section should be the top row of the \"Projects statistics\" section. It should have a blueish background to make it stand out from the project ones.\n2) Move the \"Projects statistics\" above \"Model statistics\"\n3) Make the \"Model statistics\" match \"Projects statistics in terms of columns as much as possible\n4) Add a section \"Agents statistics\" that similarly to per project stats will have the same breakdown but per agentType.\n5) Replace the active runs item from the top with a total time spent by agents.",
      "plan": "",
      "context": [
        "src/renderer/screens/AllAgentsView.tsx"
      ],
      "acceptance": [],
      "blockers": [],
      "createdAt": "2025-09-16T13:05:37.984Z",
      "completedAt": "2025-09-04T13:36:16.991Z",
      "updatedAt": "2025-09-16T13:05:37.984Z"
    },
    {
      "id": "34c83d4f-078d-45c3-b85a-e701f1d82f3a",
      "status": "+",
      "title": "AllAgentsView rework",
      "description": "In @src/renderer/screens/AllAgentsView.tsx we need to rework the following:\n1) remove the Overall highlights\n2) the projects statistics:\n- the Overall row (the 1st one) needs to have a light blue background.\n3) all sections:\n - Fastest (per feature), Slowest (per feature) columns, should have the text on 2 lines. The second line saying \"(pre feature)\"\n- The values for columns showing a model chip + cost should have them vertically stacked, so the model chip first and below it the cost.\n4) at the top, remove the avg cost per run - add instead a total stories/features worked on",
      "plan": "",
      "context": [
        "src/renderer/screens/AllAgentsView.tsx"
      ],
      "acceptance": [],
      "blockers": [],
      "createdAt": "2025-09-16T13:05:37.984Z",
      "completedAt": "2025-09-06T10:05:58.824Z",
      "updatedAt": "2025-09-16T13:05:37.984Z"
    },
    {
      "id": "05393210-77ab-4301-8243-accf0edac8d5",
      "status": "+",
      "title": "Make the app icon work",
      "description": "There's an icon included 'icon.jpeg' in the root of this project.\nMake it work as the app's icon.",
      "plan": "",
      "context": [],
      "acceptance": [],
      "blockers": [],
      "createdAt": "2025-09-16T13:05:37.984Z",
      "completedAt": "2025-09-07T09:36:30.388Z",
      "updatedAt": "2025-09-16T13:05:37.984Z"
    },
    {
      "id": "ea8dc9a0-203e-42c6-ab4d-70db372c0003",
      "status": "+",
      "title": "Cleanup the SettingsView",
      "description": "The @src/renderer/screens/SettingsView.tsx is currently overloaded by its sub views.\nEach subview should be in its own separate folder as it serves as a separate main view. Refactor it cleanly.",
      "plan": "",
      "context": [
        "src/renderer/screens/SettingsView.tsx"
      ],
      "acceptance": [],
      "blockers": [],
      "createdAt": "2025-09-16T13:05:37.984Z",
      "completedAt": "2025-09-03T15:15:53.143Z",
      "updatedAt": "2025-09-16T13:05:37.984Z"
    },
    {
      "id": "85914410-3864-43fa-8317-b90dedc12ce0",
      "status": "+",
      "title": "Managers.js could be typed",
      "description": "@src/managers.js could be turned into a typescript file so that we can use all the typing niceties also in all of the managers:\n@src/chat/ChatsManager.js , @src/db/DatabaseManager.js , @src/document_ingestion/DocumentIngestionManager.js , @src/factory-tools/FactoryToolsManager.js , @src/files/FilesManager.js , @src/git-monitor/GitMonitorManager.js , @src/live-data/liveDataManager.js , @src/notifications/NotificationsManager.js , @src/stories/StoriesManager.js  , @src/projects/ProjectsManager.js  , @src/settings/SettingsManager.js",
      "plan": "",
      "context": [
        "src/managers.js",
        "src/chat/ChatsManager.js",
        "src/db/DatabaseManager.js",
        "src/document_ingestion/DocumentIngestionManager.js",
        "src/factory-tools/FactoryToolsManager.js",
        "src/files/FilesManager.js",
        "src/git-monitor/GitMonitorManager.js",
        "src/live-data/liveDataManager.js",
        "src/notifications/NotificationsManager.js",
        "src/settings/SettingsManager.js",
        "src/stories/StoriesManager.js",
        "src/projects/ProjectsManager.js"
      ],
      "acceptance": [],
      "blockers": [],
      "createdAt": "2025-09-16T13:05:37.984Z",
      "completedAt": "2025-09-05T06:38:03.907Z",
      "updatedAt": "2025-09-16T13:05:37.984Z"
    },
    {
      "id": "74d5f63b-8797-43f5-b571-fd5bebf56550",
      "status": "+",
      "title": "Replace all the emoji icons in the Sidebar with icons specific to this project",
      "description": "They should all reside alongside other icons in @src/renderer/components/ui/Icons.tsx .\nUpdate @src/renderer/components/ui/CollapsibleSidebar.tsx and @src/renderer/navigation/SidebarView.tsx .\nKeep it according to style defined in @docs/styleguide/README.md  and @docs/design/DESIGN_SYSTEM.md , @docs/design/DESIGN_TOKENS.md , @docs/design/MONDAY_PALETTE_REFERENCE.md  and @docs/ux/LINEAR_UX_GUIDELINES.md",
      "plan": "",
      "context": [
        "src/renderer/components/ui/Icons.tsx",
        "docs/styleguide/README.md",
        "docs/design/DESIGN_SYSTEM.md",
        "docs/design/DESIGN_TOKENS.md",
        "docs/design/MONDAY_PALETTE_REFERENCE.md",
        "docs/ux/LINEAR_UX_GUIDELINES.md",
        "src/renderer/components/ui/CollapsibleSidebar.tsx",
        "src/renderer/navigation/SidebarView.tsx"
      ],
      "acceptance": [],
      "blockers": [],
      "createdAt": "2025-09-16T13:05:37.984Z",
      "completedAt": "2025-09-05T12:00:49.016Z",
      "updatedAt": "2025-09-16T13:05:37.984Z"
    },
    {
      "id": "53ab6181-9034-47f0-a6a9-a8b8eca0e504",
      "status": "+",
      "title": "All the domain managers could be typed",
      "description": "All of the managers could be typed and extend the base defined in @src/managers.ts . The managers:\n@src/chat/ChatsManager.js  , @src/db/DatabaseManager.js  , @src/document_ingestion/DocumentIngestionManager.js  , @src/factory-tools/FactoryToolsManager.js  , @src/files/FilesManager.js  , @src/git-monitor/GitMonitorManager.js  , @src/live-data/liveDataManager.js  , @src/notifications/NotificationsManager.js  , @src/stories/StoriesManager.js   , @src/projects/ProjectsManager.js   , @src/settings/SettingsManager.js",
      "plan": "",
      "context": [
        "src/managers.ts",
        "src/chat/ChatsManager.js",
        "src/db/DatabaseManager.js",
        "src/document_ingestion/DocumentIngestionManager.js",
        "src/factory-tools/FactoryToolsManager.js",
        "src/files/FilesManager.js",
        "src/git-monitor/GitMonitorManager.js",
        "src/live-data/liveDataManager.js",
        "src/notifications/NotificationsManager.js",
        "src/stories/StoriesManager.js",
        "src/projects/ProjectsManager.js",
        "src/settings/SettingsManager.js"
      ],
      "acceptance": [],
      "blockers": [],
      "createdAt": "2025-09-16T13:05:37.984Z",
      "completedAt": "2025-09-05T22:01:00.773Z",
      "updatedAt": "2025-09-16T13:05:37.984Z"
    },
    {
      "id": "40322d85-bc35-4b45-89db-b5e3a393a8e9",
      "status": "+",
      "title": "Icons need to be more colorful",
      "description": "All the icons used in the @src/renderer/components/ui/CollapsibleSidebar.tsx and @src/renderer/navigation/SidebarView.tsx from @src/renderer/components/ui/Icons.tsx need to be more colorful.",
      "plan": "",
      "context": [
        "src/renderer/components/ui/CollapsibleSidebar.tsx",
        "src/renderer/navigation/SidebarView.tsx",
        "src/renderer/components/ui/Icons.tsx"
      ],
      "acceptance": [],
      "blockers": [],
      "createdAt": "2025-09-16T13:05:37.984Z",
      "completedAt": "2025-09-06T04:39:01.567Z",
      "updatedAt": "2025-09-16T13:05:37.984Z"
    },
    {
      "id": "32ec2d90-3244-40a0-a74b-d120f6d512e0",
      "status": "+",
      "title": "ProjectsModal must match icon style of new icons",
      "description": "The icons for projects inside @src/projects/ProjectsManager.ts that are set per project must match the new icons in @src/renderer/components/ui/Icons.tsx that are used in @src/renderer/navigation/SidebarView.tsx",
      "plan": "",
      "context": [
        "src/renderer/components/ui/Icons.tsx",
        "src/renderer/navigation/SidebarView.tsx",
        "src/projects/ProjectsManager.ts"
      ],
      "acceptance": [],
      "blockers": [],
      "createdAt": "2025-09-16T13:05:37.984Z",
      "completedAt": "2025-09-06T10:49:30.741Z",
      "updatedAt": "2025-09-16T13:05:37.984Z"
    },
    {
      "id": "06c24df0-01ba-4d83-b7ad-f4a5f40175d1",
      "status": "+",
      "title": "We need more project icons",
      "description": "There should be at least 20 various icons in @src/renderer/projects/projectIcons.ts . Also, when a project's icon is set - it should be reflected in @src/renderer/components/ui/CollapsibleSidebar.tsx and @src/renderer/navigation/SidebarView.tsx",
      "plan": "",
      "context": [
        "src/renderer/projects/projectIcons.ts",
        "src/renderer/components/ui/CollapsibleSidebar.tsx",
        "src/renderer/navigation/SidebarView.tsx"
      ],
      "acceptance": [],
      "blockers": [],
      "createdAt": "2025-09-16T13:05:37.984Z",
      "completedAt": "2025-09-07T06:46:56.143Z",
      "updatedAt": "2025-09-16T13:05:37.984Z"
    },
    {
      "id": "c20fbc93-7910-4612-a275-95a3d722955c",
      "status": "+",
      "title": "Emoji icons",
      "description": "There are old emojis inside @src/renderer/components/ui/Icons.tsx - they need to be translated into the svg icons in that file, and then used in the list for project icons inside @src/renderer/projects/projectIcons.tsx",
      "plan": "",
      "context": [
        "src/renderer/components/ui/Icons.tsx",
        "src/renderer/projects/projectIcons.tsx"
      ],
      "acceptance": [],
      "blockers": [],
      "createdAt": "2025-09-16T13:05:37.984Z",
      "completedAt": "2025-09-04T07:23:52.085Z",
      "updatedAt": "2025-09-16T13:05:37.984Z"
    },
    {
      "id": "4673bd96-c874-4b92-8779-d81af432c032",
      "status": "+",
      "title": "When a feature has a rejection then a story is not-done",
      "description": "No matter what the status of the Story, if there's any feature with a rejection - the Story should also show in the @src/renderer/screens/StoriesView.tsx when \"not-done\" is selected",
      "plan": "",
      "context": [
        "src/renderer/screens/StoriesView.tsx"
      ],
      "acceptance": [],
      "blockers": [],
      "createdAt": "2025-09-16T13:05:37.984Z",
      "completedAt": "2025-09-06T04:13:42.320Z",
      "updatedAt": "2025-09-16T13:05:37.984Z"
    },
    {
      "id": "fac00d4a-01a5-4012-8481-bb920ac502db",
      "status": "+",
      "title": "Icons need to be more colorful",
      "description": "All icons in @src/renderer/components/ui/Icons.tsx that are black and white - i.e. ones that don't have 'stroke'/'fill' directly set in their svg lines/circles/rects need to be reworked to be colorful like the sidebar icons \"IconHome\", \"IconFiles\" or \"IconChat\" for example.",
      "plan": "",
      "context": [
        "src/renderer/components/ui/Icons.tsx"
      ],
      "acceptance": [],
      "blockers": [],
      "createdAt": "2025-09-16T13:05:37.984Z",
      "completedAt": "2025-09-03T10:35:51.018Z",
      "updatedAt": "2025-09-16T13:05:37.984Z"
    },
    {
      "id": "f3b465a1-09be-45e9-80b2-70c84145ce5f",
      "status": "+",
      "title": "Show the notifications badge in the Sidebar",
      "description": "Right now, next to the project in the @src/renderer/navigation/SidebarView.tsx it only shows a running agent badge. It must also show the notifications badge next to it.\nWhen the Sidebar is collapsed - it should shrink both badges and show them vertically stacked - making sure that the project icon is still clearly visible.\n\nThe Notifications button also has a NotificationBadge but it's wrapped in a Tooltip - @src/renderer/components/ui/Tooltip.tsx and it doesn't get centred correctly like the project buttons do.\n\nAll the project buttons should also be wrapped in this Tooltip when collapsed and display the project name in the tooltip.",
      "plan": "",
      "context": [
        "src/renderer/navigation/SidebarView.tsx"
      ],
      "acceptance": [],
      "blockers": [],
      "createdAt": "2025-09-16T13:05:37.984Z",
      "completedAt": "2025-09-03T13:29:49.624Z",
      "updatedAt": "2025-09-16T13:05:37.984Z"
    },
    {
      "id": "e2ac9811-94ae-4088-b00b-546f358b370e",
      "status": "+",
      "title": "In all modals - the footer/bottom section is sticky just like the top/header section",
      "description": "Right now, for instance in @src/renderer/components/stories/FeatureForm.tsx there are buttons at the bottom that get hidden if the form is too big - these need to be sticky at the bottom so they always show (just like the top section).\nThis needs to be true for all modals - so that any place using a modal can define the bottom sticky section. Then only the middle section scrolls.\n@src/renderer/projects/ProjectManagerModal.tsx also should have the sticky bottom buttons.\nThe interface for doing so should be clean and consistent.",
      "plan": "",
      "context": [
        "src/renderer/components/stories/FeatureForm.tsx",
        "src/renderer/projects/ProjectManagerModal.tsx"
      ],
      "acceptance": [],
      "blockers": [],
      "createdAt": "2025-09-16T13:05:37.984Z",
      "completedAt": "2025-09-03T22:11:49.060Z",
      "updatedAt": "2025-09-16T13:05:37.984Z"
    },
    {
      "id": "d0647493-d214-40cd-bb93-c12a7a99ef36",
      "status": "+",
      "title": "When a feature is modified or added to a story the story status should update",
      "description": "In @src/renderer/stories/StoryDetailsView.tsx when a new feature is added, the Story's status might still be \"Done\" even though the underlying Story data has changed - the view should update accordingly (by getting the latest story data).",
      "plan": "",
      "context": [
        "src/renderer/stories/StoryDetailsView.tsx"
      ],
      "acceptance": [],
      "blockers": [],
      "updatedAt": "2025-09-16T13:57:09.140Z",
      "completedAt": "2025-09-07T12:14:29.815Z"
    },
    {
      "id": "7520ce51-621d-4dfc-8686-1b7806b53aca",
      "status": "+",
      "title": "Error when opening AllAgentsView when an agent is running",
      "description": "When opening @src/renderer/screens/AllAgentsView.tsx  while an agent is running this error occurs:\n\nAllAgentsView.tsx:42 Uncaught TypeError: Cannot read properties of undefined (reading 'flatMap')\n    at AllAgentsView.tsx:42:10\n    at Array.map (<anonymous>)\n    at AllAgentsView.tsx:40:30\n    at AllAgentsView (AllAgentsView.tsx:37:17)\n(anonymous)\t@\tAllAgentsView.tsx:42\n(anonymous)\t@\tAllAgentsView.tsx:40\nAllAgentsView\t@\tAllAgentsView.tsx:37\nhashchange\t\t\n(anonymous)\t@\tNavigator.tsx:133\n(anonymous)\t@\tSidebarView.tsx:211\nonClick\t@\tSidebarView.tsx:365",
      "plan": "",
      "context": [
        "src/renderer/screens/AllAgentsView.tsx"
      ],
      "acceptance": [],
      "blockers": [],
      "updatedAt": "2025-09-16T15:15:43.576Z",
      "completedAt": "2025-09-07T13:03:56.445Z"
    },
    {
      "id": "f8eb8466-4457-49ca-8c65-9b812aec8a26",
      "status": "+",
      "title": "Settings inner sidebar needs to have icons updated",
      "description": "Just like everywhere else - we are using icons from @src/renderer/components/ui/Icons.tsx or @src/renderer/projects/projectIcons.tsx . Make sure the icons used for categories or anywhere else in @src/renderer/screens/SettingsView.tsx are used from @src/renderer/components/ui/Icons.tsx  (if they don't exist - create one).",
      "context": [
        "src/renderer/components/ui/Icons.tsx",
        "src/renderer/projects/projectIcons.tsx",
        "src/renderer/screens/SettingsView.tsx"
      ],
      "blockers": [],
      "createdAt": "2025-09-16T15:31:13.926Z",
      "updatedAt": "2025-09-16T15:48:43.902Z",
      "completedAt": "2025-09-07T14:21:55.848Z"
    },
    {
      "id": "8ea2946d-0305-4f96-8e42-0f9d9a684de0",
      "status": "+",
      "title": "Notifications need to update their icons",
      "description": "The inner sidebar in @src/renderer/screens/NotificationsView.tsx need to have their icons updated and used from @src/renderer/components/ui/Icons.tsx . If an icon doesn't exist - it should be created according to design.",
      "context": [
        "src/renderer/screens/NotificationsView.tsx",
        "src/renderer/components/ui/Icons.tsx"
      ],
      "blockers": [],
      "createdAt": "2025-09-16T15:32:02.314Z",
      "updatedAt": "2025-09-16T15:49:29.864Z",
      "completedAt": "2025-09-07T15:44:28.252Z"
    },
    {
      "id": "c4236f01-9f8d-4a9a-bd8a-3489a23316d5",
      "status": "+",
      "title": "ChatsView needs to have icons updated",
      "description": "The inner sidebar in @src/renderer/screens/ChatView.tsx need to have their icons updated and used from @src/renderer/components/ui/Icons.tsx  . If an icon doesn't exist - it should be created according to design.",
      "context": [
        "src/renderer/screens/ChatView.tsx",
        "src/renderer/components/ui/Icons.tsx"
      ],
      "blockers": [],
      "createdAt": "2025-09-16T15:32:32.903Z",
      "updatedAt": "2025-09-16T15:52:09.662Z",
      "completedAt": "2025-09-07T16:33:48.525Z"
    },
    {
      "id": "b7716b85-8e3d-4a91-9729-4fca7aab51e9",
      "status": "+",
      "title": "Update icons in FilesView",
      "description": "The inner sidebar in @src/renderer/screens/FilesView.tsx  need to have their icons updated and used from @src/renderer/components/ui/Icons.tsx   . If an icon doesn't exist - it should be created according to design.",
      "context": [
        "src/renderer/screens/FilesView.tsx",
        "src/renderer/components/ui/Icons.tsx"
      ],
      "blockers": [],
      "createdAt": "2025-09-16T15:32:48.254Z",
      "updatedAt": "2025-09-16T15:58:09.300Z",
      "completedAt": "2025-09-07T17:48:27.907Z"
    },
    {
      "id": "cb7d825c-b1ad-4a3f-a164-7e036765b93c",
      "status": "+",
      "title": "Write a script under /scripts that will alter the dates of stories/features",
      "description": "We need a scripts @scripts/alter_dates.ts that will accept two paths as a parameter - first for the stories folder and second for the project.json. When run, will get all the story.json files from  that folder. Put all the features that are completed (have a completedAt) in an array - sort them by story display id (from the project.json - that is a ProjectSpec ) and starting from the one with the highest id, start offsetting each next feature's completedAt by a random amount between 10min and 2hr back in time. Then go over all the story files and update the features by their new completedAt - and also the story should have its completedAt set to value that is the highest amongst its features (if all the features are completed).",
      "context": [],
      "blockers": [],
      "createdAt": "2025-09-16T17:36:04.090Z",
      "updatedAt": "2025-09-16T17:40:03.645Z",
      "completedAt": "2025-09-07T18:14:30.707Z"
    },
    {
      "id": "d8a25ca6-5f26-4957-a2ac-7c9f4291a04f",
      "status": "+",
      "title": "The Timeline icon in Icons needs to be improved",
      "description": "In @src/renderer/components/ui/Icons.tsx fix the TimelineIcon - always follow the same designs as the rest of the icons",
      "context": [
        "src/renderer/components/ui/Icons.tsx"
      ],
      "blockers": [],
      "createdAt": "2025-09-16T18:05:04.834Z",
      "updatedAt": "2025-09-16T18:56:28.441Z",
      "completedAt": "2025-09-16T18:56:28.441Z"
    },
    {
      "id": "fcfceb8f-d4af-4411-9a5b-7c059338b4a1",
      "status": "+",
      "title": "Make it possible to configure github credentials per project",
      "description": "Just like with LLM settings in @src/renderer/screens/settings/llms/LLMSettings.tsx we want to store multiple github credentials and then each project when being created or edited (in @src/renderer/projects/ProjectManagerModal.tsx ) can optionally have them set (the id of the credentials would be stored in the ProjectSpec metadata). \nSo the @src/renderer/screens/settings/github/GitHubSettings.tsx  needs to be reworked to accomodate too.",
      "context": [
        "src/renderer/screens/settings/llms/LLMSettings.tsx",
        "src/renderer/screens/settings/github/GitHubSettings.tsx",
        "src/renderer/projects/ProjectManagerModal.tsx"
      ],
      "blockers": [],
      "createdAt": "2025-09-17T10:22:57.121Z",
      "updatedAt": "2025-09-17T10:31:34.500Z",
      "completedAt": "2025-09-17T10:31:34.500Z"
    },
    {
      "id": "5a9ae0d2-7711-4149-bd57-1c43303613f6",
      "status": "+",
      "title": "Show the same topbar in AgentsView as in AllAgentsView",
      "description": "@src/renderer/screens/AllAgentsView.tsx has this bar at the top with run statistics - we want to display the exact same per project inside @src/renderer/screens/AgentsView.tsx",
      "context": [
        "src/renderer/screens/AllAgentsView.tsx",
        "src/renderer/screens/AgentsView.tsx"
      ],
      "createdAt": "2025-09-17T15:37:46.138Z",
      "updatedAt": "2025-09-17T15:41:20.741Z",
      "completedAt": "2025-09-17T15:41:20.741Z"
    },
    {
      "id": "f07cc494-56fa-45c9-9c12-40fbbce37a86",
      "status": "+",
      "title": "In Timeline the Today button doesn't work correctly",
      "description": "In @src/renderer/screens/ProjectTimelineView.tsx the Today button needs to scroll the user to the correct spot in each timeline (Day | Week | Month) - currently it's broken.",
      "context": [
        "src/renderer/screens/ProjectTimelineView.tsx"
      ],
      "createdAt": "2025-09-18T11:24:14.814Z",
      "updatedAt": "2025-09-18T11:28:29.480Z",
      "completedAt": "2025-09-18T11:28:29.480Z"
    },
    {
      "id": "fccb9bc5-1ca8-46ad-9702-6376d55de3fa",
      "status": "+",
      "title": "When switching view modes always show today's date",
      "description": "In @src/renderer/screens/ProjectTimelineView.tsx when the app opens and when switching modes between DAY | WEEK | MONTH - always make sure today's date is visible (so as if the user pressed the \"Today\" button).",
      "context": [
        "src/renderer/screens/ProjectTimelineView.tsx"
      ],
      "createdAt": "2025-09-18T11:47:16.170Z",
      "updatedAt": "2025-09-18T11:55:22.476Z",
      "completedAt": "2025-09-18T11:55:22.476Z"
    },
    {
      "id": "18cbcc94-0531-4534-936c-7c7fa5efda8c",
      "status": "+",
      "title": "When there are any changes in creating/editing a story or feature confirm",
      "description": "In @src/renderer/components/stories/FeatureForm.tsx and @src/renderer/components/stories/StoryForm.tsx that are used in @src/renderer/stories/FeatureCreateView.tsx , @src/renderer/stories/FeatureEditView.tsx , @src/renderer/stories/StoryCreateView.tsx and @src/renderer/stories/StoryEditView.tsx - make sure that if there are any changes whatsoever to the form, and the user clicks out or in some way tries to close the popup - an alert is displayed saying that there are pending changes and if the user really wants to discard them all and close the popup. The Alert must have a red/destructive \"DISCARD ALL\" button and a standard \"Go Back\" button - only clicking either of these buttons can close the alert.",
      "context": [
        "src/renderer/components/stories/FeatureForm.tsx",
        "src/renderer/components/stories/StoryForm.tsx",
        "src/renderer/stories/FeatureCreateView.tsx",
        "src/renderer/stories/FeatureEditView.tsx",
        "src/renderer/stories/StoryCreateView.tsx",
        "src/renderer/stories/StoryEditView.tsx"
      ],
      "createdAt": "2025-09-18T11:49:51.503Z",
      "updatedAt": "2025-09-18T12:01:14.795Z",
      "completedAt": "2025-09-18T12:01:14.795Z"
    },
    {
      "id": "11b7fc32-af7f-409c-a3f0-12a414749e12",
      "status": "+",
      "title": "The spinner doesn't spin",
      "description": "Whenever the user is presented with a spinner it doesn't animate",
      "context": [],
      "createdAt": "2025-09-18T22:45:19.736Z",
      "updatedAt": "2025-09-18T22:48:16.776Z",
      "completedAt": "2025-09-18T22:48:16.776Z"
    },
    {
      "id": "47590194-5f78-4d06-8aac-62cf60f5fc86",
      "status": "+",
      "title": "In StoriesListView when a Story has an agent running - always show it",
      "description": "The agent running should show always - not just on hover on a story row in @src/renderer/stories/StoriesListView.tsx  in @src/renderer/stories/StoryDetailsView.tsx it's also slightly wrong, as the @src/renderer/components/agents/AgentRunBullet.tsx should replace @src/renderer/components/stories/RunAgentButton.tsx - i.e. it should occupy the same space - it should simply NEVER disappear when there's a task running.",
      "context": [
        "src/renderer/stories/StoriesListView.tsx",
        "src/renderer/stories/StoryDetailsView.tsx",
        "src/renderer/components/agents/AgentRunBullet.tsx",
        "src/renderer/components/stories/RunAgentButton.tsx"
      ],
      "createdAt": "2025-09-23T00:09:45.531Z",
      "updatedAt": "2025-09-23T22:02:15.128Z",
      "blockers": [],
      "completedAt": "2025-09-23T22:02:15.128Z"
    },
    {
      "id": "a571d64e-213b-4f0e-b641-51678b5c26b5",
      "status": "+",
      "title": "when clicking Start Run on a Story row in StoriesListView - don't go to StoryDetailsView",
      "description": "Currently when clicking start run in @src/renderer/stories/StoriesListView.tsx it will go to the @src/renderer/stories/StoryDetailsView.tsx screen. Clearly the click is somehow propagating - it shouldn't.",
      "context": [
        "src/renderer/stories/StoriesListView.tsx",
        "src/renderer/stories/StoryDetailsView.tsx"
      ],
      "createdAt": "2025-09-23T00:11:02.070Z",
      "updatedAt": "2025-09-23T00:29:20.602Z",
      "completedAt": "2025-09-23T00:29:20.602Z"
    },
    {
      "id": "b951665d-139c-4761-94f1-c259b36dab42",
      "status": "+",
      "title": "Improve the time display in ChatConversation to show a time display similar to AgentRows",
      "description": "In @src/renderer/components/agents/ChatConversation.tsx it always shows the time taken to respond in seconds - we want it to be more human friendly, so it should always show it in the h:mm:ss format, and now show h or mm if the time is small enough - it should be done similarly in @src/renderer/components/agents/AgentRunRow.tsx",
      "context": [
        "src/renderer/components/agents/ChatConversation.tsx",
        "src/renderer/components/agents/AgentRunRow.tsx"
      ],
      "createdAt": "2025-09-23T09:53:32.603Z",
      "updatedAt": "2025-09-23T13:03:26.543Z",
      "blockers": [],
      "completedAt": "2025-09-23T12:27:19.728Z"
    },
    {
      "id": "70889fe4-d1cd-4718-9cf1-f11739204e42",
      "status": "+",
      "title": "The Sidebar has grown - make the top with the title stay stick and only the rest scroll",
      "description": "@src/renderer/navigation/SidebarView.tsx",
      "context": [
        "src/renderer/navigation/SidebarView.tsx"
      ],
      "createdAt": "2025-09-23T09:56:28.943Z",
      "updatedAt": "2025-09-23T10:39:42.169Z",
      "completedAt": "2025-09-23T10:39:42.169Z"
    },
    {
      "id": "995dbbc4-cf40-4749-9cd7-1721cae3e4b6",
      "status": "+",
      "title": "Sometimes when a running agent finishes it hangs",
      "description": "A 'finishFeature' tool call can be seen as received and the agent has finished (all the commits have gone through) but yet, in @src/renderer/screens/AgentsView.tsx there is a running agent showing. After restarting this app - the agent no longer shows as running. It seems there's an issue in @src/renderer/contexts/AgentsContext.tsx with how it stores finished agents?",
      "context": [
        "src/renderer/screens/AgentsView.tsx",
        "src/renderer/contexts/AgentsContext.tsx"
      ],
      "createdAt": "2025-09-23T14:46:35.238Z",
      "updatedAt": "2025-09-23T14:49:31.093Z",
      "completedAt": "2025-09-23T14:49:31.093Z"
    },
    {
      "id": "0162e2f8-2275-4b51-a5c7-2a91dfc0cde6",
      "status": "+",
      "title": "when a file is added while the app is running it's not picked up",
      "description": "when using @src/renderer/hooks/useFilesAutocomplete.ts a new file doesn't show - there must be some disconnect with @src/renderer/contexts/FilesContext.tsx",
      "context": [
        "src/renderer/hooks/useFilesAutocomplete.ts",
        "src/renderer/contexts/FilesContext.tsx"
      ],
      "createdAt": "2025-09-23T17:02:30.318Z",
      "updatedAt": "2025-09-23T20:13:11.361Z",
      "completedAt": "2025-09-23T20:13:11.361Z"
    },
    {
      "id": "72945db3-a39d-422d-95c1-23123a9ef01a",
      "status": "+",
      "title": "The timeline doesn't filter by projectId",
      "description": "When switching to different projects while having the @src/renderer/screens/ProjectTimelineView.tsx open it keeps on showing stories/features for all projects.\nIt should only show the stories/feature for the given project.\nDisplaying stories/features for all proejcts should be controlled by a toggle left to the Day|Week|Month buttons. When switching projects, the timeline should show today (i.e. same behaviour as if the Today button was clicked).",
      "context": [
        "src/renderer/screens/ProjectTimelineView.tsx"
      ],
      "blockers": [],
      "createdAt": "2025-09-24T16:40:57.363Z",
      "updatedAt": "2025-09-24T22:43:44.226Z",
      "completedAt": "2025-09-24T21:59:38.768Z"
    },
    {
      "id": "362f2ca1-0fc2-4076-a70b-3581cd73bd66",
      "status": "+",
      "title": "The AllAgentsView should be merged into Agents",
      "description": "We need to have a toggle at the top right of the @src/renderer/screens/AgentsView.tsx that will either show the current project's runs (what @src/renderer/screens/AgentsView.tsx is currently showing) or for all projects (what @src/renderer/screens/AllAgentsView.tsx is showing) . The All Agents option from the sidebar can be removed",
      "context": [
        "src/renderer/screens/AgentsView.tsx",
        "src/renderer/screens/AllAgentsView.tsx"
      ],
      "blockers": [],
      "createdAt": "2025-09-24T16:42:05.556Z",
      "updatedAt": "2025-09-24T18:41:36.860Z",
      "completedAt": "2025-09-24T18:41:36.860Z"
    },
    {
      "id": "12ca6f4f-ef0e-4e14-8f8d-93d5c84598cc",
      "status": "+",
      "title": "The settings should be in a footer at the bottom of the sidebar",
      "description": "Same as the header - it shouldn't scroll - only the button in between should.",
      "context": [],
      "blockers": [],
      "createdAt": "2025-09-24T16:44:41.298Z",
      "updatedAt": "2025-09-24T18:48:59.642Z",
      "completedAt": "2025-09-24T18:48:59.642Z"
    },
    {
      "id": "93772c3c-639f-4110-a2e2-7d5d7f9e91df",
      "status": "+",
      "title": "when an agent is running move the spinner",
      "description": "In @src/renderer/stories/StoriesListView.tsx when an agent is running for a story and showing the @src/renderer/components/agents/AgentRunBullet.tsx - place the bullet to the left of the Story's Id chip (similarly to how the blocked indicator is placed next to the feature's chip).\nMake the action buttons show on hover always (when an agent is running do not show the Run agent button).\nWe need a very similar layout update in @src/renderer/stories/StoryDetailsView.tsx where the @src/renderer/components/agents/AgentRunBullet.tsx needs to move below the status chip for a given feature.",
      "context": [
        "src/renderer/stories/StoriesListView.tsx",
        "src/renderer/components/agents/AgentRunBullet.tsx",
        "src/renderer/stories/StoryDetailsView.tsx"
      ],
      "blockers": [],
      "createdAt": "2025-09-24T17:27:06.560Z",
      "updatedAt": "2025-09-24T21:44:29.851Z",
      "completedAt": "2025-09-24T21:44:29.851Z"
    },
    {
      "id": "4c1c2af8-b8dd-4bdc-8857-eac4b21ec98d",
      "status": "+",
      "title": "'thefactory-tools' exposes a new ProjectCodeInfo - use it",
      "description": "Essentially, each ProjectSpec has a new field `codeInfo` that should be configurable via @src/renderer/projects/ProjectManagerModal.tsx . The new types are referenced in a comment in @src/renderer/services/projectsService.ts .\nIf `codeInfo` is present in a ProjectSpect it means it's a coding project. We must allow users to toggle to a coding project via a switch - then a small popup with dropdowns for language, framework and test framework should appear. If the user exits this popup (with no items selected) - the project gets switched back to a non-coding project one. If there is `codeInfo` in a ProjectSpec then 3 chips need to show with the appropriate info side-by-side in a row. Clicking on any of the chips will open the selector popup mentioned previously but this time with some values preselected.",
      "context": [
        "src/renderer/projects/ProjectManagerModal.tsx",
        "src/renderer/services/projectsService.ts"
      ],
      "blockers": [],
      "createdAt": "2025-09-24T21:29:44.028Z",
      "updatedAt": "2025-09-24T21:56:30.143Z",
      "completedAt": "2025-09-24T21:56:30.143Z"
    },
    {
      "id": "fae23bb4-639b-41c1-ab9a-a9ab8f56ea29",
      "status": "+",
      "title": "ProjectManagerModal codeInfo improvements",
      "description": "The Chip inside @src/renderer/projects/ProjectManagerModal.tsx was never implemented (I simply wired it to a button). So the modal itself looks bad.\nThis chip needs to be implemented for each item of `codeInfo` .\nFor the languages it should display the image of the language. These icons should be stored somewhere - similarly to @src/renderer/projects/projectIcons.tsx we can have @src/renderer/projects/codeInfoIcons.tsx .\n\nAlso, when editing the items inside @src/renderer/projects/ProjectCodeInfoModal.tsx - some of the lists are so long they end up being clipped by the edge of the app. The list should always be placed below the buttons, be scrollable and of some manageable max size.",
      "context": [
        "src/renderer/projects/ProjectManagerModal.tsx",
        "src/renderer/projects/projectIcons.tsx",
        "src/renderer/projects/ProjectCodeInfoModal.tsx"
      ],
      "blockers": [],
      "createdAt": "2025-09-24T23:02:43.623Z",
      "updatedAt": "2025-09-25T00:34:20.189Z",
      "completedAt": "2025-09-25T00:34:20.189Z"
    },
    {
      "id": "36a5ae63-4c86-48d3-b7ca-788cd5327671",
      "status": "+",
      "title": "the sidebar hide/show button needs improving",
      "description": "When it is showing the arrow needs to point down, when hidden like now pointing right.\nThe transition needs to animate.",
      "context": [],
      "blockers": [],
      "createdAt": "2025-09-25T13:31:18.592Z",
      "updatedAt": "2025-09-25T23:51:04.545Z",
      "completedAt": "2025-09-25T23:51:04.545Z"
    },
    {
      "id": "23e11a4c-977b-4c11-9088-34103071ba5c",
      "status": "+",
      "title": "the coverage table in TestsView should be horizontally scrollable",
      "description": "Right now the table in @src/renderer/screens/TestsView.tsx - so the @src/renderer/components/tests/CoverageReport.tsx - expands the whole screen to the right - it shouldn't. it should scroll to the right if it grows too big.\nIt's the first column that grows wildly - because some names can be long - but still, the table should have a set size, and only the content within should scroll - the header and the rows.",
      "context": [
        "src/renderer/screens/TestsView.tsx",
        "src/renderer/components/tests/CoverageReport.tsx"
      ],
      "blockers": [],
      "createdAt": "2025-09-26T01:09:29.374Z",
      "updatedAt": "2025-09-26T13:38:56.924Z",
      "completedAt": "2025-09-26T12:55:30.539Z"
    },
    {
      "id": "77c96d8b-6cdd-4f6a-8e73-dcce83e8b431",
      "status": "+",
      "title": "after upgrading to new Electron version - modal css/colors are missing",
      "description": "When displaying a popup like @src/renderer/src/screens/stories/FeatureCreateView.tsx the background is missing the right color (whitish). Inside the \n@src/renderer/src/components/stories/FeatureForm.tsx the file chips are also not displaying properly like they used to.",
      "context": [
        "src/renderer/src/screens/stories/FeatureCreateView.tsx",
        "src/renderer/src/components/stories/FeatureForm.tsx"
      ],
      "blockers": [],
      "createdAt": "2025-09-28T01:10:09.731Z",
      "updatedAt": "2025-09-28T01:46:47.076Z",
      "completedAt": "2025-09-28T01:46:47.076Z"
    },
    {
      "id": "ce6dcda2-3c44-4c9e-9d91-0bb75ea1ec34",
      "status": "+",
      "title": "Mobile/Small UI improvements",
      "description": "In @src/renderer/src/screens/stories/StoryDetailsView.tsx some things need to be shifted.\nThe blockers incoming/outgoing at the top should be in a section between the title section and the search section (so an entirely new section). This should only show if there's a blocker either outgoing or incoming.\nThe add feature button (with the plus) should be in the top right of the `Features` section - horizontally leveled with the title of that section. The edit button (for the whole story) should be in the top right of the `Overview` section - horizontally leveled with the tile of that section.\nNow the search secton will have 3 elements left - the search bar, that status filter and the ordering selection. The latter 2 should be pushed to a 2nd row if the screen becomes small enough so that in the mobile version it shows the search bar at the top and status filter + ordering selection below it.",
      "context": [
        "src/renderer/src/screens/stories/StoryDetailsView.tsx"
      ],
      "blockers": [],
      "createdAt": "2025-09-29T10:09:33.896Z",
      "updatedAt": "2025-09-29T12:52:44.345Z",
      "completedAt": "2025-09-29T12:31:46.383Z"
    },
    {
      "id": "898404db-c466-4a60-8bd3-52e33785c563",
      "status": "+",
      "title": "StoriesListView UI update",
      "description": "When the screen becomes small @src/renderer/src/screens/stories/StoriesListView.tsx gets a menu bar at the top. We actually want that to be visible all the time, and to show Home to the left like it does in the mobile version.\nThe bar should have the List | Board switch in the middle of it and the model selection chip + chat button to the right.\nThe search section will then contain 3 elements - the search bar, the status filer and the ordering selection. When the screen becomes small enough ,the latter two need to be pushed to a 2nd row, so in the mobile version there will be the search bar visible on one row and the status filer and ordering selection visible on the 2nd row.",
      "context": [
        "src/renderer/src/screens/stories/StoriesListView.tsx"
      ],
      "blockers": [],
      "createdAt": "2025-09-29T10:13:41.477Z",
      "updatedAt": "2025-09-29T12:52:50.659Z",
      "completedAt": "2025-09-29T12:35:23.003Z"
    },
    {
      "id": "1d8e24a8-ca9e-4e85-b852-800d1350a6dd",
      "status": "+",
      "title": "The Files don't display",
      "description": "For instance in @src/renderer/src/components/stories/FeatureForm.tsx it uses the @src/renderer/src/components/stories/ContextFileChip.tsx which in turn uses @src/renderer/src/components/ui/FileDisplay.tsx , which is a `FilePreviewCard` wrapped in a @src/renderer/src/components/ui/Tooltip.tsx . When these are displayed in the @src/renderer/src/components/stories/FeatureForm.tsx for some files - they don't show at all - just the 'x' (the delete button) shows.\nWhen debugging it seems that the Tooltip never gets to render the `FilePreviewCard` so there must be some bug in there.",
      "context": [
        "src/renderer/src/components/stories/FeatureForm.tsx",
        "src/renderer/src/components/stories/ContextFileChip.tsx",
        "src/renderer/src/components/ui/FileDisplay.tsx",
        "src/renderer/src/components/ui/Tooltip.tsx"
      ],
      "blockers": [],
      "createdAt": "2025-09-29T10:15:39.638Z",
      "updatedAt": "2025-09-29T12:36:13.973Z",
      "completedAt": "2025-09-29T12:28:07.232Z"
    },
    {
      "id": "c7cf3d3f-b368-4c00-8e79-1072f213b2c0",
      "status": "+",
      "title": "The Feature form is not scrollable",
      "description": "The @src/renderer/src/components/stories/FeatureForm.tsx inside @src/renderer/src/screens/stories/FeatureCreateView.tsx and @src/renderer/src/screens/stories/FeatureEditView.tsx is not scrollable - it should be.",
      "context": [
        "src/renderer/src/components/stories/FeatureForm.tsx",
        "src/renderer/src/screens/stories/FeatureCreateView.tsx",
        "src/renderer/src/screens/stories/FeatureEditView.tsx"
      ],
      "blockers": [],
      "createdAt": "2025-09-29T11:40:32.221Z",
      "updatedAt": "2025-09-29T23:22:33.614Z",
      "completedAt": "2025-09-29T20:31:51.962Z"
    },
    {
      "id": "9770df69-0ac3-4fcd-99ea-c3af72bfe37b",
      "status": "+",
      "title": "When rating an agent run - make it an optimistic local update and show an animation",
      "description": "In @src/renderer/src/screens/AgentsView.tsx , when clicking one of the ratings on an @src/renderer/src/components/agents/AgentRunRow.tsx - this operation might take a while to complete, which means that right now it takes a while before the UI updates.\nWe need to make it be an optimistic update (so ui updates immediately) and show a nice popping animation of the icon with it rotating and emitting sparks. There are many references to a similar animation to how games do it - this should be similar.\nWhile animating - the rating buttons should be disabled.",
      "context": [
        "src/renderer/src/screens/AgentsView.tsx",
        "src/renderer/src/components/agents/AgentRunRow.tsx"
      ],
      "blockers": [],
      "createdAt": "2025-09-29T13:30:00.678Z",
      "updatedAt": "2025-09-29T14:02:14.369Z",
      "completedAt": "2025-09-29T14:02:14.369Z"
    },
    {
      "id": "d15eda55-d79c-4dff-8228-8a7e745a1fac",
      "status": "+",
      "title": "DocumentIngestionManager should check for text files",
      "description": "When calling `ingestProject` @src/logic/document_ingestion/DocumentIngestionManager.ts should make sure that only text files are passed onto the database manager as only those are processed.",
      "context": [
        "src/logic/document_ingestion/DocumentIngestionManager.ts"
      ],
      "blockers": [],
      "createdAt": "2025-09-29T13:53:17.464Z",
      "updatedAt": "2025-09-29T14:04:36.354Z",
      "completedAt": "2025-09-29T14:04:36.354Z"
    },
    {
      "id": "cc444241-f834-463f-bf98-91c98dd1b706",
      "status": "+",
      "title": "Deleting/updating/creating features/stories should be optimistic",
      "description": "When using @src/renderer/src/components/stories/FeatureForm.tsx in @src/renderer/src/screens/stories/FeatureCreateView.tsx and @src/renderer/src/screens/stories/FeatureEditView.tsx , as well as @src/renderer/src/components/stories/StoryForm.tsx in @src/renderer/src/screens/stories/StoryCreateView.tsx and @src/renderer/src/screens/stories/StoryEditView.tsx - all the changes should be optimistic as the backend changes might take a a little bit of time to update, whereas the user should have immediate visual feedback.",
      "context": [
        "src/renderer/src/components/stories/FeatureForm.tsx",
        "src/renderer/src/screens/stories/FeatureCreateView.tsx",
        "src/renderer/src/screens/stories/FeatureEditView.tsx",
        "src/renderer/src/components/stories/StoryForm.tsx",
        "src/renderer/src/screens/stories/StoryCreateView.tsx",
        "src/renderer/src/screens/stories/StoryEditView.tsx"
      ],
      "blockers": [],
      "createdAt": "2025-09-29T13:55:24.590Z",
      "updatedAt": "2025-09-29T13:55:24.590Z"
    },
    {
      "id": "ba50781e-aa29-4dfe-b159-825f9ed88f88",
      "status": "+",
      "title": "The AlertDialog when showing the destructiveConfirm doesn't display anything",
      "description": "The button in AlertDialog (which is in @src/renderer/src/components/ui/Modal.tsx ) is not visible.",
      "context": [
        "src/renderer/src/components/ui/Modal.tsx"
      ],
      "blockers": [],
      "createdAt": "2025-09-29T14:08:52.851Z",
      "updatedAt": "2025-09-29T18:08:24.188Z",
      "completedAt": "2025-09-29T15:51:35.680Z"
    },
    {
      "id": "02c446d1-4969-4057-8fb6-2e957b2205aa",
      "status": "+",
      "title": "when an agent finishes two notifications show",
      "description": "there must be a bug somewhere in @src/renderer/src/contexts/AgentsContext.tsx",
      "context": [
        "src/renderer/src/contexts/AgentsContext.tsx"
      ],
      "blockers": [],
      "createdAt": "2025-09-29T14:09:50.870Z",
      "updatedAt": "2025-09-29T15:40:20.522Z",
      "completedAt": "2025-09-29T15:40:20.522Z"
    },
    {
      "id": "31bad08b-59b0-468b-a154-7814251bd4cb",
      "status": "+",
      "title": "File context chips show \"file not found\" and wrong time and size",
      "description": "The @src/renderer/src/components/stories/ContextFileChip.tsx shows file not found - even though a correct file path is being fed to it that came from @src/renderer/src/hooks/useFilesAutocomplete.ts .\nAlso, when displaying the full one in a form like @src/renderer/src/components/stories/FeatureForm.tsx - it doesn't show the size or last update time correctly.",
      "context": [
        "src/renderer/src/components/stories/ContextFileChip.tsx",
        "src/renderer/src/hooks/useFilesAutocomplete.ts",
        "src/renderer/src/components/stories/FeatureForm.tsx"
      ],
      "blockers": [],
      "createdAt": "2025-09-29T20:10:01.766Z",
      "updatedAt": "2025-09-29T20:33:30.257Z",
      "completedAt": "2025-09-29T20:33:30.257Z"
    },
    {
      "id": "888e6d6a-8be0-4ba7-9275-c1e5b364dadc",
      "status": "+",
      "title": "Clicking an open ModelChip should close it",
      "description": "A @src/renderer/src/components/agents/ModelChip.tsx that is clicked once it's been opened should close.",
      "context": [
        "src/renderer/src/components/agents/ModelChip.tsx"
      ],
      "blockers": [],
      "createdAt": "2025-09-29T23:49:38.336Z",
      "updatedAt": "2025-09-30T00:24:43.193Z",
      "completedAt": "2025-09-30T00:24:43.193Z"
    },
    {
      "id": "bb76a798-869f-45ba-9902-25812ab58166",
      "status": "+",
      "title": "Test tools allow running e2e tests",
      "description": "@src/renderer/src/services/factoryTestsService.ts exposes a new interface to run E2E tests and to get the latest result of those.\nThese should be able to be triggered via @src/renderer/src/screens/TestsView.tsx just like normal tests. There should be another option in the toggle to switch to E2E and then run them.\nthe `command` parameter in the `runTestsE2E` function is for the user to be able to supply their own command to pass to the run tests execution command. By default the system finds out the command assigned in `package.json` to `tests:e2e` - information about this should be provided to the user and in this new E2E section they should be shown an in put where they can provide a different command (if not provided undefined should be passed to the function).",
      "context": [
        "src/renderer/src/services/factoryTestsService.ts",
        "src/renderer/src/screens/TestsView.tsx"
      ],
      "blockers": [],
      "createdAt": "2025-09-30T13:19:11.943Z",
      "updatedAt": "2025-09-30T13:21:09.619Z",
      "completedAt": "2025-09-30T13:21:09.619Z"
    },
    {
      "id": "fb5a75f9-a460-4382-b369-420836ca265e",
      "status": "+",
      "title": "StoryCreateView and StoryEditView should use footer buttons",
      "description": "Following @src/renderer/src/screens/stories/FeatureEditView.tsx , @src/renderer/src/screens/stories/StoryCreateView.tsx and @src/renderer/src/screens/stories/StoryEditView.tsx should have it use the modal footer in the same way instead of creating their own buttons in the form.",
      "context": [
        "src/renderer/src/screens/stories/FeatureEditView.tsx",
        "src/renderer/src/screens/stories/StoryCreateView.tsx",
        "src/renderer/src/screens/stories/StoryEditView.tsx"
      ],
      "blockers": [],
      "createdAt": "2025-09-30T14:01:58.314Z",
      "updatedAt": "2025-09-30T14:19:01.769Z",
      "completedAt": "2025-09-30T14:19:01.769Z"
    },
    {
      "id": "c713a8f1-d3af-428d-9f29-f03250b2db5c",
      "status": "+",
      "title": "Add ProjectChip + StoryChip to forms",
      "description": "There are 2 story forms @src/renderer/src/components/stories/StoryForm.tsx  used in @src/renderer/src/screens/stories/StoryCreateView.tsx , @src/renderer/src/screens/stories/StoryEditView.tsx , and and 2 feature forms @src/renderer/src/components/stories/FeatureForm.tsx used in @src/renderer/src/screens/stories/FeatureEditView.tsx and @src/renderer/src/screens/stories/FeatureCreateView.tsx .\nUnder the title all of these need to display a project chip info (that cannot be clicked) aligned to the left with the title. The project chip is @src/renderer/src/components/agents/ProjectChip.tsx .\n\nThe feature views also need to display a @src/renderer/src/components/stories/DependencyBullet.tsx where the dependency is the `storyId` to the right of the form aligned with the Status display.",
      "context": [
        "src/renderer/src/components/stories/StoryForm.tsx",
        "src/renderer/src/screens/stories/StoryCreateView.tsx",
        "src/renderer/src/screens/stories/StoryEditView.tsx",
        "src/renderer/src/components/stories/FeatureForm.tsx",
        "src/renderer/src/screens/stories/FeatureEditView.tsx",
        "src/renderer/src/screens/stories/FeatureCreateView.tsx",
        "src/renderer/src/components/agents/ProjectChip.tsx",
        "src/renderer/src/components/stories/DependencyBullet.tsx"
      ],
      "blockers": [],
      "createdAt": "2025-10-03T08:51:12.257Z",
      "updatedAt": "2025-10-03T09:12:46.169Z",
      "completedAt": "2025-10-03T09:12:46.169Z"
    },
    {
      "id": "76b04544-7d06-4f64-8648-95a46b569056",
      "status": "+",
      "title": "In chats there should be a small indicator to the side showing the cut off point for assistant messages",
      "description": "in @src/renderer/src/components/chat/ChatSidebar.tsx the ChatSettings and the CompletionSettings inside, have a `numberMessagesToSend` which is the amount of messages the LLM will be given. This could be nicely indicated to the user as a little notch on the side, that when hovered will explain that this is the cut off point. The notch must take into account that a user will probably send a message - so it should be always -1 from the number (this should also be explaind in the tooltip).",
      "context": [
        "src/renderer/src/components/chat/ChatSidebar.tsx"
      ],
      "blockers": [],
      "createdAt": "2025-10-03T21:28:33.845Z",
      "updatedAt": "2025-10-04T00:40:14.818Z",
      "completedAt": "2025-10-04T00:40:14.818Z"
    },
    {
      "id": "4eb23f4e-deba-496d-9c27-ee4c052da03c",
      "status": "+",
      "title": "Show the actual system prompt",
      "description": "In the @src/renderer/src/components/chat/ChatSidebar.tsx next to the info button, we want to show another button that will have a scroll icon, that will show the current system prompt that the agent will get - this is the effective prompt with arguments placed in - not the template.",
      "context": [
        "src/renderer/src/components/chat/ChatSidebar.tsx"
      ],
      "blockers": [],
      "createdAt": "2025-10-03T21:30:52.373Z",
      "updatedAt": "2025-10-03T22:38:47.930Z",
      "completedAt": "2025-10-03T22:38:47.930Z"
    },
    {
      "id": "64b6f2c1-f5b4-4ef5-b108-0d5f94857ad1",
      "status": "+",
      "title": "the title in modals isn't centered vertically with the close button",
      "description": "@src/renderer/src/components/ui/Modal.tsx doesn't correctly vertically center the title to be exactly aligned with the close button - it should.",
      "context": [
        "src/renderer/src/components/ui/Modal.tsx"
      ],
      "blockers": [],
      "createdAt": "2025-10-03T21:48:18.571Z",
      "updatedAt": "2025-10-03T22:09:55.804Z",
      "completedAt": "2025-10-03T22:09:55.804Z"
    },
    {
      "id": "2dc1b4b3-8376-44d0-937f-f6c18778622b",
      "status": "+",
      "title": "ChatConversation doesn't display tool results",
      "description": "in @src/renderer/src/components/agents/ChatConversation.tsx strangely doesn't display the tool results. This only seems to not work in a ChatConversation for a running agent - even though, that's absolutely no different than for one that has finished.\n\nIf you find anything interesting create a doc about it.",
      "context": [
        "src/renderer/src/components/agents/ChatConversation.tsx"
      ],
      "blockers": [],
      "createdAt": "2025-10-04T02:22:58.355Z",
      "updatedAt": "2025-10-04T02:31:21.633Z",
      "completedAt": "2025-10-04T02:31:21.633Z"
    },
    {
      "id": "c989b117-412c-4645-add9-57a9d426f054",
      "status": "+",
      "title": "Allow chatting i.e. continuing the conversation on an Agent Run",
      "description": "Right now in @src/renderer/src/screens/AgentsView.tsx there's a way of viewing each agent run in a @src/renderer/src/components/agents/ChatConversation.tsx . Each AgentRun actually stores the ChatMessages which can be directly used in a chat via @src/renderer/src/components/chat/ChatSidebar.tsx .\n\nThe appropriate contexts for agent runs that are for stories is included in @src/renderer/src/screens/AgentsView.tsx - `chatContextAgentRun` and the one for agent feature runs is: `chatContextAgentRunFeature`.\n\nWhen clicking the button, the user is taken to the ChatView, inside ChatView - `agentRunId` also needs to be passed. When in ChatView the conversation (`AgentRunConversation`) from inside the `AgentRunHistory` holds `messages: ChatMessage[]` which need to be taken and used to start the chat.\n\n\nWhat we need is in @src/renderer/src/components/agents/ChatConversation.tsx is to have the possibility of redirecting to ChatView with the correct chat being open, when clicking a chat button that should show to the left of the name of each Agent Feature Run and the single Agent Story Run. The Agent Story Run chat should only show if this run was ONLY for a story (i.e. there were no features specified - this can be checked by seeing that the first conversation had no featureId)",
      "context": [
        "src/renderer/src/screens/AgentsView.tsx",
        "src/renderer/src/components/agents/ChatConversation.tsx",
        "src/renderer/src/components/chat/ChatSidebar.tsx"
      ],
      "blockers": [],
      "createdAt": "2025-10-08T22:56:24.172Z",
      "updatedAt": "2025-10-15T12:43:55.924Z",
      "completedAt": "2025-10-15T12:34:52.555Z"
    },
    {
      "id": "cd613bac-52f7-4f5d-a81a-4bacf77203b3",
      "status": "+",
      "title": "The icon selector in ProjectEditorForm should be different",
      "description": "In @src/renderer/src/screens/projects/ProjectEditorForm.tsx  the icon selection should be different.\nIt should just show the current icon on a button that the user can click - when clicking it should show the whole icons pallette in a scrollable window.",
      "context": [
        "src/renderer/src/screens/projects/ProjectEditorForm.tsx"
      ],
      "blockers": [],
      "createdAt": "2025-10-15T09:23:25.404Z",
      "updatedAt": "2025-10-16T18:00:33.646Z",
      "completedAt": "2025-10-16T18:00:33.646Z"
    },
    {
      "id": "940b5550-9f7a-463b-8621-1909e796ad60",
      "status": "+",
      "title": "The manage projects modal needs updating",
      "description": "The @src/renderer/src/screens/projects/ProjectManagerModal.tsx needs to update in the following way:\n- we need to add a header section that won't be scrollable. This section will have 'group control'. There needs to be a dropdown selector that allows selecting which group to show, by default a special ALL selection is on. To the right there should be an \"Edit\" button (Icon only). The Edit button takes the user to another view \"within\" the same modal that will allow the user to move the groups' orders around, delete groups, add a group (very simple alert with name entry) and edit a group's name (same alert as Add - just prefilled). This needs to work the same as editing a project.\n- the add project button needs to be in a footer at the bottom of the modal that isn't scrollable.\n- The middle section shows the current group's projects. They can be moved around to change their order within the group.\n- Apart from the \"ALL\" dropdown option, there needs to be a \"--uncategorized--\" one, which shows right after ALL (the first 2 options). All projects that don't have a group assigned need to be shown here.\n- The @src/renderer/src/screens/projects/ProjectManagerModal.tsx should have the actual project configuration view split away from it into a separate file. There needs to be a new dropdown under the ID that allows the selection of a group for a given project.\n\nThere's @src/renderer/src/contexts/ProjectsGroupsContext.tsx that should be used for this feature. If anything is missing from that file it should be updated so that it's the interface to talk with @src/renderer/src/services/projectsGroupsService.ts .\n\nAll the types needed from 'thefactory-tools' are listed at the bottom of @src/renderer/src/contexts/ProjectsGroupsContext.tsx",
      "context": [
        "src/renderer/src/screens/projects/ProjectManagerModal.tsx",
        "src/renderer/src/contexts/ProjectsGroupsContext.tsx",
        "src/renderer/src/services/projectsGroupsService.ts"
      ],
      "blockers": [],
      "createdAt": "2025-10-15T09:34:24.331Z",
      "updatedAt": "2025-10-16T18:32:22.922Z",
      "completedAt": "2025-10-16T18:32:22.922Z"
    },
    {
      "id": "b4a93fc1-cfa9-4cee-bd31-be25d35bee5c",
      "status": "+",
      "title": "There needs to be a ProjectsGroupsContext",
      "description": "Just like we have @src/renderer/src/contexts/ProjectContext.tsx we need a @src/renderer/src/contexts/ProjectsGroupsContext.tsx that interfaces with @src/renderer/src/services/projectsGroupsService.ts . It needs to follow the same exact patterns as ProjectContext.",
      "context": [
        "src/renderer/src/contexts/ProjectContext.tsx",
        "src/renderer/src/services/projectsGroupsService.ts"
      ],
      "blockers": [],
      "createdAt": "2025-10-15T11:11:23.073Z",
      "updatedAt": "2025-10-15T11:14:23.187Z",
      "completedAt": "2025-10-15T11:14:23.187Z"
    },
    {
      "id": "93dfac0e-95c0-4d3b-8ce6-3fd6e29380a9",
      "status": "+",
      "title": "New icons1",
      "description": "We need new icons in @src/renderer/src/components/ui/icons/Icons.tsx . We need at least 10 new programming ones that don't exist.\nMake sure to match the style to the current icons!!!\n\nThey need to be made accessible via @src/renderer/src/screens/projects/projectIcons.tsx .",
      "context": [
        "src/renderer/src/screens/projects/projectIcons.tsx",
        "src/renderer/src/components/ui/icons/Icons.tsx"
      ],
      "blockers": [],
      "createdAt": "2025-10-15T12:45:33.201Z",
      "updatedAt": "2025-10-16T19:47:49.313Z",
      "completedAt": "2025-10-16T19:47:49.313Z"
    },
    {
      "id": "9b25e0f0-32d5-4320-b429-46120b06fbf3",
      "status": "+",
      "title": "Allow toggling all tool calls at once",
      "description": "In @src/renderer/src/screens/ChatView.tsx  when agent is asking to trigger tools, show a toggle that allows toggling all tools if there are more than 1 tool to toggle.",
      "context": [
        "src/renderer/src/screens/ChatView.tsx"
      ],
      "blockers": [],
      "createdAt": "2025-10-16T17:46:39.648Z",
      "updatedAt": "2025-10-16T18:07:00.691Z",
      "completedAt": "2025-10-16T18:07:00.691Z"
    },
    {
      "id": "bd197ab9-1da8-4e17-81e8-46c0e3b86290",
      "status": "+",
      "title": "Fix chat bottom scroll",
      "description": "In @src/renderer/src/screens/ChatView.tsx  when the user sends a chat message, there's a spinner showing for the assistant, but it's not fully scrolled down (there's a gap and the user can still scroll) - it should be. When opening a chat and the assistant is still thinking, the same thing happens.",
      "context": [
        "src/renderer/src/screens/ChatView.tsx"
      ],
      "blockers": [],
      "createdAt": "2025-10-16T17:47:54.765Z",
      "updatedAt": "2025-10-27T16:24:14.995Z",
      "completedAt": "2025-10-22T12:43:51.761Z"
    },
    {
      "id": "92593266-d2ae-4d86-915a-0e82d71f625d",
      "status": "+",
      "title": "Chat settings fix",
      "description": "In @src/renderer/src/screens/ChatView.tsx when changing the `Max turns per run` setting in Chat Settings, the `Number of messages to send` setting also changes (or gets reset to the default). This shouldn't happen - they should be independent of one another.",
      "context": [
        "src/renderer/src/screens/ChatView.tsx"
      ],
      "blockers": [],
      "createdAt": "2025-10-16T17:48:45.055Z",
      "updatedAt": "2025-10-16T18:17:24.026Z",
      "completedAt": "2025-10-16T18:17:24.026Z"
    },
    {
      "id": "a9a277d4-6662-4862-a11f-812af7355e20",
      "status": "+",
      "title": "ProjectManagerModal update",
      "description": "In @src/renderer/src/screens/projects/ProjectManagerModal.tsx a user can click edit group to look at all the groups and add new ones. This should be refactored into a separate file (similarly to how @src/renderer/src/screens/projects/ProjectEditorForm.tsx is).\nCurrently, when clicking add group inside this view nothing shows - we should use the same idea as when editing `project code info` inside ProjectEditorForm.\n\nAdditionally both ProjectEditorForm and this view this whole feature is about should have its own header with a title - so that all views within the ProjectManager flow have a header and footer.",
      "context": [
        "src/renderer/src/screens/projects/ProjectManagerModal.tsx",
        "src/renderer/src/screens/projects/ProjectEditorForm.tsx"
      ],
      "blockers": [],
      "createdAt": "2025-10-16T18:33:41.556Z",
      "updatedAt": "2025-10-16T18:44:49.493Z",
      "completedAt": "2025-10-16T18:44:49.493Z"
    },
    {
      "id": "f1796a15-4b5a-4c05-a2bc-7559b7fdb54e",
      "status": "+",
      "title": "All icons are accessible via projecticons",
      "description": "We need all icons in @src/renderer/src/components/ui/icons/Icons.tsx  to be made accessible via @src/renderer/src/screens/projects/projectIcons.tsx .\nThat means that all icons can be referenced by name like in projectIcons.\nThere should be a directive about it in @docs/FILE_ORGANISATION.md",
      "context": [
        "docs/FILE_ORGANISATION.md",
        "src/renderer/src/components/ui/icons/Icons.tsx"
      ],
      "blockers": [],
      "createdAt": "2025-10-16T18:35:49.831Z",
      "updatedAt": "2025-10-16T19:38:46.481Z",
      "completedAt": "2025-10-16T19:38:46.481Z"
    },
    {
      "id": "f4564269-341e-482e-9aa5-e06698cdb326",
      "status": "+",
      "title": "New Icons2",
      "description": "We need new icons in @src/renderer/src/components/ui/icons/Icons.tsx . We need at least 10 finance related ones.\nMake sure to match the style to the current icons!!!\n\nThey need to be made accessible via @src/renderer/src/screens/projects/projectIcons.tsx .",
      "context": [
        "src/renderer/src/components/ui/icons/Icons.tsx"
      ],
      "blockers": [],
      "createdAt": "2025-10-16T18:36:18.938Z",
      "updatedAt": "2025-10-16T22:18:20.109Z",
      "completedAt": "2025-10-16T22:18:20.109Z"
    },
    {
      "id": "4999628b-5040-40bc-b269-e6cf0823a07c",
      "status": "+",
      "title": "New Icons3",
      "description": "We need new icons in @src/renderer/src/components/ui/icons/Icons.tsx . We need at least 10 medical ones.\nMake sure to match the style to the current icons!!!\n\nThey need to be made accessible via @src/renderer/src/screens/projects/projectIcons.tsx .",
      "context": [
        "src/renderer/src/components/ui/icons/Icons.tsx"
      ],
      "blockers": [],
      "createdAt": "2025-10-16T18:36:44.073Z",
      "updatedAt": "2025-10-16T22:20:12.652Z",
      "completedAt": "2025-10-16T22:20:12.652Z"
    },
    {
      "id": "5da79673-ef5c-4c84-93d7-a715b5492bc0",
      "status": "+",
      "title": "New Icons4",
      "description": "We need new icons in @src/renderer/src/components/ui/icons/Icons.tsx . We need at least 10 business ones.\nMake sure to match the style to the current icons!!!\n\nThey need to be made accessible via @src/renderer/src/screens/projects/projectIcons.tsx .",
      "context": [
        "src/renderer/src/components/ui/icons/Icons.tsx"
      ],
      "blockers": [],
      "createdAt": "2025-10-16T18:37:12.028Z",
      "updatedAt": "2025-10-16T22:24:50.244Z",
      "completedAt": "2025-10-16T22:24:50.244Z"
    },
    {
      "id": "b5615d52-f0b8-4630-910a-e47f4b7db811",
      "status": "+",
      "title": "New Icons5",
      "description": "We need new icons in @src/renderer/src/components/ui/icons/Icons.tsx . We need at least 10 sport ones.\nMake sure to match the style to the current icons!!!\n\nThey need to be made accessible via @src/renderer/src/screens/projects/projectIcons.tsx .",
      "context": [
        "src/renderer/src/components/ui/icons/Icons.tsx"
      ],
      "blockers": [],
      "createdAt": "2025-10-16T18:37:31.850Z",
      "updatedAt": "2025-10-16T22:30:01.792Z",
      "completedAt": "2025-10-16T22:30:01.792Z"
    },
    {
      "id": "afa9c03a-f251-410b-9510-3ea34b3eb374",
      "status": "+",
      "title": "New Icons6",
      "description": "We need new icons in @src/renderer/src/components/ui/icons/Icons.tsx . We need at least 10 construction ones.\nMake sure to match the style to the current icons!!!\n\nThey need to be made accessible via @src/renderer/src/screens/projects/projectIcons.tsx .",
      "context": [
        "src/renderer/src/components/ui/icons/Icons.tsx"
      ],
      "blockers": [],
      "createdAt": "2025-10-16T18:37:51.777Z",
      "updatedAt": "2025-10-16T22:34:46.230Z",
      "completedAt": "2025-10-16T22:34:46.230Z"
    },
    {
      "id": "ad551afc-2b74-45e7-ac7b-9eac1faa8e26",
      "status": "+",
      "title": "Continue refactor of Icons",
      "description": "In @src/renderer/src/components/ui/icons/Icons.tsx we just need the exports for individual icons. Some of them have already been moved to their files. Do the rest.",
      "context": [
        "src/renderer/src/components/ui/icons/Icons.tsx"
      ],
      "blockers": [],
      "createdAt": "2025-10-16T19:28:18.570Z",
      "updatedAt": "2025-10-16T22:57:53.885Z",
      "completedAt": "2025-10-16T19:42:32.625Z"
    },
    {
      "id": "67302df0-716b-46ed-aee1-828cb60373d2",
      "status": "+",
      "title": "Display groups of projects in sidebar",
      "description": "In the @src/renderer/src/navigation/SidebarView.tsx we want to display all the projects as ordered via their groups, as is specified in @src/renderer/src/contexts/ProjectsGroupsContext.tsx and controlled via @src/renderer/src/screens/projects/ProjectManagerModal.tsx .\nAll uncategorized projects are at the top.\nThen each group must have its own dropdown section that can be opened or closed.\nWhen opened it displays the list of all projects in that group.\nAll groups start being closed.\nWhen a project is active in a group - that group tab needs to be selected with the same colour as that project.\nAdditionally, the group tab shows an aggregate of all badges on the right (so agents running and notificatiions) for all projects under it.",
      "context": [
        "src/renderer/src/navigation/SidebarView.tsx",
        "src/renderer/src/contexts/ProjectsGroupsContext.tsx",
        "src/renderer/src/screens/projects/ProjectManagerModal.tsx"
      ],
      "blockers": [],
      "createdAt": "2025-10-16T19:30:09.420Z",
      "updatedAt": "2025-10-16T23:29:56.203Z",
      "completedAt": "2025-10-16T23:29:56.203Z"
    },
    {
      "id": "4cd9f6a6-4be9-4e76-b436-507636a05bfb",
      "status": "+",
      "title": "Show a working agent in the Sidebar next to agents",
      "description": "In the @src/renderer/src/navigation/SidebarView.tsx just like we show a notification badge next to \"Notifications\", we need to show the same next to \"Agents\" when an agent is running. This is already showing in the Projects list - but we need it here too - same exact style.",
      "context": [
        "src/renderer/src/navigation/SidebarView.tsx"
      ],
      "blockers": [],
      "createdAt": "2025-10-16T22:12:53.921Z",
      "updatedAt": "2025-10-16T23:29:06.611Z",
      "completedAt": "2025-10-16T23:13:29.099Z"
    },
    {
      "id": "c2f26371-082b-4b31-812a-e8c5955a4d4a",
      "status": "+",
      "title": "Update projectIcons",
      "description": "Make sure that the const `PROJECT_ICONS` in @src/renderer/src/screens/projects/projectIcons.tsx is an object and not a list, so that it can be used more efficiently in @src/renderer/src/screens/projects/ProjectEditorForm.tsx and @src/renderer/src/screens/projects/ProjectManagerModal.tsx .",
      "context": [
        "src/renderer/src/screens/projects/ProjectEditorForm.tsx",
        "src/renderer/src/screens/projects/ProjectManagerModal.tsx"
      ],
      "blockers": [],
      "createdAt": "2025-10-16T22:58:32.510Z",
      "updatedAt": "2025-10-16T23:28:07.551Z",
      "completedAt": "2025-10-16T23:10:23.823Z"
    },
    {
      "id": "c7a825c8-9791-4893-9b98-f89a9681e376",
      "status": "+",
      "title": "Chats sidebar update",
      "description": "In @src/renderer/src/screens/ChatView.tsx the sidebar needs to be updated:\n- it should only show the single General chat for the active project\n- when first opening the ChatView, all the categories and all sub categories should be closed. This should also be the case when switching projects (cos it's a complete context switch).\n- there needs to be a stronger visual distinction between the categories,subcategories and chats.\n- for now we need to get rid off the \"plus/add\" button at the top right, we simply should always show the General chat tile for the given project and if the user clicks it but it wasn't yet created then it should be.\n- There needs to be a switch (similar to the one in @src/renderer/src/screens/stories/StoriesListView.tsx  for changing modes) that will allow switching between \"Categories\" and \"History\". Categories is the current view and History will simply show all chats in chronological order. If there are none then display an appropriate message.\n- it would be a very good idea for the whole sidebar to be a separate component in its own file, unfortunately there's already @src/renderer/src/components/chat/ChatSidebar.tsx  and @src/renderer/src/components/chat/ChatSidebarPanel.tsx so a new meaningful name needs to be created for this.\n- when the sidebar is collapsed, it should show a different view: a vertical label with the name of the current mode, so either CATEGORIES or HISTORY.",
      "context": [
        "src/renderer/src/screens/ChatView.tsx",
        "src/renderer/src/screens/stories/StoriesListView.tsx",
        "src/renderer/src/components/chat/ChatSidebarPanel.tsx",
        "src/renderer/src/components/chat/ChatSidebar.tsx"
      ],
      "blockers": [],
      "createdAt": "2025-10-16T23:24:04.989Z",
      "updatedAt": "2025-10-21T16:03:02.642Z",
      "completedAt": "2025-10-17T11:52:47.519Z"
    },
    {
      "id": "dd9bb459-5225-4604-8d2f-6e50feaba098",
      "status": "+",
      "title": "Clicking a notification doesn't take the user to the correct place",
      "description": "In @src/renderer/src/screens/NotificationsView.tsx when clicking a notification (for an agent finished) it doesn't take the user to the Agents page and the appropriate run.",
      "context": [
        "src/renderer/src/screens/NotificationsView.tsx"
      ],
      "blockers": [],
      "createdAt": "2025-10-21T16:01:35.170Z",
      "updatedAt": "2025-10-22T11:38:07.864Z",
      "completedAt": "2025-10-22T11:38:07.864Z"
    },
    {
      "id": "8a6f2df4-3f7d-45da-b100-e216d46598e9",
      "status": "+",
      "title": "Make it possible to delete the last chat message.",
      "description": "In @src/renderer/src/components/chat/ChatSidebar.tsx .\nThe button should be right under the icon for the sender (so User or Assistant).\nIt should only appear when hovering over that area.",
      "context": [
        "src/renderer/src/components/chat/ChatSidebar.tsx"
      ],
      "blockers": [],
      "createdAt": "2025-10-22T11:21:27.351Z",
      "updatedAt": "2025-10-24T14:16:59.981Z",
      "completedAt": "2025-10-22T11:48:18.608Z"
    },
    {
      "id": "be0848f1-c6cf-446f-b6ab-08042d7825c5",
      "status": "+",
      "title": "The tile should be 2 lines max",
      "description": "In @src/renderer/src/screens/stories/StoryDetailsView.tsx the title in the header should be constrained",
      "context": [
        "src/renderer/src/screens/stories/StoryDetailsView.tsx"
      ],
      "blockers": [],
      "createdAt": "2025-10-27T11:13:20.749Z",
      "updatedAt": "2025-10-27T11:22:22.530Z",
      "completedAt": "2025-10-27T11:22:22.530Z"
    },
    {
      "id": "63d893a3-845f-4557-b2a6-d30d38a8c24a",
      "status": "+",
      "title": "Chat notifications",
      "description": "In the @src/renderer/src/navigation/SidebarView.tsx we need to show notifications next to the project and next to the Chat button when there is an unread message. \nThere should be also a little dot (without a number inside) shown on the chat navigation in @src/renderer/src/screens/ChatView.tsx leading the user to the chat that has the unread message .",
      "context": [
        "src/renderer/src/navigation/SidebarView.tsx",
        "src/renderer/src/screens/ChatView.tsx"
      ],
      "blockers": [],
      "createdAt": "2025-10-28T00:20:01.644Z",
      "updatedAt": "2025-10-29T11:23:25.650Z",
      "completedAt": "2025-10-29T10:52:02.237Z"
    },
    {
      "id": "98ff6ca9-38bd-4828-bcba-f555033945fe",
      "status": "+",
      "title": "Chat history should only show the current project's chats",
      "description": "in @src/renderer/src/screens/ChatView.tsx it should ONLY show the chats for the given active project - never for other ones. Right now I can see other projects in History.",
      "context": [
        "src/renderer/src/screens/ChatView.tsx"
      ],
      "blockers": [],
      "createdAt": "2025-10-28T00:20:52.916Z",
      "updatedAt": "2025-10-28T10:41:43.228Z",
      "completedAt": "2025-10-28T10:41:43.228Z"
    },
    {
      "id": "724a4b85-c9cd-4d61-ab60-a455da3482f7",
      "status": "+",
      "title": "If a story/feature is missing show *DELETED* instead of id",
      "description": "In @src/renderer/src/screens/ChatView.tsx in the sidebar - don't show the id of the story/feature that no longer exists - just inform the user that this has been deleted.",
      "context": [
        "src/renderer/src/screens/ChatView.tsx"
      ],
      "blockers": [],
      "createdAt": "2025-10-28T00:22:27.483Z",
      "updatedAt": "2025-10-28T10:45:20.962Z",
      "completedAt": "2025-10-28T10:45:20.962Z"
    },
    {
      "id": "beea43a0-839b-4f9b-8215-73a8fd39f3cb",
      "status": "+",
      "title": "Delete chat becomes refresh chat + actual delete chat in settings",
      "description": "The current 'Delete chat' button in the header of @src/renderer/src/screens/ChatView.tsx should become \"Refresh Chat\" - so still a red button, but with a different icon inside - a new one needs to be created and added to @src/renderer/src/components/ui/icons/Icons.tsx .\nAt the very bottom of chat settings there should be a red button that says \"Delete this chat\", which will ask the user for confirmation for doing so. This should actually delete the chat for good (at this moment taking the user to the \"General\" chat which is always available).",
      "context": [
        "src/renderer/src/screens/ChatView.tsx",
        "src/renderer/src/components/ui/icons/Icons.tsx"
      ],
      "blockers": [],
      "createdAt": "2025-10-28T00:26:15.441Z",
      "updatedAt": "2025-10-29T12:07:30.836Z",
      "completedAt": "2025-10-29T11:34:38.105Z"
    },
    {
      "id": "1784ec92-6612-4d1b-a8e9-41fb10c3557f",
      "status": "+",
      "title": "In GitView main branch has special buttons and is at top",
      "description": "The current branch in @src/renderer/src/screens/GitView.tsx shouldn't have a \"FastMerge\" and \"Delete\" buttons. It should have a push button if there's pending changes that haven't been pushed to remote and a pull button if there's changes on remote that haven't been pulled.\nThis branch should also be in a separate section at the top - not mixing in with the other branches.",
      "context": [
        "src/renderer/src/screens/GitView.tsx"
      ],
      "blockers": [],
      "createdAt": "2025-10-28T12:44:29.335Z",
      "updatedAt": "2025-10-29T01:05:28.984Z",
      "completedAt": "2025-10-29T01:05:28.984Z"
    },
    {
      "id": "b81fe5fc-0b19-4fe7-9b41-5ae564e5e908",
      "status": "+",
      "title": "In GitView the status chip shouldn't show the branch name",
      "description": "In @src/renderer/src/screens/GitView.tsx the status chips should show if it's local, remote, both - not re-displaying the branch id/name",
      "context": [
        "src/renderer/src/screens/GitView.tsx"
      ],
      "blockers": [],
      "createdAt": "2025-10-28T12:45:20.540Z",
      "updatedAt": "2025-10-29T01:06:28.117Z",
      "completedAt": "2025-10-29T01:06:28.117Z"
    },
    {
      "id": "41e29168-8387-44a3-8052-a80b3098088b",
      "status": "+",
      "title": "In GitMergeModal the diffs are not showing just incoming",
      "description": "In @src/renderer/src/screens/git/GitMergeModal.tsx the diffs that are displayed are showing both outgoing and incoming changes against each other. But the user should only be shown the incoming changes against the current branch.\nThere should be appropriate data from `thefactory-tools` for this - all the types are in @src/logic/git/gitTypes.copy.ts . If something is missing, then describe a feature request in `docs/GIT_DIFFS.md` so that `thefactory-tools` can be updated to include it.",
      "context": [
        "src/renderer/src/screens/git/GitMergeModal.tsx",
        "src/logic/git/gitTypes.copy.ts"
      ],
      "blockers": [],
      "createdAt": "2025-10-28T12:47:48.778Z",
      "updatedAt": "2025-10-29T11:22:24.154Z",
      "completedAt": "2025-10-29T11:22:24.154Z"
    },
    {
      "id": "6ef71ce5-6bcd-407a-b9e7-1f3e44e2a626",
      "status": "+",
      "title": "In GitView show story chips that when clicking take the user to that story",
      "description": "In @src/renderer/src/screens/GitView.tsx currently just a storyId is shown - but it should be replaced with a @src/renderer/src/components/stories/DependencyBullet.tsx that when clicking will open the appropriate story.",
      "context": [
        "src/renderer/src/screens/GitView.tsx",
        "src/renderer/src/components/stories/DependencyBullet.tsx"
      ],
      "blockers": [],
      "createdAt": "2025-10-28T12:49:51.490Z",
      "updatedAt": "2025-10-29T10:57:39.605Z",
      "completedAt": "2025-10-29T10:57:39.605Z"
    },
    {
      "id": "ae8f8bd5-6062-4238-bc93-00994debfad0",
      "status": "+",
      "title": "Each commit that is pending in GitView is for stories and features - they should be displayed as chips",
      "description": "Most of the commits are implementing features and have the id inside the commit message. That id should be extracted and displayed as @src/renderer/src/components/stories/DependencyBullet.tsx to show the user which features are part of this pending merge.\n\nThe `thefactory-tools` now exposes all the necessary values for this - check @src/logic/git/gitTypes.copy.ts to see.",
      "context": [
        "src/renderer/src/components/stories/DependencyBullet.tsx",
        "src/logic/git/gitTypes.copy.ts"
      ],
      "blockers": [],
      "createdAt": "2025-10-28T12:52:21.487Z",
      "updatedAt": "2025-10-30T23:12:11.965Z",
      "completedAt": "2025-10-30T21:52:47.194Z"
    },
    {
      "id": "e5ab58da-63e1-4869-8fc0-b18016f0dba6",
      "status": "+",
      "title": "the chats in the history view should be ordered by last message received/sent",
      "description": "In @src/renderer/src/screens/ChatView.tsx the history should sort the chats by 'last update' - it seems they are ordered by that on open, but after some messages trickle in - that's no longer the case.",
      "context": [
        "src/renderer/src/screens/ChatView.tsx"
      ],
      "blockers": [],
      "createdAt": "2025-10-28T20:31:02.699Z",
      "updatedAt": "2025-10-29T09:42:38.430Z",
      "completedAt": "2025-10-29T09:42:38.430Z"
    },
    {
      "id": "fcf25987-8aaa-4454-8b39-1f7abf3774ef",
      "status": "+",
      "title": "ctrl/command+shift+n should open a new special create feature modal",
      "description": "the difference is that it should have a dropdown for selecting the story that this feature will belong to.\nIn fact - the \"UI Improvements\" feature that gets created via cmd+shift+f should open this exact popup but with the \"UI Improvements\" story pre-selected.\nWhen clicking the dropdown it should also allow to search to make it easier to find the relevant story.",
      "context": [],
      "blockers": [],
      "createdAt": "2025-10-29T00:49:23.964Z",
      "updatedAt": "2025-10-29T09:47:12.334Z",
      "completedAt": "2025-10-29T09:47:12.334Z"
    },
    {
      "id": "84a438a8-912f-41f2-b1b4-5d4661ffbe3c",
      "status": "+",
      "title": "Chat tool call change popups",
      "description": "Goal: When viewing tool call cards in chat, hovering (or focusing) on a card shows a contextual popup summarizing the change(s) that the tool produced. Clicking the card toggles a pinned view.\n\nTriggers & behavior:\n- Hover: show a popup next to the tool call card with a concise summary.\n- Click: pin/unpin the popup to remain visible.\n- Keyboard: focus on the card shows the popup; Esc closes; Enter toggles pin.\n- Mobile: tap once to show, tap outside to dismiss; a small 'i' icon appears on small screens.\n\nTool-specific displays:\n- update_story_title: show 'Title: old → new' with highlights.\n- update_story_description: inline or side-by-side diff emphasizing added and removed text.\n- update_feature_title: 'Title: old → new' with highlights.\n- update_feature_description: inline or side-by-side diff of description.\n- write_file: show the path and a unified diff of changes; collapse large hunks with a 'view more' affordance.\n- create_feature: show the new feature's title and description in a clean summary card.\n- create_story: show the new story's title and description in a clean summary card.\n- reorder_feature: show the resulting feature order list with indices; highlight moved items.\n- reorder_story: show the resulting story order list with indices; highlight moved items.\n\nUX details:\n- The popup title includes the tool name and a status icon.\n- Show timestamps and a compact identifier for the operation if available.\n- Provide a 'view details' action to expand into a larger modal for long diffs.\n- For diffs, prefer a readable unified diff with syntax highlighting for code when possible.\n\nEdge cases:\n- If prior content is unavailable, show 'new content only' and a note that diff is unavailable.\n- For very large files, show only the first N changed hunks with an expandable control.\n- If the tool failed or partially executed, show an error state in the popup.\n\nAccessibility:\n- Fully keyboard navigable; meets color contrast guidelines for highlights.\n- ARIA roles for popovers and labels for action buttons.\n\nAcceptance criteria:\n- Hovering or focusing on a tool call card shows a popup within 150ms with the tool-specific summary.\n- update_* and create_* tools display the exact new values; descriptions show textual diffs for updates and full text for creates.\n- write_file shows a unified diff for changed files, including path and line numbers.\n- reorder_* popups display the final order with indices, clearly marking moved items.\n- Popups are responsive and accessible, with keyboard and mobile behaviors working as described.\n- Large content gracefully collapses with an option to expand.\n\nIMPORTANT:\nThe code for this should be well organised in a folder and each specific tool handling approach should be isolated to make it readable.",
      "context": [],
      "createdAt": "2025-10-29T00:55:40.474Z",
      "updatedAt": "2025-10-29T15:55:40.932Z",
      "blockers": [],
      "completedAt": "2025-10-29T12:56:45.320Z"
    },
    {
      "id": "ea6227a4-4b63-41ad-a334-79102a5f5619",
      "status": "+",
      "title": "ChatView info callout with navigable story/feature chips",
      "description": "Goal: Improve the info button in @src/renderer/src/screens/ChatView.tsx so that clicking it opens a callout showing contextual, clickable story/feature chips via @src/renderer/src/components/stories/DependencyBullet.tsx.\n\nTrigger & behavior:\n- Click on the info button toggles the callout open/closed.\n- Clicking outside the callout (or pressing Esc) closes it.\n- The callout auto-closes on route/project change and when ChatView unmounts.\n- Replace any hover tooltip with this click-activated callout.\n\nContent rules:\n- If the current chat has an associated story, render a DependencyBullet for the story.\n- If the current chat has associated feature(s), render a DependencyBullet for each feature.\n- If an associated story/feature no longer exists, display the deleted state used elsewhere (e.g., *DELETED*), consistent with ChatView.\n- Chips are interactive: clicking navigates to the destination using DependencyBullet default navigation behavior.\n\nUX details:\n- Position the callout anchored to the info button with an arrow; keep within viewport bounds.\n- Lazy-mount contents only when opened; unmount on close.\n- Maintain z-index above the header and chat scroll container.\n\nAccessibility:\n- The info button uses aria-haspopup='dialog' and aria-expanded to reflect state; aria-controls points to the callout id.\n- The callout uses role='dialog' with an aria-label (e.g., 'Chat context'). Esc closes. Focus remains on the button; tabbing into the callout supports chip interaction.\n\nAcceptance criteria:\n- Clicking the info button opens the callout within 150ms; clicking it again, pressing Esc, or clicking outside closes it.\n- When a story/feature context exists, corresponding DependencyBullet chips render and navigate correctly on click.\n- When context is missing, no chips are shown; deleted items display as deleted-state chips.\n- Callout closes on route/project change and on ChatView unmount without errors.\n- Meets ARIA requirements as described and works with keyboard and mouse.",
      "context": [
        "src/renderer/src/components/stories/DependencyBullet.tsx"
      ],
      "createdAt": "2025-10-29T00:58:11.800Z",
      "updatedAt": "2025-10-29T11:23:14.172Z",
      "blockers": [],
      "completedAt": "2025-10-29T11:11:46.494Z"
    },
    {
      "id": "0559292b-fad1-4585-b319-37c653e68bd8",
      "status": "+",
      "title": "the \"fast merge\" button improvement",
      "description": "the \"fast merge\" button in @src/renderer/src/screens/GitView.tsx  should do the same as the confirmation \"fast merge\" in @src/renderer/src/screens/git/GitMergeModal.tsx - i.e. it should show the confirmation dialog and then proceed.",
      "context": [
        "src/renderer/src/screens/GitView.tsx",
        "src/renderer/src/screens/git/GitMergeModal.tsx"
      ],
      "blockers": [],
      "createdAt": "2025-10-29T09:12:13.859Z",
      "updatedAt": "2025-10-29T11:42:27.188Z",
      "completedAt": "2025-10-29T11:42:27.188Z"
    },
    {
      "id": "8ba96fe8-c07a-44e5-a2b0-2fab5c056c78",
      "status": "+",
      "title": "Deleting the last chat message must also work for assistant messages",
      "description": "In @src/renderer/src/components/chat/ChatSidebar.tsx  we currently only allow to delete the last user message if it's the last. We should allow deleting ANY last message (as long as the assistant isn't working), and simply for the assistant we must also delete the corresponding tool results if there are any. The delete button needs to show on the last assistant message so to clarify that the tool results will also delete.",
      "context": [
        "src/renderer/src/components/chat/ChatSidebar.tsx"
      ],
      "blockers": [],
      "createdAt": "2025-10-29T10:02:54.119Z",
      "updatedAt": "2025-10-29T11:49:33.086Z",
      "completedAt": "2025-10-29T11:49:33.086Z"
    },
    {
      "id": "0a96daaf-26a2-4dcd-995a-77be216824d6",
      "status": "+",
      "title": "File suggestions get clipped/cropped",
      "description": "The @src/renderer/src/components/ui/FileMentionsTextarea.tsx when showing the file suggestions can go completely outside the view and get clipped/cropped.\nTo make sure this doesn't happen - the suggestions should show within the left right borders of the parent (i.e. they shouldn't move as the user is typing). The y location is great.",
      "context": [
        "src/renderer/src/components/ui/FileMentionsTextarea.tsx"
      ],
      "blockers": [],
      "createdAt": "2025-10-29T10:21:07.274Z",
      "updatedAt": "2025-10-29T11:50:56.637Z",
      "completedAt": "2025-10-29T11:50:56.637Z"
    },
    {
      "id": "3bfbcd7e-2016-401a-b1d7-466ccb53d7c0",
      "status": "+",
      "title": "the create new feature popup needs updating",
      "description": "Here are the improvements:\n1) if @src/renderer/src/screens/stories/FeatureCreateView.tsx is triggered from a story - then the current story should be selected\n2) the selected story needs to be in a regular font like the rest of the inputs - right now its faded (gray)\n3) when tapping out of the story selection dropdown - close it and leave the currently selected story\n4) when a project that isn't main is invoked - then select the latest story (cos that project won't have \"ui improvements\")\n5) if a project has no stories - show a toast saying that the user should first create a story to start creating features.",
      "context": [
        "src/renderer/src/screens/stories/FeatureCreateView.tsx"
      ],
      "blockers": [],
      "createdAt": "2025-10-29T10:43:41.842Z",
      "updatedAt": "2025-10-29T11:54:38.453Z",
      "completedAt": "2025-10-29T11:54:38.453Z"
    },
    {
      "id": "0a224aec-8933-4c9a-8910-33048809e451",
      "status": "+",
      "title": "when getting an error in chat show a retry button",
      "description": "In @src/renderer/src/components/chat/ChatSidebar.tsx when getting an error the only thing the user can do right now is to write a message to retry - we should have a retry button next to the message, that will remove the last message and proceed as if it never happened.\nThe error message should have an (i) button in the top right to display the error that occurred.\n\nUpdate @src/renderer/src/contexts/ChatsContext.tsx and @src/renderer/src/services/completionService.ts and @src/logic/factory/FactoryCompletionManager.ts to have an appropriate retry method.",
      "context": [
        "src/renderer/src/components/chat/ChatSidebar.tsx",
        "src/renderer/src/contexts/ChatsContext.tsx",
        "src/renderer/src/services/completionService.ts",
        "src/logic/factory/FactoryCompletionManager.ts"
      ],
      "blockers": [],
      "createdAt": "2025-10-29T15:05:58.043Z",
      "updatedAt": "2025-10-30T23:11:53.813Z",
      "completedAt": "2025-10-30T21:47:18.549Z"
    },
    {
      "id": "380133df-e68d-433c-a208-fa1c59915b93",
      "status": "+",
      "title": "when the user posts a message to chat automatically scroll to the very bottom",
      "description": "In @src/renderer/src/components/chat/ChatSidebar.tsx when a user adds a new message and it appears in @src/renderer/src/components/chat/MessageList.tsx it doesn't get fully shown (i.e. the chat doesn't scroll to the bottom) - it should.",
      "context": [
        "src/renderer/src/components/chat/ChatSidebar.tsx",
        "src/renderer/src/components/chat/MessageList.tsx"
      ],
      "blockers": [],
      "createdAt": "2025-10-29T15:15:23.655Z",
      "updatedAt": "2025-10-30T11:01:44.207Z",
      "completedAt": "2025-10-30T11:01:44.207Z"
    },
    {
      "id": "4c176bb4-549e-4a6c-a59d-f8690c4819b5",
      "status": "+",
      "title": "the typewriter effect in chat swallows some first letters",
      "description": "whenever the typewriter effect kicks in it always omits the first or second letter in @src/renderer/src/components/chat/ChatSidebar.tsx when displaying a message in @src/renderer/src/components/chat/MessageList.tsx",
      "context": [
        "src/renderer/src/components/chat/ChatSidebar.tsx",
        "src/renderer/src/components/chat/MessageList.tsx"
      ],
      "blockers": [],
      "createdAt": "2025-10-29T16:24:36.140Z",
      "updatedAt": "2025-10-30T11:15:36.023Z",
      "completedAt": "2025-10-30T00:14:46.566Z"
    },
    {
      "id": "720ef1b6-1461-4ea9-8417-ce6955ba566e",
      "status": "+",
      "title": "each message should show the timestamp in a human friendly way",
      "description": "In @src/renderer/src/components/chat/MessageList.tsx all messages should show these at the top. For users it's at the top left, and for assistants or system messages it's at the top right.\nThis should be a very small piece of text.\nIf the message was 'today' then just show the time. If it was on a different day also show the date.",
      "context": [
        "src/renderer/src/components/chat/MessageList.tsx"
      ],
      "blockers": [],
      "createdAt": "2025-10-29T16:30:28.066Z",
      "updatedAt": "2025-10-29T17:37:17.935Z",
      "completedAt": "2025-10-29T17:37:17.935Z"
    },
    {
      "id": "eb960fe5-b811-4119-8aa9-e9d420b54024",
      "status": "+",
      "title": "The `finish_feature` popup when hovering the tool message needs updating",
      "description": "in @src/renderer/src/components/chat/ToolCallChangePopup.tsx when it's `finish_feature` we shouldn't show the time nor the feature id in the 'header' - the summary card covers all the info needed.",
      "context": [
        "src/renderer/src/components/chat/ToolCallChangePopup.tsx"
      ],
      "blockers": [],
      "createdAt": "2025-10-29T16:31:26.593Z",
      "updatedAt": "2025-10-29T17:39:59.421Z",
      "completedAt": "2025-10-29T17:39:59.421Z"
    },
    {
      "id": "ad71c0b9-e555-4653-a600-af5efd1db0f1",
      "status": "+",
      "title": "`search_files` should say '+ X more at the bottom'",
      "description": "In @src/renderer/src/components/chat/ToolCallChangePopup.tsx for the `search_files` tool if there are truncated results, there should be a one line message saying how many were ommitted.",
      "context": [
        "src/renderer/src/components/chat/ToolCallChangePopup.tsx"
      ],
      "blockers": [],
      "createdAt": "2025-10-29T16:32:34.177Z",
      "updatedAt": "2025-10-29T17:42:55.772Z",
      "completedAt": "2025-10-29T17:42:55.772Z"
    },
    {
      "id": "e086f202-7b49-4317-bf1c-9ac4ab60a520",
      "status": "+",
      "title": "the `write_file` popup needs updating",
      "description": "in @src/renderer/src/components/chat/ToolCallChangePopup.tsx for the `write_file` tool call - with a result it can show Path(unknown) even though the path is included in the tool call args under 'name' .\nWithout the tool result, the popup never shows the diff (we never got it) - this needs to be computed so it can be displayed.",
      "context": [
        "src/renderer/src/components/chat/ToolCallChangePopup.tsx"
      ],
      "blockers": [],
      "createdAt": "2025-10-29T16:34:09.408Z",
      "updatedAt": "2025-10-29T17:50:05.033Z",
      "completedAt": "2025-10-29T17:50:05.033Z"
    },
    {
      "id": "16745e78-fa85-4d82-986a-1a5c3f8630c1",
      "status": "+",
      "title": "Chat sidebar spinner + unread dot with project aggregation",
      "description": "Goal: Show ongoing chats (spinner) and new messages in the sidebar for both the chat list and the projects list area in SidebarView, with aggregation at the project level.\n\nBehavior:\n- Chat row: While an assistant response is streaming, display a small spinner in place of the unread badge. If there are unread messages for that chat, show a tiny red dot at the spinner’s top-right corner (spinner has precedence over number badges during streaming).\n- Project row aggregation (in SidebarView): If any chat within the project is streaming, show a small spinner on the project tile. If any chat within the project has unread messages, aggregate the unread count and display it. When both streaming and unread exist, show spinner with a small red dot at top-right. When not streaming, show the numeric unread badge only. Counts cap at 99+.\n- No hover preview.\n- Unread is already tracked per chat; leverage existing unread state and last-seen logic.\n- Spinner clears within ~500ms of stream end to avoid flicker.\n\nImplementation notes:\n- Use existing UI primitives: Spinner and DotBadge. Introduce a spinner-with-dot composition for the red unread dot overlay.\n- Ensure the new logic coexists cleanly with the already completed 'Chat notifications' feature.\n- Respect collapsed sidebar visuals; badges/spinners should remain legible and positioned consistently.\n\nContext:\n- @src/renderer/src/navigation/SidebarView.tsx\n- @src/renderer/src/components/ui/CollapsibleSidebar.tsx\n- @src/renderer/src/components/ui/Spinner.tsx\n- @src/renderer/src/components/ui/DotBadge.tsx\n- @src/renderer/src/components/chat/ChatSidebar.tsx\n- @src/renderer/src/services/chatsService.ts\n\nAcceptance criteria:\n- When a chat is actively streaming, its chat row shows a spinner instead of a numeric unread badge. If unread exists, a small red dot appears on the spinner’s top-right.\n- At the project level in SidebarView, if any chat is streaming, a spinner shows on the project tile. If any chat has unread messages, an aggregated unread indicator shows. If both, spinner shows with a small red dot. Counts cap at '99+'.\n- No hover preview is shown. Unread and streaming states update in near-real-time.\n- Spinner and badge positions align and remain accessible/legible in both expanded and collapsed sidebar modes.\n- No regressions to existing chat notification badges elsewhere (e.g., Chat nav entry).",
      "context": [
        "src/renderer/src/navigation/SidebarView.tsx"
      ],
      "createdAt": "2025-10-29T16:42:29.014Z",
      "updatedAt": "2025-10-30T23:12:07.251Z",
      "blockers": [],
      "completedAt": "2025-10-30T14:49:21.119Z"
    },
    {
      "id": "9dc96025-d7ee-4798-aeab-0ffac36c54c7",
      "status": "+",
      "title": "Git change badges in Sidebar (green) via GitContext",
      "description": "Goal: Show Git notifications whenever there is a branch with feature changes as a green badge, consistent with existing badge styling.\n\nBehavior:\n- Placement: Show a green badge next to the 'Git' nav entry in SidebarView, following the same visual/placement pattern as existing chat badges.\n- Count: Aggregate branches with feature changes into a numeric badge (cap at 99+). If zero, no badge is shown.\n- Live updates: Badge updates as GitContext changes based on the git monitor.\n\nImplementation notes:\n- Use @src/renderer/src/contexts/GitContext.tsx as the authoritative source. It should already surface branch status based on the git monitor.\n- Define 'feature changes' using the data provided by GitContext (e.g., branches that include story/feature modifications), without re-implementing diff logic in the UI.\n- Use the same DotBadge component with a green/success styling token consistent with the design system.\n\nContext:\n- @src/renderer/src/navigation/SidebarView.tsx\n- @src/renderer/src/contexts/GitContext.tsx\n- @src/renderer/src/components/ui/DotBadge.tsx\n- @src/renderer/src/services/gitService.ts\n- @src/logic/git/gitTypes.copy.ts\n\nAcceptance criteria:\n- When one or more branches have feature changes (as exposed by GitContext), a green numeric badge appears next to the 'Git' item in SidebarView, capped at '99+'.\n- The badge updates automatically as GitContext state changes; removing/merging changes clears or reduces the count correspondingly.\n- Styling and placement match existing sidebar badges (padding, size, alignment).",
      "context": [],
      "createdAt": "2025-10-29T16:42:29.031Z",
      "updatedAt": "2025-10-29T23:37:27.757Z",
      "completedAt": "2025-10-29T23:37:27.757Z"
    },
    {
      "id": "5d593b43-f456-4b1e-97e6-cb53476197e8",
      "status": "+",
      "title": "Push notifications for Git and Chat (parity with agents)",
      "description": "Goal: Provide push notifications for Git and Chat using the exact same logic and UX we already use for agent run notifications.\n\nBehavior:\n- Chat: When a new assistant message arrives (under the same conditions currently used for agent notifications), send a native OS notification. Clicking the notification opens ChatView focused on the correct chat.\n- Git: When a branch with feature changes appears or updates (per GitContext/monitor events, under the same conditions as agent notifications), send a native OS notification. Clicking the notification opens GitView focused on that branch/diff context.\n- Deep linking follows the same patterns as agents; reuse existing navigation/deep-link helpers.\n\nImplementation notes:\n- Reuse existing notification pipeline used for agents in notificationsService and notifications manager. Mirror conditions and throttling/rate-limiting semantics already present for agent notifications.\n- No new settings pane work for now; follow the exact pathways and toggles agents use today.\n\nContext:\n- @src/renderer/src/services/notificationsService.ts\n- @src/notifications/manager.js\n- @src/renderer/src/services/chatsService.ts\n- @src/renderer/src/services/gitService.ts\n- @src/renderer/src/contexts/GitContext.tsx\n- @src/renderer/src/screens/ChatView.tsx\n- @src/renderer/src/screens/GitView.tsx\n\nAcceptance criteria:\n- New chat message triggers an OS push notification under the same conditions as agent notifications. Clicking it takes the user directly to the relevant chat in ChatView.\n- Git branch feature-change event triggers an OS push notification under the same conditions as agent notifications. Clicking it takes the user to GitView focused on the relevant branch.\n- No additional settings are necessary; behavior mirrors agent notification toggles and logic exactly.\n- Notifications are properly debounced/rate limited if the agent pipeline already enforces this (parity).",
      "context": [],
      "createdAt": "2025-10-29T16:42:29.048Z",
      "updatedAt": "2025-10-30T00:35:51.425Z",
      "blockers": [],
      "completedAt": "2025-10-30T00:35:51.425Z"
    },
    {
      "id": "38e1f4bc-07fa-42cc-990d-da75a62151a6",
      "status": "+",
      "title": "Distinct sounds per notification type (agent, chat, git)",
      "description": "Goal: Play distinct sounds per notification/badge type. For now, reuse the agent-run notification logic and add new sound assets for chat and git. No new settings work yet.\n\nBehavior:\n- Notification types and sounds:\n  - Agent events: existing sound (or migrate to a named asset if needed)\n  - Chat new message: new distinct sound\n  - Git feature-change: new distinct sound\n- Sounds play via the same code path used by agent notifications today and only when a notification is triggered (parity with agents). No additional settings UI in this phase.\n\nImplementation notes:\n- Add new placeholder audio assets under a dedicated folder (e.g., @src/renderer/src/assets/sounds/agent.mp3, chat.mp3, git.mp3) and wire a simple type-to-sound mapping in notificationsService.\n- Preload sounds to minimize lag and debounce to avoid overwhelming audio on bursts (follow any existing debounce in agent notifications if present).\n- Ensure sounds do not overlap excessively (simple last-sound cutoff or short cooldown is acceptable for this phase).\n\nContext:\n- @src/renderer/src/services/notificationsService.ts\n- @src/renderer/src/services/settingsService.ts (only if needed for current agent parity)\n- @src/renderer/src/screens/SettingsView.tsx (no UI changes planned yet; reference for parity)\n- @src/renderer/src/assets/sounds/ (new assets folder)\n\nAcceptance criteria:\n- Triggering an agent notification plays the agent sound; triggering a chat notification plays the chat sound; triggering a git notification plays the git sound.\n- Sounds are audibly distinct across the three types.\n- Sounds play through the same logic as agent notifications (no bespoke pathways), and respect any existing mutes/rate limits already applied to agent notifications.\n- No new settings are introduced in this phase.",
      "context": [],
      "createdAt": "2025-10-29T16:42:29.050Z",
      "updatedAt": "2025-10-30T21:49:39.945Z",
      "blockers": [],
      "completedAt": "2025-10-30T21:49:39.945Z"
    },
    {
      "id": "dfa8e00c-f58c-4ae6-ba13-3dff5dc4f961",
      "status": "+",
      "title": "the llm model name should be positioned on the left",
      "description": "in @src/renderer/src/components/chat/MessageList.tsx ,\nright now there's the date/time label on the right of the assistant message and the model name displays below it. The model name should display at the same level as the timestamp but on the opposite end (i.e. on the left).",
      "context": [
        "src/renderer/src/components/chat/MessageList.tsx"
      ],
      "blockers": [],
      "createdAt": "2025-10-29T23:05:20.696Z",
      "updatedAt": "2025-10-30T14:02:27.674Z",
      "completedAt": "2025-10-30T14:02:27.674Z"
    },
    {
      "id": "aad2f8db-1ad1-4529-b824-a4403aee54cc",
      "status": "+",
      "title": "the `create_feature` popup should show the feature title",
      "description": "currently in @src/renderer/src/components/chat/ToolCallChangePopup.tsx it only shows the description for `create_feature` - the `title` field should show above it.",
      "context": [
        "src/renderer/src/components/chat/ToolCallChangePopup.tsx"
      ],
      "blockers": [],
      "createdAt": "2025-10-30T00:03:33.927Z",
      "updatedAt": "2025-10-30T14:37:38.058Z",
      "completedAt": "2025-10-30T14:37:38.058Z"
    },
    {
      "id": "6ef2cf47-0c7e-4f4a-a7c9-af483afeb452",
      "status": "+",
      "title": "The `run_test` popup should show the name of the test file",
      "description": "in @src/renderer/src/components/chat/ToolCallChangePopup.tsx for the `run_test` tool - we need to show the name of the test file above the passed/failed tests.",
      "context": [
        "src/renderer/src/components/chat/ToolCallChangePopup.tsx"
      ],
      "blockers": [],
      "createdAt": "2025-10-30T12:04:34.260Z",
      "updatedAt": "2025-10-30T14:43:08.664Z",
      "completedAt": "2025-10-30T14:43:08.664Z"
    },
    {
      "id": "6829118d-a87e-4423-85d5-97dd40fc0291",
      "status": "+",
      "title": "If there are no other branches - don't display the section",
      "description": "In @src/renderer/src/screens/GitView.tsx",
      "context": [
        "src/renderer/src/screens/GitView.tsx"
      ],
      "blockers": [],
      "createdAt": "2025-11-04T19:18:17.503Z",
      "updatedAt": "2025-11-04T23:46:08.103Z",
      "completedAt": "2025-11-04T23:46:08.103Z"
    },
    {
      "id": "aad70d9c-e986-4150-b898-3d97fb8ebca6",
      "status": "+",
      "title": "After doing a fast-merge branch doesn't disappear",
      "description": "In @src/renderer/src/screens/GitView.tsx when doing the fast-merge via @src/renderer/src/screens/git/GitMergeModal.tsx , the option for `Delete remote branch after merge` was ticked in the alert and yet, after the merge the branch still shows.\nWhen hovering over it there's an error showing too:\n\"Cannot read properties of undefined (reading 'files')\"",
      "context": [
        "src/renderer/src/screens/GitView.tsx",
        "src/renderer/src/screens/git/GitMergeModal.tsx"
      ],
      "blockers": [],
      "createdAt": "2025-11-05T00:01:13.581Z",
      "updatedAt": "2025-11-05T00:06:40.030Z",
      "completedAt": "2025-11-05T00:06:40.030Z"
    },
    {
      "id": "b201fd32-d554-49e2-b3f8-1560a3e99787",
      "status": "+",
      "title": "Merge conflicts detected",
      "description": "In @src/renderer/src/screens/GitView.tsx when there are merge conflicts - we should offer the user to resolve them within the app.\nwe need to have a new git merge view that will allow resolving such issues.",
      "context": [
        "src/renderer/src/screens/GitView.tsx"
      ],
      "blockers": [],
      "createdAt": "2025-11-05T00:25:34.116Z",
      "updatedAt": "2025-11-05T00:54:51.918Z",
      "completedAt": "2025-11-05T00:54:51.918Z"
    },
    {
      "id": "1d14164a-85c8-489a-a41c-b2103c227c45",
      "status": "+",
      "title": "Not all branches are feature/story related",
      "description": "In @src/renderer/src/screens/GitView.tsx if a branch has no story id or a story cannot be resolved from a given id, then don't show any story info - treat it as non-story related.",
      "context": [
        "src/renderer/src/screens/GitView.tsx"
      ],
      "blockers": [],
      "createdAt": "2025-11-05T00:30:43.231Z",
      "updatedAt": "2025-11-05T00:57:05.028Z",
      "completedAt": "2025-11-05T00:57:05.028Z"
    },
    {
      "id": "bb551aac-d29c-4b27-bcc4-84634db7d41c",
      "status": "+",
      "title": "when in chat and running `runAllTests` which produces a lot of files info the app crashes",
      "description": "In @src/renderer/src/components/chat/ChatSidebar.tsx and waiting for the tool result to show in @src/renderer/src/components/chat/MessageList.tsx .\nThe only thing I can see in the console is this error, but i'm not sure it's related:\n\nFileMentionsTextarea.tsx:45 Uncaught TypeError: Cannot read properties of undefined (reading 'map')\n    at FileMentionsTextarea.tsx:45:41\n    at updateMemo (react-dom_client.js?v=624470c6:5070:21)\n    at Object.useMemo (react-dom_client.js?v=624470c6:16763:20)\n    at exports.useMemo (chunk-BQYK6RGN.js?v=624470c6:918:36)\n    at FileMentionsTextarea (FileMentionsTextarea.tsx:45:21)",
      "context": [
        "src/renderer/src/components/chat/ChatSidebar.tsx",
        "src/renderer/src/components/chat/MessageList.tsx"
      ],
      "blockers": [],
      "createdAt": "2025-11-05T00:33:00.503Z",
      "updatedAt": "2025-11-05T00:57:54.587Z",
      "completedAt": "2025-11-05T00:57:54.587Z"
    },
    {
      "id": "96900adf-6346-4780-a5dd-7202f8eb9a5d",
      "status": "-",
      "title": "when coming back to chat - first open the least recently opened chat",
      "description": "In @src/renderer/src/screens/ChatView.tsx",
      "context": [
        "src/renderer/src/screens/ChatView.tsx",
        "src/renderer/src/contexts/ChatsContext.tsx"
      ],
      "blockers": [],
      "createdAt": "2025-11-05T08:32:59.874Z",
      "updatedAt": "2025-11-05T15:25:58.804Z",
      "rejection": "This is not working at all. Spend some time reviewing the code and @src/renderer/src/contexts/ChatsContext.tsx and produce a quality fix."
    },
    {
      "id": "9a74d29d-8267-4fae-99c1-aa34c2ab45a5",
      "status": "+",
      "title": "the renamePath tool needs to show the change",
      "description": "in @src/renderer/src/components/chat/ToolCallChangePopup.tsx for the `renamePath` show that `src` changes into `dst` (these are both arguments).",
      "context": [
        "src/renderer/src/components/chat/ToolCallChangePopup.tsx"
      ],
      "blockers": [],
      "createdAt": "2025-11-05T11:34:07.150Z",
      "updatedAt": "2025-11-05T14:02:51.223Z",
      "completedAt": "2025-11-05T14:02:51.223Z"
    },
    {
      "id": "a7a3b52c-c22a-40d1-b443-ac0dfa1036cf",
      "status": "+",
      "title": "deletePath shows the `path` that is deleted",
      "description": "In @src/renderer/src/components/chat/ToolCallChangePopup.tsx when `deletePath` is the tool, the arg `path` holds the path to be deleted. It needs to be shown and if the File is not found (i.e. there is a result) then that needs to show too",
      "context": [
        "src/renderer/src/components/chat/ToolCallChangePopup.tsx"
      ],
      "blockers": [],
      "createdAt": "2025-11-05T11:42:50.134Z",
      "updatedAt": "2025-11-05T14:03:45.171Z",
      "completedAt": "2025-11-05T14:03:45.171Z"
    },
    {
      "id": "e7dfd19e-3d61-41d0-b21b-28b462d1d8f1",
      "status": "+",
      "title": "keep writeFile same width",
      "description": "in @src/renderer/src/components/chat/ToolCallChangePopup.tsx for the `writeFile` tool, when clicking `View more changes` the popup can grow in width, which creates a horizontal scrollbar.\nThe popup should ALWAYS have a horizontal scrollbar to make sure that each line doesn't bleed over multiple lines.\nMake sure that the backgrounds etc inside scale properly, as now when clicking the `View more changes` they remain stuck to the previous width (whereas the text overflows).",
      "context": [
        "src/renderer/src/components/chat/ToolCallChangePopup.tsx"
      ],
      "blockers": [],
      "createdAt": "2025-11-05T11:47:57.841Z",
      "updatedAt": "2025-11-05T14:08:11.035Z",
      "completedAt": "2025-11-05T14:08:11.035Z"
    },
    {
      "id": "7afbce8e-a17a-4d16-9ae2-1ff5589ff36c",
      "status": "+",
      "title": "in chat when resuming some tools, the tools that were not run must be marked as 'aborted'",
      "description": "this needs to go from @src/renderer/src/components/chat/MessageList.tsx all the way to @src/logic/factory/FactoryCompletionManager.ts where `resumeCompletionTools` is called - there the chat needs to save the not chosen tools as 'aborted'",
      "context": [
        "src/renderer/src/components/chat/MessageList.tsx",
        "src/logic/factory/FactoryCompletionManager.ts"
      ],
      "blockers": [],
      "createdAt": "2025-11-05T15:07:06.118Z",
<<<<<<< HEAD
      "updatedAt": "2025-11-05T15:07:06.118Z"
    },
    {
      "id": "c913dc2e-9b2a-4974-aaee-b86046608f99",
      "status": "-",
      "title": "Current notifications show as app badge notifications (iOS)",
      "description": "when any push notification is sent and until it is cleared - it shows as a badge on the app icon",
      "context": [],
      "blockers": [],
      "createdAt": "2025-11-05T15:27:34.450Z",
      "updatedAt": "2025-11-05T15:27:34.450Z"
=======
      "updatedAt": "2025-11-05T15:21:19.072Z",
      "completedAt": "2025-11-05T15:21:19.072Z"
>>>>>>> dfd46181
    }
  ],
  "featureIdToDisplayIndex": {
    "0964b90b-396a-43b0-9f4a-a60d0034360e": 1,
    "56b114e3-daee-481b-9c33-329c8eace503": 2,
    "ba3e0af6-3a04-4523-90c7-b90b0d37514b": 3,
    "98c76bd6-8c5c-4aaf-a778-54f5f57f679a": 4,
    "4df75808-637f-4841-9d31-b8630b1ac8bf": 5,
    "8ed1e913-44e2-4321-a631-f1c2c9033177": 6,
    "a480aa54-f697-409d-95a7-1b369c3da9ff": 7,
    "b2ad0ce4-b71a-40bc-baa7-3550153bef88": 8,
    "0ce98597-907f-4bdf-a5a8-c8e8b253e612": 9,
    "3a11fceb-bb37-4570-a159-2f39622ca364": 10,
    "c2192f2a-9151-4615-b376-986bb0540042": 11,
    "f46696d7-3eee-4f9d-8aee-9419dcee20c9": 12,
    "67edb097-edf3-4988-939d-30e3fc3007c1": 13,
    "493c32f2-94ab-4677-8cc4-a776249c91e5": 14,
    "e9e526e8-576a-448b-9359-db97475db485": 15,
    "abefc7ba-3098-4aee-a01b-694a5a2a9d43": 16,
    "22793b7c-0bfa-4da4-8b3a-ae07fbe2a0ce": 17,
    "d8361748-2f05-4cd4-bb35-80f40db0ff32": 18,
    "bbc90ba1-4348-4a17-9921-18b6c0ece863": 19,
    "6e24f575-cf4d-451f-994f-7190d45ebaaa": 20,
    "894453ef-c700-4128-b714-4ec94498498c": 21,
    "d5b4852d-df73-4818-8db0-f7d6954c0108": 22,
    "b8d93d1d-5c66-4628-8a85-9da0197e97e2": 23,
    "9244467b-e3d1-475a-a1f0-bf35d8482629": 24,
    "352e49dd-37f2-428c-a85c-da7a2c1bd66a": 25,
    "37730047-f692-48c0-b6e7-9093564596a9": 26,
    "0fea71a8-c0da-48a1-b4ea-c0db2196c902": 27,
    "d05e6082-c27c-487f-bacd-837f7f5b7f73": 28,
    "2d607668-7481-4d8f-89cc-5afebb89e67b": 29,
    "5fcbee8a-2734-4fa5-b404-6d9155a01053": 30,
    "76ff2065-cd03-4815-b36b-8dfabd278b2b": 31,
    "7dd2e06b-32aa-418b-9e32-5efc0ecd94dd": 32,
    "46fbca0c-0fd5-4b92-aeae-5e8488cfd192": 33,
    "5f2a9d3e-dfa3-4e79-ba0b-8b2252556681": 34,
    "274eb915-a7b3-4eed-b71d-e7888f1340fb": 35,
    "26d01bef-ce79-498a-9cc8-7a6ada530002": 36,
    "6a8066ee-230f-4f31-b531-3d8cadff4178": 37,
    "57988106-364d-4e52-8b50-94d18839c319": 38,
    "82b9481c-7129-4bea-8029-0e41a56531fe": 39,
    "dc067730-dede-40a5-affe-e04410170819": 40,
    "5f13e562-bbd6-4f67-97c9-00ba79ddb138": 41,
    "fd101477-cb98-4d87-90c4-efb87f39c5e6": 42,
    "306733d4-26cb-49c0-a0ff-c34dc7699baa": 43,
    "5e9f9a8e-0a8b-44d3-936d-05ca62f981f6": 44,
    "f9eef18e-818e-427d-82ab-8d990bb199c4": 45,
    "df22d856-9aa3-4c10-9e91-04291697e0b8": 46,
    "9b65af17-0a3d-42e4-bcd2-81b65277651c": 47,
    "583f4582-9495-46cc-bd49-19c957b9b0a3": 48,
    "065ff2fe-ac0a-4b31-b57f-8918dcb4057c": 49,
    "3c0c391d-fe56-4add-a756-793dd2dc6246": 50,
    "6deecb2f-1e0c-4e0c-8f4d-349a18c02e18": 51,
    "1e6d13dd-e154-4612-8751-7182a7d660e6": 52,
    "7cd60fb3-fe0f-478f-ac17-915b824f7f65": 53,
    "8d6c71e6-f74b-4155-bdd2-56baa2bbd40a": 54,
    "006bc18d-88c6-4257-9d76-69ad87c9c502": 55,
    "75e8b34f-8e44-4bac-9c9a-26c0dfb17224": 56,
    "e3d6999d-3dcd-4f28-8452-77daa5b9cab2": 57,
    "50188f39-ce56-4087-90fb-70a107a7357f": 58,
    "35d46d98-8f89-483a-9470-e2e615fd41a9": 59,
    "e358e778-5d29-492a-8943-e67e31b45833": 60,
    "27201172-7e31-4e3b-bf06-eb1737ddfadb": 61,
    "98cc6216-a675-40cb-b763-5ac3ccc98b65": 62,
    "a940d772-c613-427c-9dd4-88984e9f24ec": 63,
    "bb3a99c3-4e37-47ae-b3df-4b6f5317faed": 64,
    "9fb948d2-235d-4322-9462-93a9ca8ce283": 65,
    "8acda51f-97c8-4614-8800-cb2d7607bf16": 66,
    "ada1bb79-e120-493b-b0ba-13d11951b42b": 67,
    "8eb99cfc-6aeb-4f17-ae04-73621bdd63ce": 68,
    "270271e3-5a53-45ed-9c31-131e9bb4f36b": 69,
    "943be0ce-0c96-48ab-a820-37b919b9a150": 70,
    "76a35a14-e633-4f4a-827f-f7521123176d": 71,
    "032e4535-7d44-4654-bc6d-811d395b0285": 72,
    "d621c45b-3c4c-4814-81bd-7f1a1e25f6f0": 73,
    "0f44a2c4-5988-4b86-94d9-38b2ade0a037": 74,
    "f8dbb257-f348-48ec-8af2-bbb92fc6a1e0": 75,
    "12e26fae-357e-44cb-b1d6-ac8b9ba2c439": 76,
    "af06b354-ef07-4764-8be3-2f731e9aad33": 77,
    "60237404-0b90-4663-9ed3-de9db2d77354": 78,
    "34c83d4f-078d-45c3-b85a-e701f1d82f3a": 79,
    "2c41b67b-2bd2-4a6a-b7ef-5b2bd97380cb": 80,
    "05393210-77ab-4301-8243-accf0edac8d5": 81,
    "ea8dc9a0-203e-42c6-ab4d-70db372c0003": 82,
    "85914410-3864-43fa-8317-b90dedc12ce0": 83,
    "74d5f63b-8797-43f5-b571-fd5bebf56550": 84,
    "27156e19-3aeb-41de-adc2-75b1c7ca9774": 85,
    "53ab6181-9034-47f0-a6a9-a8b8eca0e504": 86,
    "40322d85-bc35-4b45-89db-b5e3a393a8e9": 87,
    "32ec2d90-3244-40a0-a74b-d120f6d512e0": 88,
    "06c24df0-01ba-4d83-b7ad-f4a5f40175d1": 89,
    "c20fbc93-7910-4612-a275-95a3d722955c": 90,
    "4673bd96-c874-4b92-8779-d81af432c032": 91,
    "fac00d4a-01a5-4012-8481-bb920ac502db": 92,
    "f3b465a1-09be-45e9-80b2-70c84145ce5f": 93,
    "e2ac9811-94ae-4088-b00b-546f358b370e": 94,
    "d0647493-d214-40cd-bb93-c12a7a99ef36": 95,
    "7520ce51-621d-4dfc-8686-1b7806b53aca": 96,
    "f8eb8466-4457-49ca-8c65-9b812aec8a26": 97,
    "8ea2946d-0305-4f96-8e42-0f9d9a684de0": 98,
    "c4236f01-9f8d-4a9a-bd8a-3489a23316d5": 99,
    "b7716b85-8e3d-4a91-9729-4fca7aab51e9": 100,
    "cb7d825c-b1ad-4a3f-a164-7e036765b93c": 101,
    "d8a25ca6-5f26-4957-a2ac-7c9f4291a04f": 102,
    "fcfceb8f-d4af-4411-9a5b-7c059338b4a1": 103,
    "5a9ae0d2-7711-4149-bd57-1c43303613f6": 104,
    "f07cc494-56fa-45c9-9c12-40fbbce37a86": 105,
    "fccb9bc5-1ca8-46ad-9702-6376d55de3fa": 106,
    "18cbcc94-0531-4534-936c-7c7fa5efda8c": 107,
    "11b7fc32-af7f-409c-a3f0-12a414749e12": 108,
    "47590194-5f78-4d06-8aac-62cf60f5fc86": 109,
    "a571d64e-213b-4f0e-b641-51678b5c26b5": 110,
    "b951665d-139c-4761-94f1-c259b36dab42": 111,
    "70889fe4-d1cd-4718-9cf1-f11739204e42": 112,
    "995dbbc4-cf40-4749-9cd7-1721cae3e4b6": 113,
    "0162e2f8-2275-4b51-a5c7-2a91dfc0cde6": 114,
    "4c1c2af8-b8dd-4bdc-8857-eac4b21ec98d": 115,
    "72945db3-a39d-422d-95c1-23123a9ef01a": 116,
    "362f2ca1-0fc2-4076-a70b-3581cd73bd66": 117,
    "12ca6f4f-ef0e-4e14-8f8d-93d5c84598cc": 118,
    "93772c3c-639f-4110-a2e2-7d5d7f9e91df": 119,
    "fae23bb4-639b-41c1-ab9a-a9ab8f56ea29": 120,
    "36a5ae63-4c86-48d3-b7ca-788cd5327671": 121,
    "23e11a4c-977b-4c11-9088-34103071ba5c": 122,
    "77c96d8b-6cdd-4f6a-8e73-dcce83e8b431": 123,
    "1d8e24a8-ca9e-4e85-b852-800d1350a6dd": 124,
    "ce6dcda2-3c44-4c9e-9d91-0bb75ea1ec34": 125,
    "898404db-c466-4a60-8bd3-52e33785c563": 126,
    "c7cf3d3f-b368-4c00-8e79-1072f213b2c0": 127,
    "9770df69-0ac3-4fcd-99ea-c3af72bfe37b": 128,
    "d15eda55-d79c-4dff-8228-8a7e745a1fac": 129,
    "cc444241-f834-463f-bf98-91c98dd1b706": 130,
    "ba50781e-aa29-4dfe-b159-825f9ed88f88": 131,
    "02c446d1-4969-4057-8fb6-2e957b2205aa": 132,
    "31bad08b-59b0-468b-a154-7814251bd4cb": 133,
    "888e6d6a-8be0-4ba7-9275-c1e5b364dadc": 134,
    "bb76a798-869f-45ba-9902-25812ab58166": 135,
    "fb5a75f9-a460-4382-b369-420836ca265e": 136,
    "c713a8f1-d3af-428d-9f29-f03250b2db5c": 137,
    "4eb23f4e-deba-496d-9c27-ee4c052da03c": 138,
    "76b04544-7d06-4f64-8648-95a46b569056": 139,
    "64b6f2c1-f5b4-4ef5-b108-0d5f94857ad1": 140,
    "2dc1b4b3-8376-44d0-937f-f6c18778622b": 141,
    "b4a93fc1-cfa9-4cee-bd31-be25d35bee5c": 142,
    "c989b117-412c-4645-add9-57a9d426f054": 143,
    "940b5550-9f7a-463b-8621-1909e796ad60": 144,
    "cd613bac-52f7-4f5d-a81a-4bacf77203b3": 145,
    "9b25e0f0-32d5-4320-b429-46120b06fbf3": 146,
    "c2f26371-082b-4b31-812a-e8c5955a4d4a": 147,
    "4cd9f6a6-4be9-4e76-b436-507636a05bfb": 148,
    "bd197ab9-1da8-4e17-81e8-46c0e3b86290": 149,
    "92593266-d2ae-4d86-915a-0e82d71f625d": 150,
    "a9a277d4-6662-4862-a11f-812af7355e20": 151,
    "f1796a15-4b5a-4c05-a2bc-7559b7fdb54e": 152,
    "ad551afc-2b74-45e7-ac7b-9eac1faa8e26": 153,
    "93dfac0e-95c0-4d3b-8ce6-3fd6e29380a9": 154,
    "f4564269-341e-482e-9aa5-e06698cdb326": 155,
    "4999628b-5040-40bc-b269-e6cf0823a07c": 156,
    "5da79673-ef5c-4c84-93d7-a715b5492bc0": 157,
    "b5615d52-f0b8-4630-910a-e47f4b7db811": 158,
    "afa9c03a-f251-410b-9510-3ea34b3eb374": 159,
    "67302df0-716b-46ed-aee1-828cb60373d2": 160,
    "dd9bb459-5225-4604-8d2f-6e50feaba098": 161,
    "c7a825c8-9791-4893-9b98-f89a9681e376": 162,
    "8a6f2df4-3f7d-45da-b100-e216d46598e9": 163,
    "be0848f1-c6cf-446f-b6ab-08042d7825c5": 164,
    "63d893a3-845f-4557-b2a6-d30d38a8c24a": 165,
    "98ff6ca9-38bd-4828-bcba-f555033945fe": 166,
    "724a4b85-c9cd-4d61-ab60-a455da3482f7": 167,
    "beea43a0-839b-4f9b-8215-73a8fd39f3cb": 168,
    "1784ec92-6612-4d1b-a8e9-41fb10c3557f": 169,
    "b81fe5fc-0b19-4fe7-9b41-5ae564e5e908": 170,
    "41e29168-8387-44a3-8052-a80b3098088b": 171,
    "6ef71ce5-6bcd-407a-b9e7-1f3e44e2a626": 172,
    "380133df-e68d-433c-a208-fa1c59915b93": 173,
    "e5ab58da-63e1-4869-8fc0-b18016f0dba6": 174,
    "fcf25987-8aaa-4454-8b39-1f7abf3774ef": 175,
    "84a438a8-912f-41f2-b1b4-5d4661ffbe3c": 176,
    "ea6227a4-4b63-41ad-a334-79102a5f5619": 177,
    "0559292b-fad1-4585-b319-37c653e68bd8": 178,
    "8ba96fe8-c07a-44e5-a2b0-2fab5c056c78": 179,
    "0a96daaf-26a2-4dcd-995a-77be216824d6": 180,
    "3bfbcd7e-2016-401a-b1d7-466ccb53d7c0": 181,
    "4c176bb4-549e-4a6c-a59d-f8690c4819b5": 182,
    "720ef1b6-1461-4ea9-8417-ce6955ba566e": 183,
    "eb960fe5-b811-4119-8aa9-e9d420b54024": 184,
    "ad71c0b9-e555-4653-a600-af5efd1db0f1": 185,
    "e086f202-7b49-4317-bf1c-9ac4ab60a520": 186,
    "9dc96025-d7ee-4798-aeab-0ffac36c54c7": 187,
    "5d593b43-f456-4b1e-97e6-cb53476197e8": 188,
    "dfa8e00c-f58c-4ae6-ba13-3dff5dc4f961": 189,
    "aad2f8db-1ad1-4529-b824-a4403aee54cc": 190,
    "6ef2cf47-0c7e-4f4a-a7c9-af483afeb452": 191,
    "16745e78-fa85-4d82-986a-1a5c3f8630c1": 192,
    "0a224aec-8933-4c9a-8910-33048809e451": 193,
    "38e1f4bc-07fa-42cc-990d-da75a62151a6": 194,
    "ae8f8bd5-6062-4238-bc93-00994debfad0": 195,
    "6829118d-a87e-4423-85d5-97dd40fc0291": 196,
    "aad70d9c-e986-4150-b898-3d97fb8ebca6": 197,
    "b201fd32-d554-49e2-b3f8-1560a3e99787": 198,
    "1d14164a-85c8-489a-a41c-b2103c227c45": 199,
    "bb551aac-d29c-4b27-bcc4-84634db7d41c": 200,
    "96900adf-6346-4780-a5dd-7202f8eb9a5d": 201,
    "9a74d29d-8267-4fae-99c1-aa34c2ab45a5": 202,
    "a7a3b52c-c22a-40d1-b443-ac0dfa1036cf": 203,
    "e7dfd19e-3d61-41d0-b21b-28b462d1d8f1": 204,
    "7afbce8e-a17a-4d16-9ae2-1ff5589ff36c": 205,
    "c913dc2e-9b2a-4974-aaee-b86046608f99": 206
  },
  "createdAt": "2025-09-16T13:05:37.984Z",
  "updatedAt": "2025-11-05T00:22:06.741Z",
  "completedAt": "2025-11-05T15:21:19.072Z"
}<|MERGE_RESOLUTION|>--- conflicted
+++ resolved
@@ -1,6 +1,6 @@
 {
   "id": "f67e8921-b197-40c9-9154-e95db8f27deb",
-  "status": "+",
+  "status": "-",
   "title": "UI Improvements",
   "description": "Various UI improvements to the app",
   "features": [
@@ -3001,7 +3001,6 @@
       ],
       "blockers": [],
       "createdAt": "2025-11-05T15:07:06.118Z",
-<<<<<<< HEAD
       "updatedAt": "2025-11-05T15:07:06.118Z"
     },
     {
@@ -3013,10 +3012,6 @@
       "blockers": [],
       "createdAt": "2025-11-05T15:27:34.450Z",
       "updatedAt": "2025-11-05T15:27:34.450Z"
-=======
-      "updatedAt": "2025-11-05T15:21:19.072Z",
-      "completedAt": "2025-11-05T15:21:19.072Z"
->>>>>>> dfd46181
     }
   ],
   "featureIdToDisplayIndex": {
@@ -3228,6 +3223,5 @@
     "c913dc2e-9b2a-4974-aaee-b86046608f99": 206
   },
   "createdAt": "2025-09-16T13:05:37.984Z",
-  "updatedAt": "2025-11-05T00:22:06.741Z",
-  "completedAt": "2025-11-05T15:21:19.072Z"
+  "updatedAt": "2025-11-05T00:22:06.741Z"
 }