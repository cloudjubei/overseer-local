{
  "id": "9ecfbdc9-9ddb-4e57-97c0-b1dd9fca43ea",
  "status": "?",
  "title": "New screen - Tests",
  "description": "factory-tools exposes tooling for running tests and test coverage based on paths.\nWe need a new screen \"Tests\" that will be accessible from the Sidebar (under \"Agents\"). It requires a new icon to be created.\nThe new screen needs to have 2 sections (selectable via tabs):\n1) test results - especially if there are any failures, we want to show the test lines and the code that is responsible for the failure\n2) test coverage - show the latest test coverage in a clear format so the user can read and analyse the data well.\n\nWhile the tests/coverage is running - make sure the user is shown appropriate loaders so the screen doesn't seem stuck.",
  "features": [
    {
      "id": "e92d8ada-b10d-4a75-bbbb-e8ba9907c7d1",
      "status": "+",
      "title": "Create 'Tests' Screen and Add Sidebar Navigation",
      "description": "Create a new screen component for 'Tests'. Add a new navigation entry in the sidebar, including a new icon, to route to this screen. The initial screen should have a basic layout with a title.",
      "context": [],
      "createdAt": "2025-09-22T23:51:23.418Z",
      "updatedAt": "2025-09-23T00:15:26.345Z",
      "completedAt": "2025-09-23T00:15:26.345Z"
    },
    {
      "id": "d05e25fe-33f1-466a-9237-5abbe3ea43ee",
      "status": "+",
      "title": "Implement Tabbed View for Test Results and Coverage",
      "description": "On the 'Tests' screen, implement a tabbed interface with two tabs: 'Test Results' and 'Test Coverage'. The content for each tab will be implemented in subsequent features.",
      "context": [],
      "createdAt": "2025-09-22T23:51:23.420Z",
      "updatedAt": "2025-09-23T00:16:29.818Z",
      "completedAt": "2025-09-23T00:16:29.818Z"
    },
    {
      "id": "72ab35c0-0d17-4aef-adec-88225d64680d",
      "status": "+",
      "title": "Integrate Test Runner and Display Loading State",
      "description": "Integrate the `factory-tools` test runner. Add a 'Run Tests' button to the 'Test Results' tab. When clicked, trigger the test run and display a loading indicator while the tests are in progress. The raw results should be stored in the component's state.",
      "context": [],
      "createdAt": "2025-09-22T23:51:23.421Z",
      "updatedAt": "2025-09-23T00:21:57.247Z",
      "completedAt": "2025-09-23T00:21:57.247Z"
    },
    {
      "id": "7b0d3b50-e90d-4273-a1f1-0927f0f893ff",
      "status": "+",
      "title": "Display Test Results",
      "description": "Parse the test results from the `factory-tools` runner and display them in the 'Test Results' tab. Special attention should be given to formatting failures, showing the failed test, the error message, and a relevant code snippet.",
      "context": [],
      "createdAt": "2025-09-22T23:51:23.422Z",
      "updatedAt": "2025-09-23T00:26:03.680Z",
      "completedAt": "2025-09-23T00:26:03.680Z"
    },
    {
      "id": "a18529eb-24c1-4857-af45-d464ee37de06",
      "status": "+",
      "title": "Integrate Coverage Runner and Display Loading State",
      "description": "Add a 'Run Coverage' button to the 'Test Coverage' tab. When clicked, trigger the coverage run via `factory-tools` and display a loading indicator until the process is complete. The raw coverage data should be stored in the component's state.",
      "context": [],
      "createdAt": "2025-09-22T23:51:23.423Z",
      "updatedAt": "2025-09-23T00:30:48.632Z",
      "completedAt": "2025-09-23T00:30:48.632Z"
    },
    {
      "id": "f0866210-92d5-410e-9d81-c2059e24ee26",
      "status": "+",
      "title": "Display Coverage Report",
      "description": "Parse the coverage data from the `factory-tools` runner and display it in a clear, user-friendly format within the 'Test Coverage' tab. The report should be easy to read and analyze.",
      "context": [],
      "createdAt": "2025-09-22T23:51:23.424Z",
      "updatedAt": "2025-09-23T00:34:29.364Z",
      "completedAt": "2025-09-23T00:34:29.364Z"
    },
    {
      "id": "c28d53e1-1da4-439b-9a55-c2f74b119106",
      "status": "+",
      "title": "FactoryTools updated",
      "description": "@src/factory/FactoryTestsManager.ts  needs to update as 'thefactory-tools' schemas for tests have been updated - they now expose `TestResult` and `CoverageResult`.\nThe changes need to propagate to @src/renderer/screens/TestsView.tsx , via @src/renderer/services/factoryTestsService.ts , so that all the tests and test coverage displays correctly.\nDo not create any new schemas/types - always use the ones provided by 'thefactory-tools'",
      "context": [
        "src/factory/FactoryTestsManager.ts",
        "src/renderer/screens/TestsView.tsx",
        "src/renderer/services/factoryTestsService.ts"
      ],
      "createdAt": "2025-09-23T09:06:35.698Z",
      "updatedAt": "2025-09-23T11:09:50.791Z",
      "blockers": [],
      "completedAt": "2025-09-23T11:09:50.791Z"
    },
    {
      "id": "e67dc4d1-2b22-46bf-9e9e-98c2712af48a",
      "status": "+",
      "title": "TestsView shouldn't require the path to run all the tests",
      "description": "when passing in \".\" as the path - all tests will be ran.\nSame goes for the test coverage.\nThe user shouldn't be given the option to type in the test to run - this should be handled via nice UI.",
      "context": [],
      "createdAt": "2025-09-23T11:55:29.754Z",
      "updatedAt": "2025-09-23T13:37:57.105Z",
      "blockers": [],
      "completedAt": "2025-09-23T13:37:57.105Z"
    },
    {
      "id": "c13680c0-c41b-4119-81e8-957cabc388fa",
      "status": "+",
      "title": "TestCoverage shows untested files",
      "description": "For all badly tested or untested files there needs to be a button that will open up the Create New Feature form for the given project and for a predefined task id that needs to be created if it doesn't exist (that is titled 'TESTING' with the description 'Ongoing Testing improvements'). The feature form must be filled in with some standard Title and description, so the user should ideally just need to hit the \"Create Feature button\". The file to be tested must be correctly referenced in the description - i.e. \"@src/path/file.ts\" and it needs to be added into the context.\nThe Description field should be focused and the caret at the end so the user can add extra info if needed.",
      "context": [],
      "createdAt": "2025-09-23T12:05:34.305Z",
      "updatedAt": "2025-09-23T13:54:28.118Z",
      "completedAt": "2025-09-23T13:54:28.118Z"
    },
    {
      "id": "fb2c5983-344a-4467-91a5-d6c799a98325",
      "status": "+",
      "title": "Store information about tests ran and show it straight away when opening the view",
      "description": "When @src/renderer/screens/TestsView.tsx opens, the user should be shown all tests (available to be pulled from 'thefactory-tools' via @src/factory/FactoryTestsManager.ts ) . If some of the files have changed since when the result for that test was recorded - it is invalidated and shown.\nThe same idea should be done for test coverage.",
      "context": [
        "src/renderer/screens/TestsView.tsx",
        "src/factory/FactoryTestsManager.ts"
      ],
      "createdAt": "2025-09-23T12:08:06.445Z",
      "updatedAt": "2025-09-23T13:25:24.491Z",
      "completedAt": "2025-09-23T13:25:24.491Z"
    },
    {
      "id": "bfdba512-14ae-4bae-b2dc-ff5c4b34c58e",
      "status": "+",
      "title": "TheFactoryTools was updated with new subscribe and list tests functionality",
      "description": "Update @src/factory/FactoryTestsManager.ts , @src/renderer/services/factoryTestsService.ts , @src/preload.js , @src/ipcHandlersKeys.js to include this new API.\nFollow the same exact pattern that @src/stories/StoriesManager.ts does with subscribe and list.",
      "context": [
        "src/renderer/services/factoryTestsService.ts",
        "src/factory/FactoryTestsManager.ts",
        "src/preload.js",
        "src/ipcHandlersKeys.js",
        "src/stories/StoriesManager.ts"
      ],
      "createdAt": "2025-09-23T12:30:47.377Z",
      "updatedAt": "2025-09-23T13:29:52.250Z",
      "completedAt": "2025-09-23T13:29:52.250Z"
    },
    {
      "id": "6f87dd12-0f6a-43c9-9cae-3cc0a5a338f9",
      "status": "+",
      "title": "Abstract away all tests in a TestsContext",
      "description": "Just like there is @src/renderer/contexts/StoriesContext.tsx , we should have an equivalent for tests to make it easy to use them.\n@src/renderer/screens/TestsView.tsx needs to use it instead of directly using @src/renderer/services/factoryTestsService.ts",
      "context": [
        "src/renderer/contexts/StoriesContext.tsx",
        "src/renderer/screens/TestsView.tsx",
        "src/renderer/services/factoryTestsService.ts"
      ],
      "createdAt": "2025-09-23T12:32:19.602Z",
      "updatedAt": "2025-09-23T13:09:30.654Z",
      "completedAt": "2025-09-23T13:09:30.654Z"
    },
    {
      "id": "cc8704ca-976b-418e-8401-0446a1d0e773",
      "status": "+",
      "title": "The current TestsView was assuming single test calls - the 'thefactory-tools' api was updated",
      "description": "The @src/factory/FactoryToolsManager.ts and @src/renderer/services/factoryToolsService.ts were updated to include new apis for running tests and coverages in a directory - which is what we mainly need for @src/renderer/screens/TestsView.tsx . The whole view needs to be updated.",
      "context": [
        "src/factory/FactoryToolsManager.ts",
        "src/renderer/services/factoryToolsService.ts",
        "src/renderer/screens/TestsView.tsx"
      ],
      "createdAt": "2025-09-23T16:13:08.228Z",
      "updatedAt": "2025-09-23T16:17:28.743Z",
      "completedAt": "2025-09-23T16:17:28.743Z"
    },
    {
      "id": "346aaa45-47c8-4325-b166-efc7c4fa245f",
      "status": "?",
      "title": "After having run coverage it isn't saved",
      "description": "After going away from @src/renderer/screens/TestsView.tsx and coming back to the screen - the just ran coverage isn't showing anymore - it should.",
      "context": [
        "src/renderer/screens/TestsView.tsx"
      ],
      "blockers": [],
      "createdAt": "2025-09-23T19:24:57.838Z",
      "updatedAt": "2025-09-23T21:41:17.916Z"
    },
    {
      "id": "f4c9351c-b638-4a4e-accc-6d525f5adb54",
      "status": "+",
      "title": "The styling should follow the same as AgentsView",
      "description": "The style of the tables in @src/renderer/screens/TestsView.tsx should follow the same pattern as in @src/renderer/screens/AgentsView.tsx - the action button should also only show on hover.",
      "context": [
        "src/renderer/screens/TestsView.tsx",
        "src/renderer/screens/AgentsView.tsx"
      ],
      "blockers": [],
      "createdAt": "2025-09-23T19:26:47.518Z",
      "updatedAt": "2025-09-23T22:06:54.663Z",
      "completedAt": "2025-09-23T22:06:54.663Z"
    },
    {
      "id": "7698ec2c-015b-4eef-ab87-a88a2d14e777",
      "status": "+",
      "title": "There's no need for selecting specific tests to rerun",
      "description": "Always only allow rerunning all tests or cover for everything - just like at the beginning when @src/renderer/screens/TestsView.tsx first shows",
      "context": [
        "src/renderer/screens/TestsView.tsx"
      ],
      "blockers": [],
      "createdAt": "2025-09-23T19:28:32.718Z",
      "updatedAt": "2025-09-23T22:03:31.580Z",
      "completedAt": "2025-09-23T22:03:31.580Z"
    },
    {
      "id": "9e72a552-12df-416c-bbed-8e0fb8928aaa",
      "status": "+",
      "title": "If there are no tests (like in this project) show a button in the middle",
      "description": "Show info in the middle and a button that would do a similar thing to \"Improve tests\" in coverage - it will open up the Create Feature form with some predefined info to make tests for everything.\nThe buttons needs to show only in the tests section of @src/renderer/screens/TestsView.tsx",
      "context": [
        "src/renderer/screens/TestsView.tsx"
      ],
      "blockers": [],
      "createdAt": "2025-09-23T19:30:08.682Z",
      "updatedAt": "2025-09-23T22:09:20.156Z",
      "completedAt": "2025-09-23T22:09:20.156Z"
    },
    {
      "id": "2fac1501-456a-41bb-81a1-ca4c9b8c792b",
      "status": "+",
      "title": "When showing uncovered lines - bunch consecutive ones together",
      "description": "So:\n[1,2,3,4,5,8,9,10]\nbecomes:\n\"1-5,8-10\" when displaying",
      "context": [],
      "blockers": [],
      "createdAt": "2025-09-23T20:03:42.963Z",
      "updatedAt": "2025-09-23T22:10:48.634Z",
      "completedAt": "2025-09-23T22:10:48.634Z"
    },
    {
      "id": "47bd596c-fe57-4cd9-a5b8-0b7ef6a4f74e",
<<<<<<< HEAD
      "status": "-",
=======
      "status": "+",
>>>>>>> 6c9b8b14
      "title": "The coverage view needs improving",
      "description": "In @src/renderer/screens/TestsView.tsx the coverage section need to be improved:\n- Statements, Branches, Functions and Lines should all show the percentage value and the percentage bar that currently only Lines show. These should be vertically stacked i.e. the numbers at the top, the bar at the bottom. All of these columns should take up the same exact width.\n- Uncovered lines should only be as wide as the title i.e. \"Uncovered Lines\" .\n- Statements, Branches, Functions and Lines should show the breakdown, total against covered, in a tooltip on hover.\n- Uncovered Lines should show the full lines display in a tooltip on hover.\n- The summary should match its values to the columns for the file by file values. No need for the extra captions/titles.\n- the files should be alphabetically sorted by path.",
      "context": [],
      "blockers": [],
      "createdAt": "2025-09-23T23:13:27.551Z",
<<<<<<< HEAD
      "updatedAt": "2025-09-23T23:13:27.551Z"
    },
    {
      "id": "e880756b-5b9e-4cc2-9e25-c6473b0cec1a",
      "status": "-",
=======
      "updatedAt": "2025-09-23T23:18:21.249Z",
      "completedAt": "2025-09-23T23:18:21.249Z"
    },
    {
      "id": "e880756b-5b9e-4cc2-9e25-c6473b0cec1a",
      "status": "+",
>>>>>>> 6c9b8b14
      "title": "The tests view needs imrpoving",
      "description": "After running tests in @src/renderer/screens/TestsView.tsx there's a lot of information provided in the data - we should display it all. I.e. all passing tests, all failing tests and all skipped tests.\nSimilarly to how `vitest` displays it in the console.",
      "context": [],
      "blockers": [],
      "createdAt": "2025-09-23T23:13:48.690Z",
<<<<<<< HEAD
      "updatedAt": "2025-09-23T23:13:48.690Z"
=======
      "updatedAt": "2025-09-23T23:23:03.996Z",
      "completedAt": "2025-09-23T23:23:03.996Z"
>>>>>>> 6c9b8b14
    }
  ],
  "featureIdToDisplayIndex": {
    "e92d8ada-b10d-4a75-bbbb-e8ba9907c7d1": 1,
    "d05e25fe-33f1-466a-9237-5abbe3ea43ee": 2,
    "72ab35c0-0d17-4aef-adec-88225d64680d": 3,
    "7b0d3b50-e90d-4273-a1f1-0927f0f893ff": 4,
    "a18529eb-24c1-4857-af45-d464ee37de06": 5,
    "f0866210-92d5-410e-9d81-c2059e24ee26": 6,
    "c28d53e1-1da4-439b-9a55-c2f74b119106": 7,
    "6f87dd12-0f6a-43c9-9cae-3cc0a5a338f9": 8,
    "fb2c5983-344a-4467-91a5-d6c799a98325": 9,
    "bfdba512-14ae-4bae-b2dc-ff5c4b34c58e": 10,
    "e67dc4d1-2b22-46bf-9e9e-98c2712af48a": 11,
    "c13680c0-c41b-4119-81e8-957cabc388fa": 12,
    "cc8704ca-976b-418e-8401-0446a1d0e773": 13,
    "7698ec2c-015b-4eef-ab87-a88a2d14e777": 14,
    "f4c9351c-b638-4a4e-accc-6d525f5adb54": 15,
    "9e72a552-12df-416c-bbed-8e0fb8928aaa": 16,
    "2fac1501-456a-41bb-81a1-ca4c9b8c792b": 17,
    "47bd596c-fe57-4cd9-a5b8-0b7ef6a4f74e": 18,
    "e880756b-5b9e-4cc2-9e25-c6473b0cec1a": 19,
    "346aaa45-47c8-4325-b166-efc7c4fa245f": 20
  },
  "createdAt": "2025-09-22T23:34:09.482Z",
  "updatedAt": "2025-09-22T23:34:09.482Z"
}<|MERGE_RESOLUTION|>--- conflicted
+++ resolved
@@ -222,41 +222,25 @@
     },
     {
       "id": "47bd596c-fe57-4cd9-a5b8-0b7ef6a4f74e",
-<<<<<<< HEAD
-      "status": "-",
-=======
-      "status": "+",
->>>>>>> 6c9b8b14
+      "status": "+",
       "title": "The coverage view needs improving",
       "description": "In @src/renderer/screens/TestsView.tsx the coverage section need to be improved:\n- Statements, Branches, Functions and Lines should all show the percentage value and the percentage bar that currently only Lines show. These should be vertically stacked i.e. the numbers at the top, the bar at the bottom. All of these columns should take up the same exact width.\n- Uncovered lines should only be as wide as the title i.e. \"Uncovered Lines\" .\n- Statements, Branches, Functions and Lines should show the breakdown, total against covered, in a tooltip on hover.\n- Uncovered Lines should show the full lines display in a tooltip on hover.\n- The summary should match its values to the columns for the file by file values. No need for the extra captions/titles.\n- the files should be alphabetically sorted by path.",
       "context": [],
       "blockers": [],
       "createdAt": "2025-09-23T23:13:27.551Z",
-<<<<<<< HEAD
-      "updatedAt": "2025-09-23T23:13:27.551Z"
-    },
-    {
-      "id": "e880756b-5b9e-4cc2-9e25-c6473b0cec1a",
-      "status": "-",
-=======
       "updatedAt": "2025-09-23T23:18:21.249Z",
       "completedAt": "2025-09-23T23:18:21.249Z"
     },
     {
       "id": "e880756b-5b9e-4cc2-9e25-c6473b0cec1a",
       "status": "+",
->>>>>>> 6c9b8b14
       "title": "The tests view needs imrpoving",
       "description": "After running tests in @src/renderer/screens/TestsView.tsx there's a lot of information provided in the data - we should display it all. I.e. all passing tests, all failing tests and all skipped tests.\nSimilarly to how `vitest` displays it in the console.",
       "context": [],
       "blockers": [],
       "createdAt": "2025-09-23T23:13:48.690Z",
-<<<<<<< HEAD
-      "updatedAt": "2025-09-23T23:13:48.690Z"
-=======
       "updatedAt": "2025-09-23T23:23:03.996Z",
       "completedAt": "2025-09-23T23:23:03.996Z"
->>>>>>> 6c9b8b14
     }
   ],
   "featureIdToDisplayIndex": {
