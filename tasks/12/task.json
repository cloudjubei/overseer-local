{
  "id": 12,
  "status": "+",
  "title": "UI and UX fixes",
  "description": "",
  "features": [
    {
      "id": "12.1",
      "status": "+",
      "title": "TasksList fixes",
      "description": "Allow sorting of tasks and display them in reverse to begin with.\nThe status dropdown should be the same as the one StatusControl uses.\nThe search box needs to be bigger and the Clear button only showing if searching. This can just be a (x) icon at the end of the search input.",
      "plan": "",
      "context": [],
      "acceptance": [],
      "dependencies": []
    },
    {
      "id": "12.2",
      "status": "+",
      "title": "The Tooltip for DependencyBullet should show close to the center of the screen",
      "description": "In many cases when the DependencyBullet is close to the right or bottom edge, the tooltip it shows gets cut off by the window end.\nWhenever the tooltip is close to an edge - it should offset in the opposite direction.",
      "plan": "",
      "context": [],
      "acceptance": [],
      "dependencies": []
    },
    {
      "id": "12.3",
      "status": "+",
      "title": "ChatView errors",
      "description": "When opening ChatView - there's an error:\n\nvalidateDOMNesting(...): <button> cannot appear as a descendant of <button>.\n    at button\n    at span\n    at button\n    at li\n    at ul\n    at nav\n    at aside\n    at SidebarContent (http://localhost:5173/src/renderer/components/ui/CollapsibleSidebar.tsx:50:40)",
      "plan": "",
      "context": [],
      "acceptance": [],
      "dependencies": []
    },
    {
      "id": "12.4",
      "status": "+",
      "title": "Board view fixes",
      "description": "Fix clicking. Only drag works - not even key press does.",
      "plan": "",
      "context": [],
      "acceptance": [],
      "dependencies": []
    },
    {
      "id": "12.5",
      "status": "+",
      "title": "TaskService should be the only interface for task related ops",
      "description": "Currently TasksIndex (TasksIndexSnapshot) is exposed as well as dependencyResolver. These should not be available outside of the TaskService - this service should be the only interface for handling tasks.",
      "plan": "",
      "context": [
        "src/renderer/services/dependencyResolver.ts",
        "src/renderer/services/taskService.ts",
        "src/renderer/components/tasks/DependencyBullet.tsx",
        "src/renderer/projects/DependencyResolverBootstrap.tsx",
        "src/tasks/indexer.js"
      ],
      "acceptance": [],
      "dependencies": []
    },
    {
      "id": "12.6",
      "status": "+",
      "title": "TaskService should be the only interface for task related ops",
      "description": "TaskService should be the only interface to handle tasks - it uses TaskIndex",
      "plan": "",
      "context": [
        "src/renderer/services/taskService.ts",
        "src/main.js",
        "src/tasks/indexer.js"
      ],
      "acceptance": [],
      "dependencies": []
    },
    {
      "id": "12.7",
      "status": "+",
      "title": "TaskService should be used only for task related ops",
      "description": "All references to task ops must go through TaskService. All involved files are in the context.",
      "plan": "",
      "context": [
        "src/renderer/services/taskService.ts",
        "src/renderer/tasks/FeatureCreateView.tsx",
        "src/renderer/tasks/FeatureEditView.tsx",
        "src/renderer/tasks/TaskDetailsView.tsx",
        "src/renderer/tasks/TaskEditView.tsx",
        "src/renderer/tasks/TasksListView.tsx"
      ],
      "acceptance": [],
<<<<<<< HEAD
      "dependencies": ["12.5"]
    },
    {
      "id": "12.8",
      "status": "-",
      "title": "Explain the whole IPC idea in a doc",
      "description": "main.js and preload.js and external.d.ts have all these interfaces, and then we have the services that use them - please explain why this is needed and we can't just have a service - like FileService be created in main.js and everything be routed through it directly (via imports) rather than this IPC ?",
      "plan": "",
      "context": [
          "src/main.js",
          "src/preload.js",
          "src/types/external.d.ts",
          "src/renderer/services/fileService.ts"
      ],
      "acceptance": [],
      "dependencies": []
=======
      "dependencies": [
        "12.5"
      ]
>>>>>>> f7456664
    }
  ]
}<|MERGE_RESOLUTION|>--- conflicted
+++ resolved
@@ -1,6 +1,6 @@
 {
   "id": 12,
-  "status": "+",
+  "status": "-",
   "title": "UI and UX fixes",
   "description": "",
   "features": [
@@ -89,7 +89,6 @@
         "src/renderer/tasks/TasksListView.tsx"
       ],
       "acceptance": [],
-<<<<<<< HEAD
       "dependencies": ["12.5"]
     },
     {
@@ -106,11 +105,6 @@
       ],
       "acceptance": [],
       "dependencies": []
-=======
-      "dependencies": [
-        "12.5"
-      ]
->>>>>>> f7456664
     }
   ]
 }