{
  "id": 6,
  "status": "-",
  "title": "Cross-platform packaging configuration with a CI pipeline for build and release",
<<<<<<< HEAD
  "description": "Configure electron-builder to produce distributables for macOS (dmg), Windows (nsis), and Linux (AppImage). Include app icons and code signing placeholders",
  "features": [
    {
      "id": "6.1",
      "status": "-",
      "title": "Install electron-builder dependency",
      "description": "Add electron-builder as a devDependency in package.json and install it using npm. This enables packaging capabilities for the Electron app.",
      "plan": "",
      "context": [],
      "acceptance": []
    },
    {
      "id": "6.2",
      "status": "-",
      "title": "Configure basic electron-builder settings",
      "description": "Add a 'build' section in package.json with basic configurations such as appId, productName, directories (output, buildResources), and files to include in the build.",
      "plan": "",
      "context": [],
      "acceptance": []
    },
    {
      "id": "6.3",
      "status": "-",
      "title": "Configure macOS DMG packaging",
      "description": "In the build configuration, add mac-specific settings including target 'dmg', icon path (icns), and any necessary entitlements or artifacts.",
      "plan": "",
      "context": [],
      "acceptance": []
    },
    {
      "id": "6.4",
      "status": "-",
      "title": "Configure Windows NSIS packaging",
      "description": "In the build configuration, add win-specific settings including target 'nsis', icon path (ico), and installer options like one-click installation.",
      "plan": "",
      "context": [],
      "acceptance": []
    },
    {
      "id": "6.5",
      "status": "-",
      "title": "Configure Linux AppImage packaging",
      "description": "In the build configuration, add linux-specific settings including target 'appimage', icon path (png), and desktop entry details.",
      "plan": "",
      "context": [],
      "acceptance": []
    },
    {
      "id": "6.6",
      "status": "-",
      "title": "Add app icons for all platforms",
      "description": "Create or add placeholder icon files (icon.icns for macOS, icon.ico for Windows, icon.png for Linux) in a build resources directory (e.g., build/), and reference them in the build configuration.",
      "plan": "",
      "context": [],
      "acceptance": []
    },
    {
      "id": "6.7",
      "status": "-",
      "title": "Add code signing placeholders",
      "description": "In the build configuration, add placeholders for code signing, such as CSC_LINK and CSC_KEY_PASSWORD environment variables for macOS and Windows, with documentation on how to set them for production builds.",
      "plan": "",
      "context": [],
      "acceptance": []
    },
    {
      "id": "6.8",
      "status": "-",
      "title": "Set up CI pipeline for building distributables",
      "description": "Create a GitHub Actions workflow file (.github/workflows/build.yml) that runs on push to main, installs dependencies, builds the app for all platforms using electron-builder, and archives the artifacts.",
      "plan": "",
      "context": [],
      "acceptance": []
    },
    {
      "id": "6.9",
      "status": "-",
      "title": "Configure CI for release on tags",
      "description": "Extend the CI workflow to run on tags (e.g., v*), build the distributables, and automatically create a GitHub release with the built files attached.",
      "plan": "",
      "context": [],
      "acceptance": []
    }
  ]
=======
  "description": "Configure electron-builder to produce distributables for macOS (dmg), Windows (nsis), and Linux (AppImage). Include app icons and code signing placeholders. Acceptance: CI-local builds produce artifacts; metadata correct (name, version, copyright); app auto-updates disabled initially.",
  "features": []
>>>>>>> 306f4cb0
}<|MERGE_RESOLUTION|>--- conflicted
+++ resolved
@@ -2,93 +2,6 @@
   "id": 6,
   "status": "-",
   "title": "Cross-platform packaging configuration with a CI pipeline for build and release",
-<<<<<<< HEAD
-  "description": "Configure electron-builder to produce distributables for macOS (dmg), Windows (nsis), and Linux (AppImage). Include app icons and code signing placeholders",
-  "features": [
-    {
-      "id": "6.1",
-      "status": "-",
-      "title": "Install electron-builder dependency",
-      "description": "Add electron-builder as a devDependency in package.json and install it using npm. This enables packaging capabilities for the Electron app.",
-      "plan": "",
-      "context": [],
-      "acceptance": []
-    },
-    {
-      "id": "6.2",
-      "status": "-",
-      "title": "Configure basic electron-builder settings",
-      "description": "Add a 'build' section in package.json with basic configurations such as appId, productName, directories (output, buildResources), and files to include in the build.",
-      "plan": "",
-      "context": [],
-      "acceptance": []
-    },
-    {
-      "id": "6.3",
-      "status": "-",
-      "title": "Configure macOS DMG packaging",
-      "description": "In the build configuration, add mac-specific settings including target 'dmg', icon path (icns), and any necessary entitlements or artifacts.",
-      "plan": "",
-      "context": [],
-      "acceptance": []
-    },
-    {
-      "id": "6.4",
-      "status": "-",
-      "title": "Configure Windows NSIS packaging",
-      "description": "In the build configuration, add win-specific settings including target 'nsis', icon path (ico), and installer options like one-click installation.",
-      "plan": "",
-      "context": [],
-      "acceptance": []
-    },
-    {
-      "id": "6.5",
-      "status": "-",
-      "title": "Configure Linux AppImage packaging",
-      "description": "In the build configuration, add linux-specific settings including target 'appimage', icon path (png), and desktop entry details.",
-      "plan": "",
-      "context": [],
-      "acceptance": []
-    },
-    {
-      "id": "6.6",
-      "status": "-",
-      "title": "Add app icons for all platforms",
-      "description": "Create or add placeholder icon files (icon.icns for macOS, icon.ico for Windows, icon.png for Linux) in a build resources directory (e.g., build/), and reference them in the build configuration.",
-      "plan": "",
-      "context": [],
-      "acceptance": []
-    },
-    {
-      "id": "6.7",
-      "status": "-",
-      "title": "Add code signing placeholders",
-      "description": "In the build configuration, add placeholders for code signing, such as CSC_LINK and CSC_KEY_PASSWORD environment variables for macOS and Windows, with documentation on how to set them for production builds.",
-      "plan": "",
-      "context": [],
-      "acceptance": []
-    },
-    {
-      "id": "6.8",
-      "status": "-",
-      "title": "Set up CI pipeline for building distributables",
-      "description": "Create a GitHub Actions workflow file (.github/workflows/build.yml) that runs on push to main, installs dependencies, builds the app for all platforms using electron-builder, and archives the artifacts.",
-      "plan": "",
-      "context": [],
-      "acceptance": []
-    },
-    {
-      "id": "6.9",
-      "status": "-",
-      "title": "Configure CI for release on tags",
-      "description": "Extend the CI workflow to run on tags (e.g., v*), build the distributables, and automatically create a GitHub release with the built files attached.",
-      "plan": "",
-      "context": [],
-      "acceptance": []
-    }
-  ]
-=======
   "description": "Configure electron-builder to produce distributables for macOS (dmg), Windows (nsis), and Linux (AppImage). Include app icons and code signing placeholders. Acceptance: CI-local builds produce artifacts; metadata correct (name, version, copyright); app auto-updates disabled initially.",
   "features": []
->>>>>>> 306f4cb0
 }