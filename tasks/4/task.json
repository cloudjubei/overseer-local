--- conflicted
+++ resolved
@@ -1,6 +1,6 @@
 {
   "id": 4,
-  "status": "+",
+  "status": "-",
   "title": "Agentic chat interface",
   "description": "The electron app developed in `src/` needs extra features. References `README.md`, `docs/FILE_ORGANISATION.md`. It has the Tasks section (task 2), the documents section (task 3) and we need to have a Chat (this task). Allow communication with an LLM agent (configurable) to discuss the project, the tasks, the documents and any other project related things. All in a chat UI standard, that allows mentioning project docs, uploading new ones etc.",
   "features": [
@@ -151,24 +151,8 @@
       "acceptance": []
     },
     {
-<<<<<<< HEAD
-=======
       "id": "4.15",
-      "status": "+",
-      "title": "User can open settings and configure API keys",
-      "description": "currently clicking the settings button does nothing - it must be possible to configure the LLM settings. ChatView.tsx also needs strict typing as this is TypeScript.",
-      "plan": "",
-      "context": [
-        "src/renderer/screens/ChatView.tsx",
-        "src/renderer/components/ui/modal.tsx",
-        "src/renderer/utils/LLMConfigManager.ts"
-      ],
-      "acceptance": []
-    },
-    {
->>>>>>> 7ee320fc
-      "id": "4.16",
-      "status": "+",
+      "status": "-",
       "title": "LLM connector abstraction and providers (LiteLLM, OpenAI-compatible)",
       "description": "Design an abstraction for chat providers. Implement connectors for: (1) LiteLLM-compatible HTTP endpoint, (2) OpenAI-compatible custom base URL to support LM Studio / Ollama. Configurable API key, base URL, model name, timeouts.",
       "plan": "",
@@ -176,39 +160,31 @@
       "acceptance": []
     },
     {
+      "id": "4.16",
+      "status": "-",
+      "title": "Settings screen is more advanced",
+      "description": "The user should be able to configure various LLMs using various providers - this requires a more complex screen that should be accessible via Chat.",
+      "plan": "",
+      "context": [],
+      "acceptance": []
+    },
+    {
       "id": "4.17",
-      "status": "+",
+      "status": "-",
       "title": "Switching models",
-      "description": "User can switch between different models that were configured. There's a dropdown with all the options that were previously configured and the user can choose which chat to use. If there was a switch in a conversation it is shown which LLM replied.",
+      "description": "User can switch between different models that were configured directly in the chat. There's a dropdown with all the options that were previously configured and the user can choose which chat to use. If there was a switch in a conversation it is shown which LLM replied.",
       "plan": "",
       "context": [],
       "acceptance": []
     },
     {
       "id": "4.18",
-<<<<<<< HEAD
       "status": "-",
       "title": "Cannot send a message",
       "description": "Currently if I send a message to a configured LLM - the whole app crashes horribly",
       "plan": "",
       "context": [],
       "acceptance": []
-=======
-      "status": "+",
-      "title": "Errors",
-      "description": "Chat view has these 2 import errors - we are clearly missing these reusable components. Make them in the shadcn + tailwind style like the rest",
-      "plan": "",
-      "context": [
-        "docs/STANDARDS.md",
-        "src/renderer/components/ui/Modal.tsx",
-        "src/renderer/components/ui/Button.tsx",
-        "src/renderer/screens/ChatView.tsx"
-      ],
-      "acceptance": [
-        "line: 3 - Cannot find module '../components/ui/input' or its corresponding type declarations.",
-        "line: 5 - Cannot find module '../components/ui/select' or its corresponding type declarations."
-      ]
->>>>>>> 7ee320fc
     }
   ]
 }