{
  "id": "f67e8921-b197-40c9-9154-e95db8f27deb",
  "status": "~",
  "title": "UI Improvements",
  "description": "Various UI improvements to the app",
  "features": [
    {
      "id": "27156e19-3aeb-41de-adc2-75b1c7ca9774",
      "status": "+",
      "title": "Agents require a search-files tool",
      "description": "The agent calls the tool with a list of keywords, the whole project file system is searched and if any of them are found in a given file it will be returned in a final list.\nThe result is the list of relative file paths.",
      "plan": "",
      "context": [],
      "acceptance": [],
      "blockers": []
    },
    {
      "id": "8ed1e913-44e2-4321-a631-f1c2c9033177",
      "status": "+",
      "title": "For standard agent suppliers - discover the latest prices",
      "description": "It must be possible to view the latest prices per model and refresh them via a configurable link to the given supplier's website. Store the latest ones in a local file that is read on app start.\nRight now the costs are always 0 - the tokens are not counted anywhere, they should be.",
      "plan": "",
      "context": [
        "src/tools/factory/mainOrchestrator.js",
        "packages/factory-ts/src/orchestrator.ts"
      ],
      "acceptance": [],
      "blockers": []
    },
    {
      "id": "a480aa54-f697-409d-95a7-1b369c3da9ff",
      "status": "+",
      "title": "the word dependencies in Features and Tasks should be changed to 'blockers'",
      "description": "This change should be reflected in any file that uses 'dependencies'",
      "plan": "",
      "context": [],
      "acceptance": [],
      "blockers": []
    },
    {
      "id": "0964b90b-396a-43b0-9f4a-a60d0034360e",
      "status": "+",
      "title": "Make an Agent run chat display prettier",
      "description": "make the thoughts as a bubble, and then the tool calls as expandable rows to view the details (mainly for read_files & write_file - the rest of the tools are short enough that they can always display).\nSame goes for the responses to the LLM - apply a similar view as above.",
      "plan": "",
      "context": [
        "src/renderer/screens/AgentsView.tsx",
        "src/renderer/screens/AllAgentsView.tsx"
      ],
      "acceptance": [],
      "blockers": []
    },
    {
      "id": "98c76bd6-8c5c-4aaf-a778-54f5f57f679a",
      "status": "+",
      "title": "Agent run costs and times are always empty",
      "description": "It seems these are either not recorded correctly or not passed, so that they cannot be viewed properly inside @AgentsView.tsx and @AllAgentsView.tsx",
      "plan": "",
      "context": [
        "src/renderer/screens/AgentsView.tsx",
        "src/renderer/screens/AllAgentsView.tsx"
      ],
      "acceptance": [],
      "blockers": []
    },
    {
      "id": "c2192f2a-9151-4615-b376-986bb0540042",
      "status": "+",
      "title": "The \"Run Agent\" button should be standardised",
      "description": "The views that should have it updated are:\n@TasksListView.tsx, @TaskDetailsView.tsx.\nIt should be a round play button as is common in music players.",
      "plan": "",
      "context": [
        "src/renderer/tasks/TasksListView.tsx",
        "src/renderer/tasks/TaskDetailsView.tsx"
      ],
      "acceptance": [],
      "blockers": []
    },
    {
      "id": "0ce98597-907f-4bdf-a5a8-c8e8b253e612",
      "status": "+",
      "title": "Persist locally agent runs",
      "description": "Make sure the history of agent runs is persisted and read when app is started",
      "plan": "",
      "context": [
        "src/renderer/screens/AgentsView.tsx",
        "src/renderer/screens/AllAgentsView.tsx"
      ],
      "acceptance": [],
      "blockers": []
    },
    {
      "id": "3a11fceb-bb37-4570-a159-2f39622ca364",
      "status": "+",
      "title": "IconDelete",
      "description": "`IconDelete` inside @Icons.tsx needs to actually be a proper delete icon",
      "plan": "",
      "context": [
        "src/renderer/components/ui/Icons.tsx"
      ],
      "acceptance": [],
      "blockers": []
    },
    {
      "id": "4df75808-637f-4841-9d31-b8630b1ac8bf",
      "status": "+",
      "title": "running an agent causes an error when it tries to make a local copy of the project",
      "description": "shouldIgnoreCopy inside @orchestrator.ts should ignore all sorts of files and folders specific to typescript, node, electron.",
      "plan": "",
      "context": [
        "packages/factory-ts/src/orchestrator.ts"
      ],
      "acceptance": [],
      "blockers": []
    },
    {
      "id": "56b114e3-daee-481b-9c33-329c8eace503",
      "status": "+",
      "title": "Make the Context Files selection better",
      "description": "1) the Add chip becomes huge once there's even just 1 file (it scales in height to match it). That shouldn't be the case.\n2) when the FileSelector opens - it should auto focus into the search input box so a user can start typing right away\n3) in the FileDisplay and FileSelector - instead of showing a generic document icon, let's try to use a meaningful type extension icon - if need be, create a folder with such common icons to use.\n4) The FileDisplay - should show the icon centered to the left. The name in the middle. \nThe file size small at the bottom.\nThe last modification date at the top right.\nAnd the delete button is correct where it is now.",
      "plan": "",
      "context": [
        "src/renderer/components/ui/FileSelector.tsx",
        "src/renderer/components/ui/FileDisplay.tsx",
        "src/renderer/components/ui/FileDisplay.preview.tsx"
      ],
      "acceptance": [],
      "blockers": []
    },
    {
      "id": "ba3e0af6-3a04-4523-90c7-b90b0d37514b",
      "status": "+",
      "title": "If any of a task's features are rejected (showing the exclamation circle) so should the task",
      "description": "The way this displays should follow exactly how Features are displayed inside TaskDetailsView",
      "plan": "",
      "context": [
        "src/renderer/tasks/TaskDetailsView.tsx",
        "src/renderer/tasks/TasksListView.tsx"
      ],
      "acceptance": [],
      "blockers": []
    },
    {
      "id": "b2ad0ce4-b71a-40bc-baa7-3550153bef88",
      "status": "+",
      "title": "When running the orchestrator, finding the next feature for a task should be based on the feature index",
      "description": "the Task.featureIdToDisplayIndex is the means by which the features should be sorted for this.",
      "plan": "",
      "context": [
        "packages/factory-ts/src/orchestrator.ts",
        "packages/factory-ts/src/taskUtils.ts"
      ],
      "acceptance": [],
      "blockers": []
    },
    {
      "id": "67edb097-edf3-4988-939d-30e3fc3007c1",
      "status": "+",
      "title": "Go over all the tasks in this project and update inline file references",
      "description": "in a lot of the tasks a file could've been referenced as:\n@TasksListView.tsx \nor simply\n@TasksListView.tsx\n\nMake sure that these are transformed into the format:\n@Filepath\n\nThen inside @TasksListView.tsx and @TaskDetailsView.tsx, make sure that titles and descriptions for tasks and features show a nice hoverable ui that shows a tooltip about the file. Inside all forms it should just show @Filename so it's easy to edit.",
      "plan": "",
      "context": [
        "src/renderer/tasks/TaskDetailsView.tsx",
        "src/renderer/tasks/TasksListView.tsx"
      ],
      "acceptance": [],
      "blockers": []
    },
    {
      "id": "f46696d7-3eee-4f9d-8aee-9419dcee20c9",
      "status": "+",
      "title": "Standardise the Delete, Edit, Add, Create buttons",
      "description": "wherever there's a button that just says Delete we should have it use the standard `DeleteIcon`\nwherever there's a button that just says Add or Create we should have it use the standard `PlusIcon`\nwherever there's a button that just says Edit we should have it use the standard `EditIcon`",
      "plan": "",
      "context": [
        "src/renderer/components/ui/Icons.tsx"
      ],
      "acceptance": [],
      "blockers": []
    },
    {
      "id": "d8361748-2f05-4cd4-bb35-80f40db0ff32",
      "status": "+",
      "title": "Agents - run histories UI improvements",
      "description": "@src/renderer/components/agents/ChatConversation.tsx used inside @src/renderer/screens/AgentsView.tsx should have overly large message texts put in a scrollable textbox.\n\nThe currently running agents in @src/renderer/screens/AgentsView.tsx should follow a similar format as the history of agent runs.\n\n@src/renderer/screens/AllAgentsView.tsx should follow a similar style to @src/renderer/screens/AgentsView.tsx \nTo make things more manageable - a component for the agent row display should be made so it can be reused.",
      "plan": "",
      "context": [
        "src/renderer/screens/AgentsView.tsx",
        "src/renderer/tasks/TasksListView.tsx",
        "src/renderer/components/tasks/DependencyBullet.tsx",
        "src/renderer/components/ui/Icons.tsx",
        "src/renderer/components/agents/ChatConversation.tsx",
        "src/renderer/screens/AllAgentsView.tsx"
      ],
      "acceptance": [],
      "blockers": []
    },
    {
      "id": "6e24f575-cf4d-451f-994f-7190d45ebaaa",
      "status": "+",
      "title": "Toasts should animate",
      "description": "Toasts need to slide down with an animation when appearing and slide up when hiding.\nThey need to be snappy. It should also be possible to flick them up to make them disappear (like notifications on a mobile device).",
      "plan": "",
      "context": [
        "src/renderer/components/ui/Toast.tsx"
      ],
      "acceptance": [],
      "blockers": []
    },
    {
      "id": "bbc90ba1-4348-4a17-9921-18b6c0ece863",
      "status": "+",
      "title": "Run agent button long press",
      "description": "When the new Run Agent button is long pressed it should show an agent type selector - upon selection it runs with that selected agent. Normal click runs the 'developer' agent like now.",
      "plan": "",
      "context": [
        "src/renderer/components/tasks/RunAgentButton.tsx",
        "src/renderer/tasks/TaskDetailsView.tsx"
      ],
      "acceptance": [],
      "blockers": []
    },
    {
      "id": "493c32f2-94ab-4677-8cc4-a776249c91e5",
      "status": "+",
      "title": "TaskCard missing RunAgent on hover",
      "description": "@src/renderer/components/tasks/TaskCard.tsx should have the \"Run Agent\" button in the top right.\nSame as in @src/renderer/tasks/TasksListView.tsx if the task has a running agent - show the status.",
      "plan": "",
      "context": [
        "src/renderer/tasks/TasksListView.tsx",
        "src/renderer/components/tasks/TaskCard.tsx",
        "src/renderer/components/tasks/RunAgentButton.tsx"
      ],
      "acceptance": [],
      "blockers": []
    },
    {
      "id": "6a8066ee-230f-4f31-b531-3d8cadff4178",
      "status": "+",
      "title": "ChatsManager should not have any agentic tools - everything should be routed through factory-ts",
      "description": "the factory-ts package should be the one place where all agentic tools are placed - currently @src/chat/manager.js has its own functions. Those should be cleaned up and used appropriately from factory-ts - @packages/factory-ts/src/fileTools.ts or @packages/factory-ts/src/taskUtils.ts for instance.",
      "plan": "",
      "context": [
        "src/chat/manager.js",
        "packages/factory-ts/src/fileTools.ts",
        "packages/factory-ts/src/taskUtils.ts"
      ],
      "acceptance": [],
      "blockers": []
    },
    {
      "id": "abefc7ba-3098-4aee-a01b-694a5a2a9d43",
      "status": "+",
      "title": "When running an agent - all the GIT credentials are not found in the @.env",
      "description": "There is a .env file both in this project and in factory-ts.\nJust like in the python counterpart ( the files @packages/factory-ts/blueprint/run_local_agent.py and @packages/factory-ts/blueprint/git_manager.py ) the GIT credentials must be loaded from the workspaces `.env` file in the root of the project.",
      "plan": "",
      "context": [
        "packages/factory-ts/src/gitManager.ts",
        "packages/factory-ts/blueprint/run_local_agent.py",
        "packages/factory-ts/blueprint/git_manager.py"
      ],
      "acceptance": [],
      "blockers": []
    },
    {
      "id": "e9e526e8-576a-448b-9359-db97475db485",
      "status": "+",
      "title": "Agent Run - UI fix",
      "description": "When viewing an agent run inside @src/renderer/screens/AgentsView.tsx it doesn't show the whole conversation. Just the last message. This needs to be fixed to show the full conversation.",
      "plan": "",
      "context": [
        "src/renderer/screens/AllAgentsView.tsx",
        "src/renderer/screens/AgentsView.tsx"
      ],
      "acceptance": [],
      "blockers": []
    },
    {
      "id": "22793b7c-0bfa-4da4-8b3a-ae07fbe2a0ce",
      "status": "+",
      "title": "FileMentions should be renamed RichText",
      "description": "This component should then be used inside Chat and inside agent runs where messages are displayed.",
      "plan": "",
      "context": [
        "src/renderer/components/ui/FileMentions.tsx",
        "src/renderer/components/agents/ChatConversation.tsx",
        "src/renderer/screens/AllAgentsView.tsx",
        "src/renderer/screens/AgentsView.tsx",
        "src/renderer/screens/ChatView.tsx"
      ],
      "acceptance": [],
      "blockers": []
    },
    {
      "id": "894453ef-c700-4128-b714-4ec94498498c",
      "status": "+",
      "title": "No edit button in Tasks and Features",
      "description": "In @src/renderer/tasks/TaskDetailsView.tsx Clicking a feature should open the edit feature form - the edit button shouldn't show.\nIn @src/renderer/screens/TasksView.tsx Tasks already open on click - there should just be no edit button present.",
      "plan": "",
      "context": [
        "src/renderer/components/tasks/FeatureForm.tsx",
        "src/renderer/tasks/FeatureEditView.tsx",
        "src/renderer/tasks/FeatureCreateView.tsx",
        "src/renderer/tasks/TaskDetailsView.tsx",
        "src/renderer/screens/TasksView.tsx"
      ],
      "acceptance": [],
      "blockers": []
    },
    {
      "id": "0fea71a8-c0da-48a1-b4ea-c0db2196c902",
      "status": "+",
      "title": "When an agent runs - there's a duplicate history run",
      "description": "The Electron app has its own local history run, but when the agent runs on the copy of the project - it also produces a history run. This shouldn't happen - only the original app where the agent was started should create the history run. To avoid this - the agent should simply have an extra line for these files in its .gitignore file. The histories shouldn't be removed (they were as a first fix attempt).",
      "plan": "",
      "context": [
        "src/tools/factory/mainOrchestrator.js",
        "src/tools/factory/orchestratorBridge.ts",
        "packages/factory-ts/src/orchestrator.ts"
      ],
      "acceptance": [],
      "blockers": []
    },
    {
      "id": "d5b4852d-df73-4818-8db0-f7d6954c0108",
      "status": "+",
      "title": "The agent persona markdown files are too bloated.",
      "description": "These files contain the tool specs, but those are yet again repeated in the overall tool spec in the orchestrator.\nThese files shouldn't have the list of tools available, but the tool descriptions provided by the orchestrator should contain extra comments as to what each tool does (similarly to how each agent's markdown persona file has it).",
      "plan": "",
      "context": [
        "packages/factory-ts/docs/AGENT_CONTEXTER.md",
        "packages/factory-ts/docs/AGENT_DEVELOPER.md",
        "packages/factory-ts/docs/AGENT_PLANNER.md",
        "packages/factory-ts/docs/AGENT_SPECCER.md",
        "packages/factory-ts/docs/AGENT_TESTER.md",
        "packages/factory-ts/src/orchestrator.ts",
        "src/tools/factory/mainOrchestrator.js"
      ],
      "acceptance": [],
      "blockers": []
    },
    {
      "id": "b8d93d1d-5c66-4628-8a85-9da0197e97e2",
      "status": "+",
      "title": "The main FILE_ORGANISATION.md is bloated",
      "description": "This file is always included and it contains irrelevant information.\nAgents are asked to update this file, but they seem to always add extra unimportant info.\nThis needs to be tightened and made sure that the instructions for editing the file are clear, and all edits are succinct and precise.\nThe file should contain overall pointers to the project - not detailed descriptions of each file.\nIt should not be a log of changes.",
      "plan": "",
      "context": [
        "packages/factory-ts/docs/AGENT_CONTEXTER.md",
        "packages/factory-ts/docs/AGENT_DEVELOPER.md",
        "packages/factory-ts/docs/AGENT_PLANNER.md",
        "packages/factory-ts/docs/AGENT_SPECCER.md",
        "packages/factory-ts/docs/AGENT_TESTER.md"
      ],
      "acceptance": [],
      "blockers": []
    },
    {
      "id": "d05e6082-c27c-487f-bacd-837f7f5b7f73",
      "status": "+",
      "title": "Cancelled agent runs are not recorded properly",
      "description": "They don't change any files and are not recorded. They always show as in progress.",
      "plan": "",
      "context": [
        "packages/factory-ts/src/orchestrator.ts",
        "src/tools/factory/mainOrchestrator.js"
      ],
      "acceptance": [],
      "blockers": []
    },
    {
      "id": "352e49dd-37f2-428c-a85c-da7a2c1bd66a",
      "status": "+",
      "title": "Agent runs should show the model",
      "description": "Create a reusable component - a nice display chip - that shows the provider and model.",
      "plan": "",
      "context": [],
      "acceptance": [],
      "blockers": []
    },
    {
      "id": "9244467b-e3d1-475a-a1f0-bf35d8482629",
      "status": "+",
      "title": "The status display for an Agent run inside TasksView.tsx and TaskDetailsView.tsx should match the display from AgentsView.tsx",
      "description": "Reuse the StatusChip inside AgentsView.tsx",
      "plan": "",
      "context": [
        "src/renderer/tasks/TasksListView.tsx",
        "src/renderer/tasks/TaskDetailsView.tsx",
        "src/renderer/screens/AgentsView.tsx",
        "src/renderer/components/agents/StatusChip.tsx"
      ],
      "acceptance": [],
      "blockers": []
    },
    {
      "id": "37730047-f692-48c0-b6e7-9093564596a9",
      "status": "+",
      "title": "In TaskDetailsView.tsx next to the play button show the Agent Model control",
      "description": "This control should show the current active LLM configuration and allow to quickly pick a configuration from the last 5 recent ones + a last option that would take the user to the LLM Configuration settings.",
      "plan": "",
      "context": [
        "src/renderer/tasks/TaskDetailsView.tsx",
        "src/renderer/screens/SettingsView.tsx"
      ],
      "acceptance": [],
      "blockers": []
    },
    {
      "id": "82b9481c-7129-4bea-8029-0e41a56531fe",
      "status": "+",
      "title": "StatusChip improvements",
      "description": "@src/renderer/components/agents/StatusChip.tsx should only have the badge with an icon inside displaying. The status text should only show on hover as a small tooltip.",
      "plan": "",
      "context": [
        "src/renderer/components/agents/StatusChip.tsx"
      ],
      "acceptance": [],
      "blockers": []
    },
    {
      "id": "2d607668-7481-4d8f-89cc-5afebb89e67b",
      "status": "+",
      "title": "An active run should only show inside Active not History",
      "description": "",
      "plan": "",
      "context": [
        "src/renderer/screens/AgentsView.tsx"
      ],
      "acceptance": [],
      "blockers": []
    },
    {
      "id": "5fcbee8a-2734-4fa5-b404-6d9155a01053",
      "status": "+",
      "title": "Status and sort preferences are not stored",
      "description": "Whenever the user changes preferences for what to display in the TasksView.tsx in the 'list' mode - it should store that, so at the next session it can be resumed in the same exact state.",
      "plan": "",
      "context": [
        "src/renderer/screens/TasksView.tsx",
        "src/renderer/components/tasks/StatusControl.tsx"
      ],
      "acceptance": [],
      "blockers": []
    },
    {
      "id": "76ff2065-cd03-4815-b36b-8dfabd278b2b",
      "status": "+",
      "title": "Use the StatusChip inside AgentRunBullet",
      "description": "We should reuse this nice component that we have.",
      "plan": "",
      "context": [
        "src/renderer/components/agents/StatusChip.tsx",
        "src/renderer/components/agents/AgentRunBullet.tsx"
      ],
      "acceptance": [],
      "blockers": []
    },
    {
      "id": "46fbca0c-0fd5-4b92-aeae-5e8488cfd192",
      "status": "+",
      "title": "The ModelChip should be slimmer",
      "description": "Have the provider on one row and the modle name on a second row.",
      "plan": "",
      "context": [
        "src/renderer/components/agents/ModelChip.tsx"
      ],
      "acceptance": [],
      "blockers": []
    },
    {
      "id": "5f2a9d3e-dfa3-4e79-ba0b-8b2252556681",
      "status": "+",
      "title": "When editing/creating a feature allow quick file lookups",
      "description": "When a user types in the description and starts typing \"@\" a file lookup search tooltip should show above that will filter files based on what the user types. The user can then select the appropriate file. It should also automatically add this file into the Context Files list.\n\nThis feature is currently implemented seperately inside @src/renderer/screens/ChatView.tsx  and @src/renderer/components/tasks/FeatureForm.tsx \nthe files responsible are:\n@src/renderer/components/ui/FileMentionsTextarea.tsx and @src/renderer/hooks/useFilesAutocomplete.ts   \n\n@src/renderer/screens/ChatView.tsx actually also uses @src/renderer/hooks/useReferencesAutocomplete.ts which allows the text input to display references. Both of these ideas are relevant for @src/renderer/components/tasks/FeatureForm.tsx and @src/renderer/screens/ChatView.tsx . Both should allow the display of references lookup and file lookup - they simply must be able to have callbacks so that they can do extra things with them (FeatureForm needs to add/remove files to/from the context and add/remove blockers to/from the feature - this is missing right now).",
      "plan": "",
      "context": [
        "src/renderer/screens/ChatView.tsx",
        "src/renderer/components/ui/FileMentionsTextarea.tsx",
        "src/renderer/hooks/useFilesAutocomplete.ts",
        "src/renderer/hooks/useReferencesAutocomplete.ts",
        "src/renderer/components/tasks/FeatureForm.tsx"
      ],
      "acceptance": [],
      "blockers": []
    },
    {
      "id": "7dd2e06b-32aa-418b-9e32-5efc0ecd94dd",
      "status": "+",
      "title": "The search and sort bar for features should be placed at the top",
      "description": "TaskDetailsView.tsx should follow TasksView.tsx",
      "plan": "",
      "context": [
        "src/renderer/screens/TasksView.tsx",
        "src/renderer/tasks/TaskDetailsView.tsx"
      ],
      "acceptance": [],
      "blockers": []
    },
    {
      "id": "274eb915-a7b3-4eed-b71d-e7888f1340fb",
      "status": "+",
      "title": "ChatConversation improvements",
      "description": "@src/renderer/components/agents/ChatConversation.tsx  is currently broken - there was a new type AgentFeatureRunLog introduced inside AgentRun in the file @src/renderer/services/agentsService.ts . Adapt everything in ChatConversation to make it work. Display a list of features in an AgentRun, each Feature run showing the 'turns'. After the first initial message, each turn is a series of 2 messages - 1 from the LLM and 1 a response with tool calls. The final message is a single one from the LLM. Make sure the orchestrator works correctly too.",
      "plan": "",
      "context": [
        "src/renderer/components/agents/ChatConversation.tsx",
        "packages/factory-ts/src/types.ts",
        "src/renderer/services/agentsService.ts",
        "src/renderer/screens/ChatView.tsx"
      ],
      "acceptance": [],
      "blockers": []
    },
    {
      "id": "26d01bef-ce79-498a-9cc8-7a6ada530002",
      "status": "+",
      "title": "Reference and File lookup usability improvements",
      "description": "When the user types # for references and @ for files to be looked up in the @src/renderer/components/ui/FileMentionsTextarea.tsx if the user presses space while the lookup is showing - auto pick the top result.\nAlso, for references - they should always display in the text as #{task_index}.{feature_index} - the user will most likely search for the features by these indices.",
      "plan": "",
      "context": [
        "src/renderer/components/ui/FileMentionsTextarea.tsx"
      ],
      "acceptance": [],
      "blockers": []
    },
    {
      "id": "5f13e562-bbd6-4f67-97c9-00ba79ddb138",
      "status": "+",
      "title": "After running a first agent, running any more stalls",
      "description": "Any consecutive agent after the first never starts.\nCancelling an agent from the @src/renderer/screens/AgentsView.tsx   screen doesn't help either.\n\nThe last message in the log is:\n[factory] SUBSCRIBE\n\nI can see this message in the agent run log:\n\"message\": \"Error: ENOENT: no such file or directory, open '/var/folders/25/4dns7s115_q13z992np622qw0000gn/T/factory-ts-A3L8P3/workspace/projects/main.json'\\n    at async open (node:internal/fs/promises:639:25)\\n    at async Object.readFile (node:internal/fs/promises:1243:14)\\n    at async Object.getProjectDir (file:///packages/factory-ts/dist/taskUtils.js:18:17)\\n    at async runIsolatedOrchestrator (file:///Users/cloud/Documents/Work/TheFactory/projects/overseer-local/packages/factory-ts/dist/orchestrator.js:489:24)\\n    at async file:///packages/factory-ts/dist/index.js:197:17\",\n\n\nAnd I can see a warning in the console:\nMaxListenersExceededWarning: Possible EventEmitter memory leak detected. 11 files:subscribe listeners added.",
      "plan": "",
      "context": [
        "src/renderer/screens/AgentsView.tsx"
      ],
      "acceptance": [],
      "blockers": []
    },
    {
      "id": "57988106-364d-4e52-8b50-94d18839c319",
      "status": "+",
      "title": "ChatConversation improvements",
      "description": "@src/renderer/components/agents/ChatConversation.tsx  doesn't update while an agent is running. I have to close the popup and open it to see the latest messages. This shouldn't be the case - it should keep on scrolling down the messages if the user is at the bottom, and if not - keep on adding them.",
      "plan": "",
      "context": [
        "src/renderer/components/agents/ChatConversation.tsx"
      ],
      "acceptance": [],
      "blockers": []
    },
    {
      "id": "dc067730-dede-40a5-affe-e04410170819",
      "status": "+",
      "title": "AgentsView and AllAgentsView improvements",
      "description": "In  @src/renderer/screens/AgentsView.tsx  the active and history runs should be sorted by date - the most recent at the top\n\nAlso, both in @src/renderer/screens/AgentsView.tsx and in @src/renderer/screens/AllAgentsView.tsx it shouldn't show the Turn column, but instead show how many features were completed out of how many.\n\nIn @src/renderer/screens/AgentsView.tsx in the active runs, there should be no Status column, but an additional Thinking column before duration that should update with the time the agent is taking to answer the last message.",
      "plan": "",
      "context": [
        "src/renderer/screens/AgentsView.tsx",
        "src/renderer/screens/AllAgentsView.tsx"
      ],
      "acceptance": [],
      "blockers": []
    },
    {
      "id": "fd101477-cb98-4d87-90c4-efb87f39c5e6",
      "status": "+",
      "title": "Allow moving tasks when in 'not-done'",
      "description": "Pay close attention to what the index should be (remember the display index is always +1 due to starting at 1)\n@src/renderer/screens/TasksView.tsx\n\nIt should be also possible to move features in @src/renderer/tasks/TaskDetailsView.tsx also pay attention to the indices.",
      "plan": "",
      "context": [
        "src/renderer/screens/TasksView.tsx",
        "src/renderer/tasks/TaskDetailsView.tsx"
      ],
      "acceptance": [],
      "blockers": []
    },
    {
      "id": "e3d6999d-3dcd-4f28-8452-77daa5b9cab2",
      "status": "+",
      "title": "After closing the app and coming back none of the agent run histories show messages properly",
      "description": "It seems there's an issue with the way the messages are serialized in @packages/factory-ts/src/orchestrator.ts , the display is in @src/renderer/components/agents/ChatConversation.tsx . Remember, the messages that are passed onto the LLM are in a strict format - they have to specify role as 'user'. For history purposes, the serialisation should add appropraite metadata information to make it easier to display later.",
      "plan": "",
      "context": [
        "packages/factory-ts/src/orchestrator.ts",
        "src/renderer/components/agents/ChatConversation.tsx"
      ],
      "acceptance": [],
      "blockers": []
    },
    {
      "id": "306733d4-26cb-49c0-a0ff-c34dc7699baa",
      "status": "+",
      "title": "Shortcuts in the app were disabled because they interfered with typing in the \"/\" character",
      "description": "A user must be able to specify which key is the modifier key in settings - @src/renderer/screens/SettingsView.tsx . Bring back the shortcuts - @src/renderer/App.tsx",
      "plan": "",
      "context": [
        "src/renderer/screens/SettingsView.tsx",
        "src/renderer/App.tsx"
      ],
      "acceptance": [],
      "blockers": []
    },
    {
      "id": "5e9f9a8e-0a8b-44d3-936d-05ca62f981f6",
      "status": "+",
      "title": "When no features are in a task - the default agent type is \"speccer\"",
      "description": "This should be true no matter where it is run from, right now it's only via @src/renderer/components/tasks/RunAgentButton.tsx",
      "plan": "",
      "context": [
        "src/renderer/components/tasks/RunAgentButton.tsx"
      ],
      "acceptance": [],
      "blockers": []
    },
    {
      "id": "f9eef18e-818e-427d-82ab-8d990bb199c4",
      "status": "+",
      "title": "This feature is index 1 - we should have a special quick command wherever in the app for adding a feature to this task only",
      "description": "",
      "plan": "",
      "context": [],
      "acceptance": [],
      "blockers": []
    },
    {
      "id": "df22d856-9aa3-4c10-9e91-04291697e0b8",
      "status": "+",
      "title": "Notifications should fire when an agent finishes work",
      "description": "Also when a feature is completed (i.e. a commit is made).\nThe @src/renderer/services/notificationsService.ts is responsible as well @src/notifications/manager.js    \n\nThese should be toggle'able in @src/renderer/screens/SettingsView.tsx",
      "plan": "",
      "context": [
        "src/renderer/screens/SettingsView.tsx",
        "src/renderer/services/notificationsService.ts",
        "src/notifications/manager.js"
      ],
      "acceptance": [],
      "blockers": []
    },
    {
      "id": "9b65af17-0a3d-42e4-bcd2-81b65277651c",
      "status": "+",
      "title": "It must be possible to remove agent runs from history",
      "description": "The agent runs in @src/renderer/screens/AgentsView.tsx or in @src/renderer/screens/AllAgentsView.tsx",
      "plan": "",
      "context": [
        "src/renderer/screens/AgentsView.tsx",
        "src/renderer/screens/AllAgentsView.tsx"
      ],
      "acceptance": [],
      "blockers": []
    },
    {
      "id": "583f4582-9495-46cc-bd49-19c957b9b0a3",
      "status": "+",
      "title": "There needs to be an edit button next to the button for new task",
      "description": "This is inside @src/renderer/tasks/TaskDetailsView.tsx - it must be possible to edit a task from within this view. Deleting a task here, would take the user back to Home.",
      "plan": "",
      "context": [
        "src/renderer/tasks/TaskDetailsView.tsx"
      ],
      "acceptance": [],
      "blockers": []
    },
    {
      "id": "065ff2fe-ac0a-4b31-b57f-8918dcb4057c",
      "status": "+",
      "title": "Show a summary of running agents per project in the sidebar",
      "description": "This should also be visible when the sidebar is minimized - it should show the project icon and this new chip that would display the number of agents.\n@src/renderer/navigation/SidebarView.tsx",
      "plan": "",
      "context": [
        "src/renderer/navigation/SidebarView.tsx"
      ],
      "acceptance": [],
      "blockers": []
    },
    {
      "id": "3c0c391d-fe56-4add-a756-793dd2dc6246",
      "status": "+",
      "title": "It must be possible to select the icon for a given project",
      "description": "Create a directory of helpful icons and allow a user to pick from one when they create or edit a project @src/renderer/projects/ProjectManagerModal.tsx - this is then shown in the @src/renderer/navigation/SidebarView.tsx",
      "plan": "",
      "context": [
        "src/renderer/navigation/SidebarView.tsx",
        "src/renderer/projects/ProjectManagerModal.tsx"
      ],
      "acceptance": [],
      "blockers": []
    },
    {
      "id": "6deecb2f-1e0c-4e0c-8f4d-349a18c02e18",
      "status": "+",
      "title": "AgentsView shows the thinking time incorrectly",
      "description": "When the 'run/heartbeat' event is received from @packages/factory-ts/src/orchestrator.ts it seems to make the display reset the thinking time counter. The counter should be purely based on the time the last message was received and the time now. This is for @src/renderer/components/agents/AgentRunRow.tsx",
      "plan": "",
      "context": [
        "packages/factory-ts/src/orchestrator.ts",
        "src/renderer/components/agents/AgentRunRow.tsx"
      ],
      "acceptance": [],
      "blockers": []
    },
    {
      "id": "1e6d13dd-e154-4612-8751-7182a7d660e6",
      "status": "+",
      "title": "Lookup fix",
      "description": "When using the file lookup when typing in @ in the description of a feature, the user has to type in space twice or more for it to allow to type further. One space should be enough, and it should put the caret one space further than the filename. This logic is in @src/renderer/hooks/useFilesAutocomplete.ts and displayed in @src/renderer/components/ui/RichText.tsx",
      "plan": "",
      "context": [
        "src/renderer/hooks/useFilesAutocomplete.ts",
        "src/renderer/components/ui/RichText.tsx"
      ],
      "acceptance": [],
      "blockers": []
    },
    {
      "id": "7cd60fb3-fe0f-478f-ac17-915b824f7f65",
      "status": "+",
      "title": "Task lookup fix",
      "description": "When using task lookup, it doesn't allow the user to search by typing in \"1.1\" for instance. The moment the user types in the \".\" the dropdown disappears. The logic is in @src/renderer/hooks/useReferencesAutocomplete.ts and used inside @src/renderer/components/ui/RichText.tsx \n\nAlso, when typing in \"#8\" for instance - it incorrectly references the blocker - the user types in the reference, but the blocker should actually hold the proper id information (so reverse lookup must be done).",
      "plan": "",
      "context": [
        "src/renderer/hooks/useReferencesAutocomplete.ts",
        "src/renderer/components/ui/RichText.tsx"
      ],
      "acceptance": [],
      "blockers": []
    },
    {
      "id": "8d6c71e6-f74b-4155-bdd2-56baa2bbd40a",
      "status": "+",
      "title": "when switching views - the prefs for which view is stored in TasksView is lost",
      "description": "When switching screens from the @src/renderer/screens/TasksView.tsx to any other of the screens in the @src/renderer/navigation/SidebarView.tsx it resets the previous status selection and sorting selection. This shouldn't happen - these preferences must be kept.",
      "plan": "",
      "context": [
        "src/renderer/screens/TasksView.tsx",
        "src/renderer/navigation/SidebarView.tsx"
      ],
      "acceptance": [],
      "blockers": []
    },
    {
      "id": "006bc18d-88c6-4257-9d76-69ad87c9c502",
      "status": "+",
      "title": "Typing in \"?\" shows the help menu",
      "description": "The user has to click Shift+\"?\" and it shows the help menu - it should do that for Shift+\"H\".\nAll these shortcuts, along the modifier key should be configurable in @src/renderer/screens/SettingsView.tsx",
      "plan": "",
      "context": [
        "src/renderer/screens/SettingsView.tsx"
      ],
      "acceptance": [],
      "blockers": []
    },
    {
      "id": "75e8b34f-8e44-4bac-9c9a-26c0dfb17224",
      "status": "+",
      "title": "when searching commands in the search input box in CommandMenu.tsx it must be possible to use arrows to go up/down and select the appropriate command",
      "description": "The input box inside @src/renderer/components/ui/CommandMenu.tsx \n should be a single line input - so the user cannot go up and down in there. Using up and down arrows selects different items in the results list below the input box.\nSo the user types in \"Go\", the results filter all the results for that and its possible to select whichever result the user wants and hit enter to activate it.\nThe first time up is pressed - the bottom result should be selected.\nThe first time down is pressed - the top result should be selected.\nOnce something is selected, but the user types more - just keep the selection within min/max of 0 and results length -1",
      "plan": "",
      "context": [
        "src/renderer/components/ui/CommandMenu.tsx"
      ],
      "acceptance": [],
      "blockers": []
    },
    {
      "id": "35d46d98-8f89-483a-9470-e2e615fd41a9",
      "status": "+",
      "title": "Tooltip accessibility and robustness improvements",
      "description": "Make Tooltip component ARIA-correct and safe for multiple instances.\n\nImplementation details (src/renderer/components/ui/Tooltip.tsx):\n- Generate a unique id per tooltip instance (e.g., useId) and assign it to the tooltip element; set anchor 'aria-describedby' to that id when open.\n- Remove hardcoded 'aria-describedby'='tooltip'.\n- Add Escape key handling to hide when focused on the anchor.\n- Ensure role=tooltip and correct z-index are preserved.\n\nAcceptance criteria:\n- Two adjacent buttons using Tooltip both show their own content and 'aria-describedby' points to their unique tooltip id when open.\n- Pressing Escape while the anchor has focus hides the tooltip.\n- No duplicate id usage across multiple tooltip instances.",
      "plan": "",
      "context": [],
      "acceptance": []
    },
    {
      "id": "e358e778-5d29-492a-8943-e67e31b45833",
      "status": "+",
      "title": "Modal accessibility: aria-labelledby/aria-describedby and scroll lock",
      "description": "Improve Modal semantics and body scroll behavior.\n\nImplementation details (src/renderer/components/ui/Modal.tsx):\n- Give the title element a unique id and wire 'aria-labelledby' on the dialog to that id when title exists.\n- Allow optional description id wiring via 'aria-describedby' (useful from AlertDialog when description is provided).\n- Lock body scrolling while a modal is open (set document.body.style.overflow='hidden') and restore on close/unmount.\n\nAcceptance criteria:\n- Screen readers announce the modal title and description upon opening.\n- While a modal is open, the page behind it cannot scroll; once closed, body scrolling returns to its previous state.\n- Existing focus trapping and Escape behavior remain intact.",
      "plan": "",
      "context": [],
      "acceptance": []
    },
    {
      "id": "27201172-7e31-4e3b-bf06-eb1737ddfadb",
      "status": "+",
      "title": "Dynamic modifier glyphs in shortcuts UI and command menu",
      "description": "Render keyboard shortcuts using the user-selected modifier (Cmd vs Ctrl) consistently.\n\nImplementation details:\n- Enhance src/renderer/hooks/useShortcuts.tsx to expose a read-only getter for the current modifier (e.g., export function getShortcutsModifier(): 'meta' | 'ctrl').\n- Update src/renderer/components/ui/ShortcutsHelp.tsx and src/renderer/components/ui/CommandMenu.tsx to format displayed shortcuts based on the current modifier, replacing hardcoded 'Cmd/Ctrl' strings (e.g., show '⌘K' on mac modifier and 'Ctrl+K' otherwise).\n\nAcceptance criteria:\n- Changing the shortcuts modifier in app settings (after reload, consistent with current provider behavior) updates the displayed shortcut glyphs in ShortcutsHelp and CommandMenu.\n- All visible shortcut hints reflect the correct modifier (no \"Cmd/Ctrl\" placeholders).",
      "plan": "",
      "context": [],
      "acceptance": []
    },
    {
      "id": "98cc6216-a675-40cb-b763-5ac3ccc98b65",
      "status": "+",
      "title": "CollapsibleSidebar semantics: use buttons for actionable items",
      "description": "Improve navigation item semantics for better accessibility.\n\nImplementation details (src/renderer/components/ui/CollapsibleSidebar.tsx):\n- Replace the inner div with role=\"button\" for each clickable nav item with an actual <button> element, preserving current classes and event handlers.\n- Keep roving tabindex behavior and keyboard activation (Enter/Space) intact, but rely on native button semantics.\n- Ensure aria-current or aria-selected is still used appropriately.\n\nAcceptance criteria:\n- Keyboard navigation (ArrowUp/ArrowDown/Home/End + Enter/Space activation) works as before.\n- Screen readers announce items as buttons within navigation; no loss of functionality.\n- No regression in compact/collapsed behavior and badges/actions rendering.",
      "plan": "",
      "context": [],
      "acceptance": []
    },
    {
      "id": "a940d772-c613-427c-9dd4-88984e9f24ec",
      "status": "+",
      "title": "TasksListView: skeletons for initial loading state",
      "description": "Replace text-only loading state with skeleton placeholders for a smoother UX.\n\nImplementation details (src/renderer/tasks/TasksListView.tsx):\n- When isAppSettingsLoaded is false, render a list of ~6 skeleton rows using src/renderer/components/ui/Skeleton.tsx to approximate task rows' layout (id/status area, title/desc lines, and actions area blocks).\n- Keep current \"Loading settings…\" live region messaging accessible (aria-live politely) in the count area.\n\nAcceptance criteria:\n- Before settings are loaded, task area shows skeleton placeholders instead of a static 'Loading...' string.\n- Once loaded, skeletons disappear and the real content renders.\n- No layout shift beyond expected content replacement.",
      "plan": "",
      "context": [],
      "acceptance": []
    },
    {
      "id": "50188f39-ce56-4087-90fb-70a107a7357f",
      "status": "+",
      "title": "Consistent focus-visible styling on interactive elements",
      "description": "Ensure keyboard users see a consistent focus outline across buttons, nav items, and inputs.\n\nImplementation details:\n- Update CSS (src/index.css) to provide a consistent :focus-visible ring/outline for .btn, .btn-secondary, .btn-icon, .nav-item, .nav-toggle, .nav-trigger, .ui-select trigger, inputs, and other clickable UI controls.\n- Do not override focus when using mouse; rely on :focus-visible.\n\nAcceptance criteria:\n- Tabbing through the UI shows clear, consistent focus outlines on all interactive controls mentioned.\n- Mouse users do not see focus outlines unless they keyboard-focus an element (focus-visible behavior).",
      "plan": "",
      "context": [],
      "acceptance": []
    },
    {
      "id": "9fb948d2-235d-4322-9462-93a9ca8ce283",
      "status": "?",
      "title": "New section in settings - configuring WebSearch Api keys for exa, serpapi and tavily",
      "description": "This must be a new options section in @src/renderer/screens/SettingsView.tsx .\nIt must be persisted and the user can put in a key for each of the tools and save it.",
      "context": [
        "src/renderer/screens/SettingsView.tsx"
      ],
      "blockers": [],
      "rejection": "Blocked: Agent loop failed: TypeError: Cannot convert undefined or null to object"
    },
    {
      "id": "8acda51f-97c8-4614-8800-cb2d7607bf16",
      "status": "-",
      "title": "Use the configuration of WebSearch api keys - exa, serpapi and tavily",
      "description": "Just like the @src/renderer/utils/LLMConfigManager.ts and @src/settings/SettingsLLMConfigModal.tsx  we need to have configs for WebSearch that can be used via 'thefactory-tools'. \nThe places where these new apiKeys can be provided is inside @src/chat/ChatsManager.js when calling 'buildChatTools' inside 'getCompletion'; and in @src/tools/factory/mainOrchestrator.js when calling 'orchestrator.startRun' .\nThis must be a new options section in @src/renderer/screens/SettingsView.tsx .",
      "plan": "",
      "context": [],
      "acceptance": [],
      "blockers": [
        "f67e8921-b197-40c9-9154-e95db8f27deb.9fb948d2-235d-4322-9462-93a9ca8ce283"
      ]
    },
    {
      "id": "bb3a99c3-4e37-47ae-b3df-4b6f5317faed",
      "status": "?",
      "title": "New Section in Settings - configuring github credentials",
      "description": "This must be a new options section in @src/renderer/screens/SettingsView.tsx .\nIt must be persisted and the user can put in a username and a personal token.\nIt has to be persisted across sessions.",
      "plan": "",
      "context": [],
      "acceptance": [],
<<<<<<< HEAD
      "blockers": []
    },
    {
      "id": "ada1bb79-e120-493b-b0ba-13d11951b42b",
      "status": "-",
      "title": "LiveData providers are project specific or global",
      "description": "Make it possible to configure a LiveDataProvider as global or targeting  the project it's being made in - the views are in @src/renderer/screens/LiveDataView.tsx .\nCurrently we have the Agent prices provider - this should be global, as it gets the prices that all LLM agent runs use to show the cost per token.\nThere's a 2nd provider currently configured for this project - the BTC price getter - that one should be specific to this project (Overseer Local).\nResponsible classes are:\n@src/renderer/hooks/useLiveData.tsx and @src/renderer/services/liveDataService.ts",
      "plan": "",
      "context": [
        "src/renderer/screens/LiveDataView.tsx",
        "src/renderer/hooks/useLiveData.tsx",
        "src/renderer/services/liveDataService.ts"
      ],
      "acceptance": [],
      "blockers": []
=======
      "blockers": [],
      "rejection": "Blocked: Agent loop failed: TypeError: Cannot convert undefined or null to object"
>>>>>>> ce27c7f8
    }
  ],
  "featureIdToDisplayIndex": {
    "27156e19-3aeb-41de-adc2-75b1c7ca9774": 1,
    "0964b90b-396a-43b0-9f4a-a60d0034360e": 2,
    "56b114e3-daee-481b-9c33-329c8eace503": 3,
    "ba3e0af6-3a04-4523-90c7-b90b0d37514b": 4,
    "98c76bd6-8c5c-4aaf-a778-54f5f57f679a": 5,
    "4df75808-637f-4841-9d31-b8630b1ac8bf": 6,
    "8ed1e913-44e2-4321-a631-f1c2c9033177": 7,
    "a480aa54-f697-409d-95a7-1b369c3da9ff": 8,
    "b2ad0ce4-b71a-40bc-baa7-3550153bef88": 9,
    "0ce98597-907f-4bdf-a5a8-c8e8b253e612": 10,
    "3a11fceb-bb37-4570-a159-2f39622ca364": 11,
    "c2192f2a-9151-4615-b376-986bb0540042": 12,
    "f46696d7-3eee-4f9d-8aee-9419dcee20c9": 13,
    "67edb097-edf3-4988-939d-30e3fc3007c1": 14,
    "493c32f2-94ab-4677-8cc4-a776249c91e5": 15,
    "e9e526e8-576a-448b-9359-db97475db485": 16,
    "abefc7ba-3098-4aee-a01b-694a5a2a9d43": 17,
    "22793b7c-0bfa-4da4-8b3a-ae07fbe2a0ce": 18,
    "d8361748-2f05-4cd4-bb35-80f40db0ff32": 19,
    "bbc90ba1-4348-4a17-9921-18b6c0ece863": 20,
    "6e24f575-cf4d-451f-994f-7190d45ebaaa": 21,
    "894453ef-c700-4128-b714-4ec94498498c": 22,
    "d5b4852d-df73-4818-8db0-f7d6954c0108": 23,
    "b8d93d1d-5c66-4628-8a85-9da0197e97e2": 24,
    "9244467b-e3d1-475a-a1f0-bf35d8482629": 25,
    "352e49dd-37f2-428c-a85c-da7a2c1bd66a": 26,
    "37730047-f692-48c0-b6e7-9093564596a9": 27,
    "0fea71a8-c0da-48a1-b4ea-c0db2196c902": 28,
    "d05e6082-c27c-487f-bacd-837f7f5b7f73": 29,
    "2d607668-7481-4d8f-89cc-5afebb89e67b": 30,
    "5fcbee8a-2734-4fa5-b404-6d9155a01053": 31,
    "76ff2065-cd03-4815-b36b-8dfabd278b2b": 32,
    "7dd2e06b-32aa-418b-9e32-5efc0ecd94dd": 33,
    "46fbca0c-0fd5-4b92-aeae-5e8488cfd192": 34,
    "5f2a9d3e-dfa3-4e79-ba0b-8b2252556681": 35,
    "274eb915-a7b3-4eed-b71d-e7888f1340fb": 36,
    "26d01bef-ce79-498a-9cc8-7a6ada530002": 37,
    "6a8066ee-230f-4f31-b531-3d8cadff4178": 38,
    "57988106-364d-4e52-8b50-94d18839c319": 39,
    "82b9481c-7129-4bea-8029-0e41a56531fe": 40,
    "dc067730-dede-40a5-affe-e04410170819": 41,
    "5f13e562-bbd6-4f67-97c9-00ba79ddb138": 42,
    "fd101477-cb98-4d87-90c4-efb87f39c5e6": 43,
    "306733d4-26cb-49c0-a0ff-c34dc7699baa": 44,
    "5e9f9a8e-0a8b-44d3-936d-05ca62f981f6": 45,
    "f9eef18e-818e-427d-82ab-8d990bb199c4": 46,
    "df22d856-9aa3-4c10-9e91-04291697e0b8": 47,
    "9b65af17-0a3d-42e4-bcd2-81b65277651c": 48,
    "583f4582-9495-46cc-bd49-19c957b9b0a3": 49,
    "065ff2fe-ac0a-4b31-b57f-8918dcb4057c": 50,
    "3c0c391d-fe56-4add-a756-793dd2dc6246": 51,
    "6deecb2f-1e0c-4e0c-8f4d-349a18c02e18": 52,
    "1e6d13dd-e154-4612-8751-7182a7d660e6": 53,
    "7cd60fb3-fe0f-478f-ac17-915b824f7f65": 54,
    "8d6c71e6-f74b-4155-bdd2-56baa2bbd40a": 55,
    "006bc18d-88c6-4257-9d76-69ad87c9c502": 56,
    "75e8b34f-8e44-4bac-9c9a-26c0dfb17224": 57,
    "e3d6999d-3dcd-4f28-8452-77daa5b9cab2": 58,
    "50188f39-ce56-4087-90fb-70a107a7357f": 59,
    "35d46d98-8f89-483a-9470-e2e615fd41a9": 60,
    "e358e778-5d29-492a-8943-e67e31b45833": 61,
    "27201172-7e31-4e3b-bf06-eb1737ddfadb": 62,
    "98cc6216-a675-40cb-b763-5ac3ccc98b65": 63,
    "a940d772-c613-427c-9dd4-88984e9f24ec": 64,
    "bb3a99c3-4e37-47ae-b3df-4b6f5317faed": 65,
    "9fb948d2-235d-4322-9462-93a9ca8ce283": 66,
    "8acda51f-97c8-4614-8800-cb2d7607bf16": 67,
    "ada1bb79-e120-493b-b0ba-13d11951b42b": 68
  }
}<|MERGE_RESOLUTION|>--- conflicted
+++ resolved
@@ -1,6 +1,6 @@
 {
   "id": "f67e8921-b197-40c9-9154-e95db8f27deb",
-  "status": "~",
+  "status": "=",
   "title": "UI Improvements",
   "description": "Various UI improvements to the app",
   "features": [
@@ -818,22 +818,23 @@
     },
     {
       "id": "9fb948d2-235d-4322-9462-93a9ca8ce283",
-      "status": "?",
+      "status": "+",
       "title": "New section in settings - configuring WebSearch Api keys for exa, serpapi and tavily",
       "description": "This must be a new options section in @src/renderer/screens/SettingsView.tsx .\nIt must be persisted and the user can put in a key for each of the tools and save it.",
       "context": [
         "src/renderer/screens/SettingsView.tsx"
       ],
-      "blockers": [],
-      "rejection": "Blocked: Agent loop failed: TypeError: Cannot convert undefined or null to object"
+      "blockers": []
     },
     {
       "id": "8acda51f-97c8-4614-8800-cb2d7607bf16",
       "status": "-",
       "title": "Use the configuration of WebSearch api keys - exa, serpapi and tavily",
-      "description": "Just like the @src/renderer/utils/LLMConfigManager.ts and @src/settings/SettingsLLMConfigModal.tsx  we need to have configs for WebSearch that can be used via 'thefactory-tools'. \nThe places where these new apiKeys can be provided is inside @src/chat/ChatsManager.js when calling 'buildChatTools' inside 'getCompletion'; and in @src/tools/factory/mainOrchestrator.js when calling 'orchestrator.startRun' .\nThis must be a new options section in @src/renderer/screens/SettingsView.tsx .",
-      "plan": "",
-      "context": [],
+      "description": "We are storing the api keys to these inside @src/renderer/screens/SettingsView.tsx - we need to use them in  'thefactory-tools' that has webSearch tooling.\nThe places where these new apiKeys can be provided is inside @src/chat/ChatsManager.js when calling 'buildChatTools' inside 'getCompletion'; and in @src/tools/factory/mainOrchestrator.js when calling 'orchestrator.startRun' .",
+      "plan": "",
+      "context": [
+        "src/renderer/screens/SettingsView.tsx"
+      ],
       "acceptance": [],
       "blockers": [
         "f67e8921-b197-40c9-9154-e95db8f27deb.9fb948d2-235d-4322-9462-93a9ca8ce283"
@@ -841,13 +842,12 @@
     },
     {
       "id": "bb3a99c3-4e37-47ae-b3df-4b6f5317faed",
-      "status": "?",
+      "status": "+",
       "title": "New Section in Settings - configuring github credentials",
       "description": "This must be a new options section in @src/renderer/screens/SettingsView.tsx .\nIt must be persisted and the user can put in a username and a personal token.\nIt has to be persisted across sessions.",
       "plan": "",
       "context": [],
       "acceptance": [],
-<<<<<<< HEAD
       "blockers": []
     },
     {
@@ -863,10 +863,20 @@
       ],
       "acceptance": [],
       "blockers": []
-=======
-      "blockers": [],
-      "rejection": "Blocked: Agent loop failed: TypeError: Cannot convert undefined or null to object"
->>>>>>> ce27c7f8
+    },
+    {
+      "id": "c995b222-0cf9-4150-a6ab-9421d3b00586",
+      "status": "?",
+      "title": "Use the configured github credentials and pass them onto thefactory-tools",
+      "description": "We are storing the github credentials inside @src/renderer/screens/SettingsView.tsx  - we need to use them in  'thefactory-tools' that has github tooling.\nThe places where these new apiKeys can be provided is inside @src/chat/ChatsManager.js  when calling 'buildChatTools' inside 'getCompletion'; and in @src/tools/factory/mainOrchestrator.js  when calling 'orchestrator.startRun' .",
+      "plan": "",
+      "context": [
+        "src/renderer/screens/SettingsView.tsx",
+        "src/chat/ChatsManager.js",
+        "src/tools/factory/mainOrchestrator.js"
+      ],
+      "acceptance": [],
+      "blockers": []
     }
   ],
   "featureIdToDisplayIndex": {
@@ -937,6 +947,7 @@
     "bb3a99c3-4e37-47ae-b3df-4b6f5317faed": 65,
     "9fb948d2-235d-4322-9462-93a9ca8ce283": 66,
     "8acda51f-97c8-4614-8800-cb2d7607bf16": 67,
-    "ada1bb79-e120-493b-b0ba-13d11951b42b": 68
+    "ada1bb79-e120-493b-b0ba-13d11951b42b": 68,
+    "c995b222-0cf9-4150-a6ab-9421d3b00586": 69
   }
 }