{
  "id": "f67e8921-b197-40c9-9154-e95db8f27deb",
  "status": "~",
  "title": "UI Improvements",
  "description": "Various UI improvements to the app",
  "features": [
    {
      "id": "27156e19-3aeb-41de-adc2-75b1c7ca9774",
      "status": "+",
      "title": "Agents require a search-files tool",
      "description": "The agent calls the tool with a list of keywords, the whole project file system is searched and if any of them are found in a given file it will be returned in a final list.\nThe result is the list of relative file paths.",
      "plan": "",
      "context": [],
      "acceptance": [],
      "blockers": []
    },
    {
      "id": "8ed1e913-44e2-4321-a631-f1c2c9033177",
      "status": "+",
      "title": "For standard agent suppliers - discover the latest prices",
      "description": "It must be possible to view the latest prices per model and refresh them via a configurable link to the given supplier's website. Store the latest ones in a local file that is read on app start.\nRight now the costs are always 0 - the tokens are not counted anywhere, they should be.",
      "plan": "",
      "context": [
        "src/tools/factory/mainOrchestrator.js",
        "packages/factory-ts/src/orchestrator.ts"
      ],
      "acceptance": [],
      "blockers": []
    },
    {
      "id": "a480aa54-f697-409d-95a7-1b369c3da9ff",
      "status": "+",
      "title": "the word dependencies in Features and Tasks should be changed to 'blockers'",
      "description": "This change should be reflected in any file that uses 'dependencies'",
      "plan": "",
      "context": [],
      "acceptance": [],
      "blockers": []
    },
    {
      "id": "0964b90b-396a-43b0-9f4a-a60d0034360e",
      "status": "+",
      "title": "Make an Agent run chat display prettier",
      "description": "make the thoughts as a bubble, and then the tool calls as expandable rows to view the details (mainly for read_files & write_file - the rest of the tools are short enough that they can always display).\nSame goes for the responses to the LLM - apply a similar view as above.",
      "plan": "",
      "context": [
        "src/renderer/screens/AgentsView.tsx",
        "src/renderer/screens/AllAgentsView.tsx"
      ],
      "acceptance": [],
      "blockers": []
    },
    {
      "id": "98c76bd6-8c5c-4aaf-a778-54f5f57f679a",
      "status": "+",
      "title": "Agent run costs and times are always empty",
      "description": "It seems these are either not recorded correctly or not passed, so that they cannot be viewed properly inside @AgentsView.tsx and @AllAgentsView.tsx",
      "plan": "",
      "context": [
        "src/renderer/screens/AgentsView.tsx",
        "src/renderer/screens/AllAgentsView.tsx"
      ],
      "acceptance": [],
      "blockers": []
    },
    {
      "id": "c2192f2a-9151-4615-b376-986bb0540042",
      "status": "+",
      "title": "The \"Run Agent\" button should be standardised",
      "description": "The views that should have it updated are:\n@TasksListView.tsx, @TaskDetailsView.tsx.\nIt should be a round play button as is common in music players.",
      "plan": "",
      "context": [
        "src/renderer/tasks/TasksListView.tsx",
        "src/renderer/tasks/TaskDetailsView.tsx"
      ],
      "acceptance": [],
      "blockers": []
    },
    {
      "id": "0ce98597-907f-4bdf-a5a8-c8e8b253e612",
      "status": "+",
      "title": "Persist locally agent runs",
      "description": "Make sure the history of agent runs is persisted and read when app is started",
      "plan": "",
      "context": [
        "src/renderer/screens/AgentsView.tsx",
        "src/renderer/screens/AllAgentsView.tsx"
      ],
      "acceptance": [],
      "blockers": []
    },
    {
      "id": "3a11fceb-bb37-4570-a159-2f39622ca364",
      "status": "+",
      "title": "IconDelete",
      "description": "`IconDelete` inside @Icons.tsx needs to actually be a proper delete icon",
      "plan": "",
      "context": [
        "src/renderer/components/ui/Icons.tsx"
      ],
      "acceptance": [],
      "blockers": []
    },
    {
      "id": "4df75808-637f-4841-9d31-b8630b1ac8bf",
      "status": "+",
      "title": "running an agent causes an error when it tries to make a local copy of the project",
      "description": "shouldIgnoreCopy inside @orchestrator.ts should ignore all sorts of files and folders specific to typescript, node, electron.",
      "plan": "",
      "context": [
        "packages/factory-ts/src/orchestrator.ts"
      ],
      "acceptance": [],
      "blockers": []
    },
    {
      "id": "56b114e3-daee-481b-9c33-329c8eace503",
      "status": "+",
      "title": "Make the Context Files selection better",
      "description": "1) the Add chip becomes huge once there's even just 1 file (it scales in height to match it). That shouldn't be the case.\n2) when the FileSelector opens - it should auto focus into the search input box so a user can start typing right away\n3) in the FileDisplay and FileSelector - instead of showing a generic document icon, let's try to use a meaningful type extension icon - if need be, create a folder with such common icons to use.\n4) The FileDisplay - should show the icon centered to the left. The name in the middle. \nThe file size small at the bottom.\nThe last modification date at the top right.\nAnd the delete button is correct where it is now.",
      "plan": "",
      "context": [
        "src/renderer/components/ui/FileSelector.tsx",
        "src/renderer/components/ui/FileDisplay.tsx",
        "src/renderer/components/ui/FileDisplay.preview.tsx"
      ],
      "acceptance": [],
      "blockers": []
    },
    {
      "id": "ba3e0af6-3a04-4523-90c7-b90b0d37514b",
      "status": "+",
      "title": "If any of a task's features are rejected (showing the exclamation circle) so should the task",
      "description": "The way this displays should follow exactly how Features are displayed inside TaskDetailsView",
      "plan": "",
      "context": [
        "src/renderer/tasks/TaskDetailsView.tsx",
        "src/renderer/tasks/TasksListView.tsx"
      ],
      "acceptance": [],
      "blockers": []
    },
    {
      "id": "b2ad0ce4-b71a-40bc-baa7-3550153bef88",
      "status": "+",
      "title": "When running the orchestrator, finding the next feature for a task should be based on the feature index",
      "description": "the Task.featureIdToDisplayIndex is the means by which the features should be sorted for this.",
      "plan": "",
      "context": [
        "packages/factory-ts/src/orchestrator.ts",
        "packages/factory-ts/src/taskUtils.ts"
      ],
      "acceptance": [],
      "blockers": []
    },
    {
      "id": "67edb097-edf3-4988-939d-30e3fc3007c1",
      "status": "+",
      "title": "Go over all the tasks in this project and update inline file references",
      "description": "in a lot of the tasks a file could've been referenced as:\n@TasksListView.tsx \nor simply\n@TasksListView.tsx\n\nMake sure that these are transformed into the format:\n@Filepath\n\nThen inside @TasksListView.tsx and @TaskDetailsView.tsx, make sure that titles and descriptions for tasks and features show a nice hoverable ui that shows a tooltip about the file. Inside all forms it should just show @Filename so it's easy to edit.",
      "plan": "",
      "context": [
        "src/renderer/tasks/TaskDetailsView.tsx",
        "src/renderer/tasks/TasksListView.tsx"
      ],
      "acceptance": [],
      "blockers": []
    },
    {
      "id": "f46696d7-3eee-4f9d-8aee-9419dcee20c9",
      "status": "+",
      "title": "Standardise the Delete, Edit, Add, Create buttons",
      "description": "wherever there's a button that just says Delete we should have it use the standard `DeleteIcon`\nwherever there's a button that just says Add or Create we should have it use the standard `PlusIcon`\nwherever there's a button that just says Edit we should have it use the standard `EditIcon`",
      "plan": "",
      "context": [
        "src/renderer/components/ui/Icons.tsx"
      ],
      "acceptance": [],
      "blockers": []
    },
    {
      "id": "d8361748-2f05-4cd4-bb35-80f40db0ff32",
      "status": "+",
      "title": "Agents - run histories UI improvements",
      "description": "@src/renderer/components/agents/ChatConversation.tsx used inside @src/renderer/screens/AgentsView.tsx should have overly large message texts put in a scrollable textbox.\n\nThe currently running agents in @src/renderer/screens/AgentsView.tsx should follow a similar format as the history of agent runs.\n\n@src/renderer/screens/AllAgentsView.tsx should follow a similar style to @src/renderer/screens/AgentsView.tsx \nTo make things more manageable - a component for the agent row display should be made so it can be reused.",
      "plan": "",
      "context": [
        "src/renderer/screens/AgentsView.tsx",
        "src/renderer/tasks/TasksListView.tsx",
        "src/renderer/components/tasks/DependencyBullet.tsx",
        "src/renderer/components/ui/Icons.tsx",
        "src/renderer/components/agents/ChatConversation.tsx",
        "src/renderer/screens/AllAgentsView.tsx"
      ],
      "acceptance": [],
      "blockers": []
    },
    {
      "id": "6e24f575-cf4d-451f-994f-7190d45ebaaa",
      "status": "+",
      "title": "Toasts should animate",
      "description": "Toasts need to slide down with an animation when appearing and slide up when hiding.\nThey need to be snappy. It should also be possible to flick them up to make them disappear (like notifications on a mobile device).",
      "plan": "",
      "context": [
        "src/renderer/components/ui/Toast.tsx"
      ],
      "acceptance": [],
      "blockers": []
    },
    {
      "id": "bbc90ba1-4348-4a17-9921-18b6c0ece863",
      "status": "+",
      "title": "Run agent button long press",
      "description": "When the new Run Agent button is long pressed it should show an agent type selector - upon selection it runs with that selected agent. Normal click runs the 'developer' agent like now.",
      "plan": "",
      "context": [
        "src/renderer/components/tasks/RunAgentButton.tsx",
        "src/renderer/tasks/TaskDetailsView.tsx"
      ],
      "acceptance": [],
      "blockers": []
    },
    {
      "id": "493c32f2-94ab-4677-8cc4-a776249c91e5",
      "status": "+",
      "title": "TaskCard missing RunAgent on hover",
      "description": "@src/renderer/components/tasks/TaskCard.tsx should have the \"Run Agent\" button in the top right.\nSame as in @src/renderer/tasks/TasksListView.tsx if the task has a running agent - show the status.",
      "plan": "",
      "context": [
        "src/renderer/tasks/TasksListView.tsx",
        "src/renderer/components/tasks/TaskCard.tsx",
        "src/renderer/components/tasks/RunAgentButton.tsx"
      ],
      "acceptance": [],
      "blockers": []
    },
    {
      "id": "6a8066ee-230f-4f31-b531-3d8cadff4178",
      "status": "+",
      "title": "ChatsManager should not have any agentic tools - everything should be routed through factory-ts",
      "description": "the factory-ts package should be the one place where all agentic tools are placed - currently @src/chat/manager.js has its own functions. Those should be cleaned up and used appropriately from factory-ts - @packages/factory-ts/src/fileTools.ts or @packages/factory-ts/src/taskUtils.ts for instance.",
      "plan": "",
      "context": [
        "src/chat/manager.js",
        "packages/factory-ts/src/fileTools.ts",
        "packages/factory-ts/src/taskUtils.ts"
      ],
      "acceptance": [],
      "blockers": []
    },
    {
      "id": "abefc7ba-3098-4aee-a01b-694a5a2a9d43",
      "status": "+",
      "title": "When running an agent - all the GIT credentials are not found in the @.env",
      "description": "There is a .env file both in this project and in factory-ts.\nJust like in the python counterpart ( the files @packages/factory-ts/blueprint/run_local_agent.py and @packages/factory-ts/blueprint/git_manager.py ) the GIT credentials must be loaded from the workspaces `.env` file in the root of the project.",
      "plan": "",
      "context": [
        "packages/factory-ts/src/gitManager.ts",
        "packages/factory-ts/blueprint/run_local_agent.py",
        "packages/factory-ts/blueprint/git_manager.py"
      ],
      "acceptance": [],
      "blockers": []
    },
    {
      "id": "e9e526e8-576a-448b-9359-db97475db485",
      "status": "+",
      "title": "Agent Run - UI fix",
      "description": "When viewing an agent run inside @src/renderer/screens/AgentsView.tsx it doesn't show the whole conversation. Just the last message. This needs to be fixed to show the full conversation.",
      "plan": "",
      "context": [
        "src/renderer/screens/AllAgentsView.tsx",
        "src/renderer/screens/AgentsView.tsx"
      ],
      "acceptance": [],
      "blockers": []
    },
    {
      "id": "22793b7c-0bfa-4da4-8b3a-ae07fbe2a0ce",
      "status": "+",
      "title": "FileMentions should be renamed RichText",
      "description": "This component should then be used inside Chat and inside agent runs where messages are displayed.",
      "plan": "",
      "context": [
        "src/renderer/components/ui/FileMentions.tsx",
        "src/renderer/components/agents/ChatConversation.tsx",
        "src/renderer/screens/AllAgentsView.tsx",
        "src/renderer/screens/AgentsView.tsx",
        "src/renderer/screens/ChatView.tsx"
      ],
      "acceptance": [],
      "blockers": []
    },
    {
      "id": "894453ef-c700-4128-b714-4ec94498498c",
      "status": "+",
      "title": "No edit button in Tasks and Features",
      "description": "In @src/renderer/tasks/TaskDetailsView.tsx Clicking a feature should open the edit feature form - the edit button shouldn't show.\nIn @src/renderer/screens/TasksView.tsx Tasks already open on click - there should just be no edit button present.",
      "plan": "",
      "context": [
        "src/renderer/components/tasks/FeatureForm.tsx",
        "src/renderer/tasks/FeatureEditView.tsx",
        "src/renderer/tasks/FeatureCreateView.tsx",
        "src/renderer/tasks/TaskDetailsView.tsx",
        "src/renderer/screens/TasksView.tsx"
      ],
      "acceptance": [],
      "blockers": []
    },
    {
      "id": "0fea71a8-c0da-48a1-b4ea-c0db2196c902",
      "status": "+",
      "title": "When an agent runs - there's a duplicate history run",
      "description": "The Electron app has its own local history run, but when the agent runs on the copy of the project - it also produces a history run. This shouldn't happen - only the original app where the agent was started should create the history run. To avoid this - the agent should simply have an extra line for these files in its .gitignore file. The histories shouldn't be removed (they were as a first fix attempt).",
      "plan": "",
      "context": [
        "src/tools/factory/mainOrchestrator.js",
        "src/tools/factory/orchestratorBridge.ts",
        "packages/factory-ts/src/orchestrator.ts"
      ],
      "acceptance": [],
      "blockers": []
    },
    {
      "id": "d5b4852d-df73-4818-8db0-f7d6954c0108",
      "status": "+",
      "title": "The agent persona markdown files are too bloated.",
      "description": "These files contain the tool specs, but those are yet again repeated in the overall tool spec in the orchestrator.\nThese files shouldn't have the list of tools available, but the tool descriptions provided by the orchestrator should contain extra comments as to what each tool does (similarly to how each agent's markdown persona file has it).",
      "plan": "",
      "context": [
        "packages/factory-ts/docs/AGENT_CONTEXTER.md",
        "packages/factory-ts/docs/AGENT_DEVELOPER.md",
        "packages/factory-ts/docs/AGENT_PLANNER.md",
        "packages/factory-ts/docs/AGENT_SPECCER.md",
        "packages/factory-ts/docs/AGENT_TESTER.md",
        "packages/factory-ts/src/orchestrator.ts",
        "src/tools/factory/mainOrchestrator.js"
      ],
      "acceptance": [],
      "blockers": []
    },
    {
      "id": "b8d93d1d-5c66-4628-8a85-9da0197e97e2",
      "status": "+",
      "title": "The main FILE_ORGANISATION.md is bloated",
      "description": "This file is always included and it contains irrelevant information.\nAgents are asked to update this file, but they seem to always add extra unimportant info.\nThis needs to be tightened and made sure that the instructions for editing the file are clear, and all edits are succinct and precise.\nThe file should contain overall pointers to the project - not detailed descriptions of each file.\nIt should not be a log of changes.",
      "plan": "",
      "context": [
        "packages/factory-ts/docs/AGENT_CONTEXTER.md",
        "packages/factory-ts/docs/AGENT_DEVELOPER.md",
        "packages/factory-ts/docs/AGENT_PLANNER.md",
        "packages/factory-ts/docs/AGENT_SPECCER.md",
        "packages/factory-ts/docs/AGENT_TESTER.md"
      ],
      "acceptance": [],
      "blockers": []
    },
    {
      "id": "d05e6082-c27c-487f-bacd-837f7f5b7f73",
      "status": "+",
      "title": "Cancelled agent runs are not recorded properly",
      "description": "They don't change any files and are not recorded. They always show as in progress.",
      "plan": "",
      "context": [
        "packages/factory-ts/src/orchestrator.ts",
        "src/tools/factory/mainOrchestrator.js"
      ],
      "acceptance": [],
      "blockers": []
    },
    {
      "id": "352e49dd-37f2-428c-a85c-da7a2c1bd66a",
      "status": "+",
      "title": "Agent runs should show the model",
      "description": "Create a reusable component - a nice display chip - that shows the provider and model.",
      "plan": "",
      "context": [],
      "acceptance": [],
      "blockers": []
    },
    {
      "id": "9244467b-e3d1-475a-a1f0-bf35d8482629",
      "status": "+",
      "title": "The status display for an Agent run inside TasksView.tsx and TaskDetailsView.tsx should match the display from AgentsView.tsx",
      "description": "Reuse the StatusChip inside AgentsView.tsx",
      "plan": "",
      "context": [
        "src/renderer/tasks/TasksListView.tsx",
        "src/renderer/tasks/TaskDetailsView.tsx",
        "src/renderer/screens/AgentsView.tsx",
        "src/renderer/components/agents/StatusChip.tsx"
      ],
      "acceptance": [],
      "blockers": []
    },
    {
      "id": "37730047-f692-48c0-b6e7-9093564596a9",
      "status": "+",
      "title": "In TaskDetailsView.tsx next to the play button show the Agent Model control",
      "description": "This control should show the current active LLM configuration and allow to quickly pick a configuration from the last 5 recent ones + a last option that would take the user to the LLM Configuration settings.",
      "plan": "",
      "context": [
        "src/renderer/tasks/TaskDetailsView.tsx",
        "src/renderer/screens/SettingsView.tsx"
      ],
      "acceptance": [],
      "blockers": []
    },
    {
      "id": "82b9481c-7129-4bea-8029-0e41a56531fe",
      "status": "+",
      "title": "StatusChip improvements",
      "description": "@src/renderer/components/agents/StatusChip.tsx should only have the badge with an icon inside displaying. The status text should only show on hover as a small tooltip.",
      "plan": "",
      "context": [
        "src/renderer/components/agents/StatusChip.tsx"
      ],
      "acceptance": [],
      "blockers": []
    },
    {
      "id": "2d607668-7481-4d8f-89cc-5afebb89e67b",
      "status": "+",
      "title": "An active run should only show inside Active not History",
      "description": "",
      "plan": "",
      "context": [
        "src/renderer/screens/AgentsView.tsx"
      ],
      "acceptance": [],
      "blockers": []
    },
    {
      "id": "5fcbee8a-2734-4fa5-b404-6d9155a01053",
      "status": "+",
      "title": "Status and sort preferences are not stored",
      "description": "Whenever the user changes preferences for what to display in the TasksView.tsx in the 'list' mode - it should store that, so at the next session it can be resumed in the same exact state.",
      "plan": "",
      "context": [
        "src/renderer/screens/TasksView.tsx",
        "src/renderer/components/tasks/StatusControl.tsx"
      ],
      "acceptance": [],
      "blockers": []
    },
    {
      "id": "76ff2065-cd03-4815-b36b-8dfabd278b2b",
      "status": "+",
      "title": "Use the StatusChip inside AgentRunBullet",
      "description": "We should reuse this nice component that we have.",
      "plan": "",
      "context": [
        "src/renderer/components/agents/StatusChip.tsx",
        "src/renderer/components/agents/AgentRunBullet.tsx"
      ],
      "acceptance": [],
      "blockers": []
    },
    {
      "id": "46fbca0c-0fd5-4b92-aeae-5e8488cfd192",
      "status": "+",
      "title": "The ModelChip should be slimmer",
      "description": "Have the provider on one row and the modle name on a second row.",
      "plan": "",
      "context": [
        "src/renderer/components/agents/ModelChip.tsx"
      ],
      "acceptance": [],
      "blockers": []
    },
    {
      "id": "5f2a9d3e-dfa3-4e79-ba0b-8b2252556681",
      "status": "+",
      "title": "When editing/creating a feature allow quick file lookups",
      "description": "When a user types in the description and starts typing \"@\" a file lookup search tooltip should show above that will filter files based on what the user types. The user can then select the appropriate file. It should also automatically add this file into the Context Files list.\n\nThis feature is currently implemented seperately inside @src/renderer/screens/ChatView.tsx  and @src/renderer/components/tasks/FeatureForm.tsx \nthe files responsible are:\n@src/renderer/components/ui/FileMentionsTextarea.tsx and @src/renderer/hooks/useFilesAutocomplete.ts   \n\n@src/renderer/screens/ChatView.tsx actually also uses @src/renderer/hooks/useReferencesAutocomplete.ts which allows the text input to display references. Both of these ideas are relevant for @src/renderer/components/tasks/FeatureForm.tsx and @src/renderer/screens/ChatView.tsx . Both should allow the display of references lookup and file lookup - they simply must be able to have callbacks so that they can do extra things with them (FeatureForm needs to add/remove files to/from the context and add/remove blockers to/from the feature - this is missing right now).",
      "plan": "",
      "context": [
        "src/renderer/screens/ChatView.tsx",
        "src/renderer/components/ui/FileMentionsTextarea.tsx",
        "src/renderer/hooks/useFilesAutocomplete.ts",
        "src/renderer/hooks/useReferencesAutocomplete.ts",
        "src/renderer/components/tasks/FeatureForm.tsx"
      ],
      "acceptance": [],
      "blockers": []
    },
    {
      "id": "7dd2e06b-32aa-418b-9e32-5efc0ecd94dd",
      "status": "+",
      "title": "The search and sort bar for features should be placed at the top",
      "description": "TaskDetailsView.tsx should follow TasksView.tsx",
      "plan": "",
      "context": [
        "src/renderer/screens/TasksView.tsx",
        "src/renderer/tasks/TaskDetailsView.tsx"
      ],
      "acceptance": [],
      "blockers": []
    },
    {
      "id": "274eb915-a7b3-4eed-b71d-e7888f1340fb",
      "status": "+",
      "title": "ChatConversation improvements",
      "description": "@src/renderer/components/agents/ChatConversation.tsx  is currently broken - there was a new type AgentFeatureRunLog introduced inside AgentRun in the file @src/renderer/services/agentsService.ts . Adapt everything in ChatConversation to make it work. Display a list of features in an AgentRun, each Feature run showing the 'turns'. After the first initial message, each turn is a series of 2 messages - 1 from the LLM and 1 a response with tool calls. The final message is a single one from the LLM. Make sure the orchestrator works correctly too.",
      "plan": "",
      "context": [
        "src/renderer/components/agents/ChatConversation.tsx",
        "packages/factory-ts/src/types.ts",
        "src/renderer/services/agentsService.ts",
        "src/renderer/screens/ChatView.tsx"
      ],
      "acceptance": [],
      "blockers": []
    },
    {
      "id": "26d01bef-ce79-498a-9cc8-7a6ada530002",
      "status": "+",
      "title": "Reference and File lookup usability improvements",
      "description": "When the user types # for references and @ for files to be looked up in the @src/renderer/components/ui/FileMentionsTextarea.tsx if the user presses space while the lookup is showing - auto pick the top result.\nAlso, for references - they should always display in the text as #{task_index}.{feature_index} - the user will most likely search for the features by these indices.",
      "plan": "",
      "context": [
        "src/renderer/components/ui/FileMentionsTextarea.tsx"
      ],
      "acceptance": [],
      "blockers": []
    },
    {
      "id": "5f13e562-bbd6-4f67-97c9-00ba79ddb138",
      "status": "+",
      "title": "After running a first agent, running any more stalls",
      "description": "Any consecutive agent after the first never starts.\nCancelling an agent from the @src/renderer/screens/AgentsView.tsx   screen doesn't help either.\n\nThe last message in the log is:\n[factory] SUBSCRIBE\n\nI can see this message in the agent run log:\n\"message\": \"Error: ENOENT: no such file or directory, open '/var/folders/25/4dns7s115_q13z992np622qw0000gn/T/factory-ts-A3L8P3/workspace/projects/main.json'\\n    at async open (node:internal/fs/promises:639:25)\\n    at async Object.readFile (node:internal/fs/promises:1243:14)\\n    at async Object.getProjectDir (file:///packages/factory-ts/dist/taskUtils.js:18:17)\\n    at async runIsolatedOrchestrator (file:///Users/cloud/Documents/Work/TheFactory/projects/overseer-local/packages/factory-ts/dist/orchestrator.js:489:24)\\n    at async file:///packages/factory-ts/dist/index.js:197:17\",\n\n\nAnd I can see a warning in the console:\nMaxListenersExceededWarning: Possible EventEmitter memory leak detected. 11 files:subscribe listeners added.",
      "plan": "",
      "context": [
        "src/renderer/screens/AgentsView.tsx"
      ],
      "acceptance": [],
      "blockers": []
    },
    {
      "id": "57988106-364d-4e52-8b50-94d18839c319",
      "status": "+",
      "title": "ChatConversation improvements",
      "description": "@src/renderer/components/agents/ChatConversation.tsx  doesn't update while an agent is running. I have to close the popup and open it to see the latest messages. This shouldn't be the case - it should keep on scrolling down the messages if the user is at the bottom, and if not - keep on adding them.",
      "plan": "",
      "context": [
        "src/renderer/components/agents/ChatConversation.tsx"
      ],
      "acceptance": [],
      "blockers": []
    },
    {
      "id": "dc067730-dede-40a5-affe-e04410170819",
      "status": "+",
      "title": "AgentsView and AllAgentsView improvements",
      "description": "In  @src/renderer/screens/AgentsView.tsx  the active and history runs should be sorted by date - the most recent at the top\n\nAlso, both in @src/renderer/screens/AgentsView.tsx and in @src/renderer/screens/AllAgentsView.tsx it shouldn't show the Turn column, but instead show how many features were completed out of how many.\n\nIn @src/renderer/screens/AgentsView.tsx in the active runs, there should be no Status column, but an additional Thinking column before duration that should update with the time the agent is taking to answer the last message.",
      "plan": "",
      "context": [
        "src/renderer/screens/AgentsView.tsx",
        "src/renderer/screens/AllAgentsView.tsx"
      ],
      "acceptance": [],
      "blockers": []
    },
    {
      "id": "fd101477-cb98-4d87-90c4-efb87f39c5e6",
      "status": "+",
      "title": "Allow moving tasks when in 'not-done'",
      "description": "Pay close attention to what the index should be (remember the display index is always +1 due to starting at 1)\n@src/renderer/screens/TasksView.tsx\n\nIt should be also possible to move features in @src/renderer/tasks/TaskDetailsView.tsx also pay attention to the indices.",
      "plan": "",
      "context": [
        "src/renderer/screens/TasksView.tsx",
        "src/renderer/tasks/TaskDetailsView.tsx"
      ],
      "acceptance": [],
      "blockers": []
    },
    {
      "id": "e3d6999d-3dcd-4f28-8452-77daa5b9cab2",
      "status": "+",
      "title": "After closing the app and coming back none of the agent run histories show messages properly",
      "description": "It seems there's an issue with the way the messages are serialized in @packages/factory-ts/src/orchestrator.ts , the display is in @src/renderer/components/agents/ChatConversation.tsx . Remember, the messages that are passed onto the LLM are in a strict format - they have to specify role as 'user'. For history purposes, the serialisation should add appropraite metadata information to make it easier to display later.",
      "plan": "",
      "context": [
        "packages/factory-ts/src/orchestrator.ts",
        "src/renderer/components/agents/ChatConversation.tsx"
      ],
      "acceptance": [],
      "blockers": []
    },
    {
      "id": "306733d4-26cb-49c0-a0ff-c34dc7699baa",
      "status": "+",
      "title": "Shortcuts in the app were disabled because they interfered with typing in the \"/\" character",
      "description": "A user must be able to specify which key is the modifier key in settings - @src/renderer/screens/SettingsView.tsx . Bring back the shortcuts - @src/renderer/App.tsx",
      "plan": "",
      "context": [
        "src/renderer/screens/SettingsView.tsx",
        "src/renderer/App.tsx"
      ],
      "acceptance": [],
      "blockers": []
    },
    {
      "id": "5e9f9a8e-0a8b-44d3-936d-05ca62f981f6",
      "status": "+",
      "title": "When no features are in a task - the default agent type is \"speccer\"",
      "description": "This should be true no matter where it is run from, right now it's only via @src/renderer/components/tasks/RunAgentButton.tsx",
      "plan": "",
      "context": [
        "src/renderer/components/tasks/RunAgentButton.tsx"
      ],
      "acceptance": [],
      "blockers": []
    },
    {
      "id": "f9eef18e-818e-427d-82ab-8d990bb199c4",
      "status": "+",
      "title": "This feature is index 1 - we should have a special quick command wherever in the app for adding a feature to this task only",
      "description": "",
      "plan": "",
      "context": [],
      "acceptance": [],
      "blockers": []
    },
    {
      "id": "df22d856-9aa3-4c10-9e91-04291697e0b8",
      "status": "+",
      "title": "Notifications should fire when an agent finishes work",
      "description": "Also when a feature is completed (i.e. a commit is made).\nThe @src/renderer/services/notificationsService.ts is responsible as well @src/notifications/manager.js    \n\nThese should be toggle'able in @src/renderer/screens/SettingsView.tsx",
      "plan": "",
      "context": [
        "src/renderer/screens/SettingsView.tsx",
        "src/renderer/services/notificationsService.ts",
        "src/notifications/manager.js"
      ],
      "acceptance": [],
      "blockers": []
    },
    {
      "id": "9b65af17-0a3d-42e4-bcd2-81b65277651c",
      "status": "+",
      "title": "It must be possible to remove agent runs from history",
      "description": "The agent runs in @src/renderer/screens/AgentsView.tsx or in @src/renderer/screens/AllAgentsView.tsx",
      "plan": "",
      "context": [
        "src/renderer/screens/AgentsView.tsx",
        "src/renderer/screens/AllAgentsView.tsx"
      ],
      "acceptance": [],
      "blockers": []
    },
    {
      "id": "583f4582-9495-46cc-bd49-19c957b9b0a3",
      "status": "+",
      "title": "There needs to be an edit button next to the button for new task",
      "description": "This is inside @src/renderer/tasks/TaskDetailsView.tsx - it must be possible to edit a task from within this view. Deleting a task here, would take the user back to Home.",
      "plan": "",
      "context": [
        "src/renderer/tasks/TaskDetailsView.tsx"
      ],
      "acceptance": [],
      "blockers": []
    },
    {
      "id": "065ff2fe-ac0a-4b31-b57f-8918dcb4057c",
      "status": "+",
      "title": "Show a summary of running agents per project in the sidebar",
      "description": "This should also be visible when the sidebar is minimized - it should show the project icon and this new chip that would display the number of agents.\n@src/renderer/navigation/SidebarView.tsx",
      "plan": "",
      "context": [
        "src/renderer/navigation/SidebarView.tsx"
      ],
      "acceptance": [],
      "blockers": []
    },
    {
      "id": "3c0c391d-fe56-4add-a756-793dd2dc6246",
      "status": "+",
      "title": "It must be possible to select the icon for a given project",
      "description": "Create a directory of helpful icons and allow a user to pick from one when they create or edit a project @src/renderer/projects/ProjectManagerModal.tsx - this is then shown in the @src/renderer/navigation/SidebarView.tsx",
      "plan": "",
      "context": [
        "src/renderer/navigation/SidebarView.tsx",
        "src/renderer/projects/ProjectManagerModal.tsx"
      ],
      "acceptance": [],
      "blockers": []
    },
    {
      "id": "6deecb2f-1e0c-4e0c-8f4d-349a18c02e18",
      "status": "+",
      "title": "AgentsView shows the thinking time incorrectly",
      "description": "When the 'run/heartbeat' event is received from @packages/factory-ts/src/orchestrator.ts it seems to make the display reset the thinking time counter. The counter should be purely based on the time the last message was received and the time now. This is for @src/renderer/components/agents/AgentRunRow.tsx",
      "plan": "",
      "context": [
        "packages/factory-ts/src/orchestrator.ts",
        "src/renderer/components/agents/AgentRunRow.tsx"
      ],
      "acceptance": [],
      "blockers": []
    },
    {
      "id": "1e6d13dd-e154-4612-8751-7182a7d660e6",
      "status": "+",
      "title": "Lookup fix",
      "description": "When using the file lookup when typing in @ in the description of a feature, the user has to type in space twice or more for it to allow to type further. One space should be enough, and it should put the caret one space further than the filename. This logic is in @src/renderer/hooks/useFilesAutocomplete.ts and displayed in @src/renderer/components/ui/RichText.tsx",
      "plan": "",
      "context": [
        "src/renderer/hooks/useFilesAutocomplete.ts",
        "src/renderer/components/ui/RichText.tsx"
      ],
      "acceptance": [],
      "blockers": []
    },
    {
      "id": "7cd60fb3-fe0f-478f-ac17-915b824f7f65",
      "status": "+",
      "title": "Task lookup fix",
      "description": "When using task lookup, it doesn't allow the user to search by typing in \"1.1\" for instance. The moment the user types in the \".\" the dropdown disappears. The logic is in @src/renderer/hooks/useReferencesAutocomplete.ts and used inside @src/renderer/components/ui/RichText.tsx \n\nAlso, when typing in \"#8\" for instance - it incorrectly references the blocker - the user types in the reference, but the blocker should actually hold the proper id information (so reverse lookup must be done).",
      "plan": "",
      "context": [
        "src/renderer/hooks/useReferencesAutocomplete.ts",
        "src/renderer/components/ui/RichText.tsx"
      ],
      "acceptance": [],
      "blockers": []
    },
    {
      "id": "8d6c71e6-f74b-4155-bdd2-56baa2bbd40a",
      "status": "+",
      "title": "when switching views - the prefs for which view is stored in TasksView is lost",
      "description": "When switching screens from the @src/renderer/screens/TasksView.tsx to any other of the screens in the @src/renderer/navigation/SidebarView.tsx it resets the previous status selection and sorting selection. This shouldn't happen - these preferences must be kept.",
      "plan": "",
      "context": [
        "src/renderer/screens/TasksView.tsx",
        "src/renderer/navigation/SidebarView.tsx"
      ],
      "acceptance": [],
      "blockers": []
    },
    {
      "id": "006bc18d-88c6-4257-9d76-69ad87c9c502",
      "status": "+",
      "title": "Typing in \"?\" shows the help menu",
      "description": "The user has to click Shift+\"?\" and it shows the help menu - it should do that for Shift+\"H\".\nAll these shortcuts, along the modifier key should be configurable in @src/renderer/screens/SettingsView.tsx",
      "plan": "",
      "context": [
        "src/renderer/screens/SettingsView.tsx"
      ],
      "acceptance": [],
      "blockers": []
    },
    {
      "id": "75e8b34f-8e44-4bac-9c9a-26c0dfb17224",
      "status": "+",
      "title": "when searching commands in the search input box in CommandMenu.tsx it must be possible to use arrows to go up/down and select the appropriate command",
      "description": "The input box inside @src/renderer/components/ui/CommandMenu.tsx \n should be a single line input - so the user cannot go up and down in there. Using up and down arrows selects different items in the results list below the input box.\nSo the user types in \"Go\", the results filter all the results for that and its possible to select whichever result the user wants and hit enter to activate it.\nThe first time up is pressed - the bottom result should be selected.\nThe first time down is pressed - the top result should be selected.\nOnce something is selected, but the user types more - just keep the selection within min/max of 0 and results length -1",
      "plan": "",
      "context": [
        "src/renderer/components/ui/CommandMenu.tsx"
      ],
      "acceptance": [],
      "blockers": []
    },
    {
      "id": "35d46d98-8f89-483a-9470-e2e615fd41a9",
<<<<<<< HEAD
      "status": "-",
=======
      "status": "+",
>>>>>>> d5fe7435
      "title": "Tooltip accessibility and robustness improvements",
      "description": "Make Tooltip component ARIA-correct and safe for multiple instances.\n\nImplementation details (src/renderer/components/ui/Tooltip.tsx):\n- Generate a unique id per tooltip instance (e.g., useId) and assign it to the tooltip element; set anchor 'aria-describedby' to that id when open.\n- Remove hardcoded 'aria-describedby'='tooltip'.\n- Add Escape key handling to hide when focused on the anchor.\n- Ensure role=tooltip and correct z-index are preserved.\n\nAcceptance criteria:\n- Two adjacent buttons using Tooltip both show their own content and 'aria-describedby' points to their unique tooltip id when open.\n- Pressing Escape while the anchor has focus hides the tooltip.\n- No duplicate id usage across multiple tooltip instances.",
      "plan": "",
      "context": [],
      "acceptance": []
<<<<<<< HEAD
    },
    {
      "id": "e358e778-5d29-492a-8943-e67e31b45833",
      "status": "-",
      "title": "Modal accessibility: aria-labelledby/aria-describedby and scroll lock",
      "description": "Improve Modal semantics and body scroll behavior.\n\nImplementation details (src/renderer/components/ui/Modal.tsx):\n- Give the title element a unique id and wire 'aria-labelledby' on the dialog to that id when title exists.\n- Allow optional description id wiring via 'aria-describedby' (useful from AlertDialog when description is provided).\n- Lock body scrolling while a modal is open (set document.body.style.overflow='hidden') and restore on close/unmount.\n\nAcceptance criteria:\n- Screen readers announce the modal title and description upon opening.\n- While a modal is open, the page behind it cannot scroll; once closed, body scrolling returns to its previous state.\n- Existing focus trapping and Escape behavior remain intact.",
      "plan": "",
      "context": [],
      "acceptance": []
    },
    {
      "id": "7a9408fc-aa0e-4957-82b5-b9ba58ef81b6",
      "status": "-",
      "title": "Add 'System' theme option with OS auto-detection",
      "description": "Extend theming to support a 'system' mode that follows the OS preference.\n\nImplementation details:\n- Update src/renderer/hooks/useTheme.ts to support Theme = 'light' | 'dark' | 'system'.\n- When 'system' is selected, resolve the effective theme from window.matchMedia('(prefers-color-scheme: dark)') and subscribe to changes to update live.\n- Persist 'system' in localStorage and ensure initTheme applies the resolved theme before first paint (no theme flash).\n- Update Settings UI (src/renderer/screens/SettingsView.tsx) to offer Light/Dark/System choices and save selection to app settings.\n\nAcceptance criteria:\n- Selecting 'System' switches the app automatically to the OS theme and updates live when the OS theme changes.\n- Selection persists across restarts.\n- Existing light/dark behavior remains unchanged when explicitly chosen.",
      "plan": "",
      "context": [],
      "acceptance": []
    },
    {
      "id": "27201172-7e31-4e3b-bf06-eb1737ddfadb",
      "status": "-",
      "title": "Dynamic modifier glyphs in shortcuts UI and command menu",
      "description": "Render keyboard shortcuts using the user-selected modifier (Cmd vs Ctrl) consistently.\n\nImplementation details:\n- Enhance src/renderer/hooks/useShortcuts.tsx to expose a read-only getter for the current modifier (e.g., export function getShortcutsModifier(): 'meta' | 'ctrl').\n- Update src/renderer/components/ui/ShortcutsHelp.tsx and src/renderer/components/ui/CommandMenu.tsx to format displayed shortcuts based on the current modifier, replacing hardcoded 'Cmd/Ctrl' strings (e.g., show '⌘K' on mac modifier and 'Ctrl+K' otherwise).\n\nAcceptance criteria:\n- Changing the shortcuts modifier in app settings (after reload, consistent with current provider behavior) updates the displayed shortcut glyphs in ShortcutsHelp and CommandMenu.\n- All visible shortcut hints reflect the correct modifier (no \"Cmd/Ctrl\" placeholders).",
=======
    },
    {
      "id": "e358e778-5d29-492a-8943-e67e31b45833",
      "status": "+",
      "title": "Modal accessibility: aria-labelledby/aria-describedby and scroll lock",
      "description": "Improve Modal semantics and body scroll behavior.\n\nImplementation details (src/renderer/components/ui/Modal.tsx):\n- Give the title element a unique id and wire 'aria-labelledby' on the dialog to that id when title exists.\n- Allow optional description id wiring via 'aria-describedby' (useful from AlertDialog when description is provided).\n- Lock body scrolling while a modal is open (set document.body.style.overflow='hidden') and restore on close/unmount.\n\nAcceptance criteria:\n- Screen readers announce the modal title and description upon opening.\n- While a modal is open, the page behind it cannot scroll; once closed, body scrolling returns to its previous state.\n- Existing focus trapping and Escape behavior remain intact.",
>>>>>>> d5fe7435
      "plan": "",
      "context": [],
      "acceptance": []
    },
    {
<<<<<<< HEAD
      "id": "98cc6216-a675-40cb-b763-5ac3ccc98b65",
      "status": "-",
      "title": "CollapsibleSidebar semantics: use buttons for actionable items",
      "description": "Improve navigation item semantics for better accessibility.\n\nImplementation details (src/renderer/components/ui/CollapsibleSidebar.tsx):\n- Replace the inner div with role=\"button\" for each clickable nav item with an actual <button> element, preserving current classes and event handlers.\n- Keep roving tabindex behavior and keyboard activation (Enter/Space) intact, but rely on native button semantics.\n- Ensure aria-current or aria-selected is still used appropriately.\n\nAcceptance criteria:\n- Keyboard navigation (ArrowUp/ArrowDown/Home/End + Enter/Space activation) works as before.\n- Screen readers announce items as buttons within navigation; no loss of functionality.\n- No regression in compact/collapsed behavior and badges/actions rendering.",
      "plan": "",
      "context": [],
      "acceptance": []
    },
    {
      "id": "a940d772-c613-427c-9dd4-88984e9f24ec",
      "status": "-",
      "title": "TasksListView: skeletons for initial loading state",
      "description": "Replace text-only loading state with skeleton placeholders for a smoother UX.\n\nImplementation details (src/renderer/tasks/TasksListView.tsx):\n- When isAppSettingsLoaded is false, render a list of ~6 skeleton rows using src/renderer/components/ui/Skeleton.tsx to approximate task rows' layout (id/status area, title/desc lines, and actions area blocks).\n- Keep current \"Loading settings…\" live region messaging accessible (aria-live politely) in the count area.\n\nAcceptance criteria:\n- Before settings are loaded, task area shows skeleton placeholders instead of a static 'Loading...' string.\n- Once loaded, skeletons disappear and the real content renders.\n- No layout shift beyond expected content replacement.",
=======
      "id": "7a9408fc-aa0e-4957-82b5-b9ba58ef81b6",
      "status": "?",
      "title": "Add 'System' theme option with OS auto-detection",
      "description": "Extend theming to support a 'system' mode that follows the OS preference.\n\nImplementation details:\n- Update src/renderer/hooks/useTheme.ts to support Theme = 'light' | 'dark' | 'system'.\n- When 'system' is selected, resolve the effective theme from window.matchMedia('(prefers-color-scheme: dark)') and subscribe to changes to update live.\n- Persist 'system' in localStorage and ensure initTheme applies the resolved theme before first paint (no theme flash).\n- Update Settings UI (src/renderer/screens/SettingsView.tsx) to offer Light/Dark/System choices and save selection to app settings.\n\nAcceptance criteria:\n- Selecting 'System' switches the app automatically to the OS theme and updates live when the OS theme changes.\n- Selection persists across restarts.\n- Existing light/dark behavior remains unchanged when explicitly chosen.",
      "plan": "",
      "context": [],
      "acceptance": [],
      "rejection": "Blocked: Agent loop failed: TypeError: Cannot use 'in' operator to search for 'task_id' in Repository appears empty; cannot find required files (src/renderer/hooks/useTheme.ts, SettingsView.tsx, initialization to prevent theme flash). Please provide the project files or a minimal reproducible subset including renderer entry, theming hook, settings UI, and storage/persistence utilities so I can implement the 'system' theme with OS auto-detection and persistence."
    },
    {
      "id": "27201172-7e31-4e3b-bf06-eb1737ddfadb",
      "status": "+",
      "title": "Dynamic modifier glyphs in shortcuts UI and command menu",
      "description": "Render keyboard shortcuts using the user-selected modifier (Cmd vs Ctrl) consistently.\n\nImplementation details:\n- Enhance src/renderer/hooks/useShortcuts.tsx to expose a read-only getter for the current modifier (e.g., export function getShortcutsModifier(): 'meta' | 'ctrl').\n- Update src/renderer/components/ui/ShortcutsHelp.tsx and src/renderer/components/ui/CommandMenu.tsx to format displayed shortcuts based on the current modifier, replacing hardcoded 'Cmd/Ctrl' strings (e.g., show '⌘K' on mac modifier and 'Ctrl+K' otherwise).\n\nAcceptance criteria:\n- Changing the shortcuts modifier in app settings (after reload, consistent with current provider behavior) updates the displayed shortcut glyphs in ShortcutsHelp and CommandMenu.\n- All visible shortcut hints reflect the correct modifier (no \"Cmd/Ctrl\" placeholders).",
>>>>>>> d5fe7435
      "plan": "",
      "context": [],
      "acceptance": []
    },
    {
<<<<<<< HEAD
      "id": "50188f39-ce56-4087-90fb-70a107a7357f",
      "status": "-",
      "title": "Consistent focus-visible styling on interactive elements",
      "description": "Ensure keyboard users see a consistent focus outline across buttons, nav items, and inputs.\n\nImplementation details:\n- Update CSS (src/index.css) to provide a consistent :focus-visible ring/outline for .btn, .btn-secondary, .btn-icon, .nav-item, .nav-toggle, .nav-trigger, .ui-select trigger, inputs, and other clickable UI controls.\n- Do not override focus when using mouse; rely on :focus-visible.\n\nAcceptance criteria:\n- Tabbing through the UI shows clear, consistent focus outlines on all interactive controls mentioned.\n- Mouse users do not see focus outlines unless they keyboard-focus an element (focus-visible behavior).",
=======
      "id": "98cc6216-a675-40cb-b763-5ac3ccc98b65",
      "status": "+",
      "title": "CollapsibleSidebar semantics: use buttons for actionable items",
      "description": "Improve navigation item semantics for better accessibility.\n\nImplementation details (src/renderer/components/ui/CollapsibleSidebar.tsx):\n- Replace the inner div with role=\"button\" for each clickable nav item with an actual <button> element, preserving current classes and event handlers.\n- Keep roving tabindex behavior and keyboard activation (Enter/Space) intact, but rely on native button semantics.\n- Ensure aria-current or aria-selected is still used appropriately.\n\nAcceptance criteria:\n- Keyboard navigation (ArrowUp/ArrowDown/Home/End + Enter/Space activation) works as before.\n- Screen readers announce items as buttons within navigation; no loss of functionality.\n- No regression in compact/collapsed behavior and badges/actions rendering.",
>>>>>>> d5fe7435
      "plan": "",
      "context": [],
      "acceptance": []
    },
    {
<<<<<<< HEAD
      "id": "9fb948d2-235d-4322-9462-93a9ca8ce283",
      "status": "-",
      "title": "thefactory-tools has new webSearch functionality - allow to configure it",
      "description": "Just like the @src/renderer/utils/LLMConfigManager.ts and @src/settings/SettingsLLMConfigModal.tsx  we need to have configs for WebSearch that can be used via 'thefactory-tools'. \nThe places where these new apiKeys can be provided is inside @src/chat/ChatsManager.js when calling 'buildChatTools' inside 'getCompletion'; and in @src/tools/factory/mainOrchestrator.js when calling 'orchestrator.startRun' .\nThis must be a new options section in @src/renderer/screens/SettingsView.tsx .",
      "plan": "",
      "context": [
        "src/renderer/utils/LLMConfigManager.ts",
        "src/settings/SettingsLLMConfigModal.tsx",
        "src/renderer/screens/SettingsView.tsx",
        "src/chat/ChatsManager.js",
        "src/tools/factory/mainOrchestrator.js"
      ],
      "acceptance": [],
      "blockers": []
=======
      "id": "a940d772-c613-427c-9dd4-88984e9f24ec",
      "status": "+",
      "title": "TasksListView: skeletons for initial loading state",
      "description": "Replace text-only loading state with skeleton placeholders for a smoother UX.\n\nImplementation details (src/renderer/tasks/TasksListView.tsx):\n- When isAppSettingsLoaded is false, render a list of ~6 skeleton rows using src/renderer/components/ui/Skeleton.tsx to approximate task rows' layout (id/status area, title/desc lines, and actions area blocks).\n- Keep current \"Loading settings…\" live region messaging accessible (aria-live politely) in the count area.\n\nAcceptance criteria:\n- Before settings are loaded, task area shows skeleton placeholders instead of a static 'Loading...' string.\n- Once loaded, skeletons disappear and the real content renders.\n- No layout shift beyond expected content replacement.",
      "plan": "",
      "context": [],
      "acceptance": []
    },
    {
      "id": "50188f39-ce56-4087-90fb-70a107a7357f",
      "status": "+",
      "title": "Consistent focus-visible styling on interactive elements",
      "description": "Ensure keyboard users see a consistent focus outline across buttons, nav items, and inputs.\n\nImplementation details:\n- Update CSS (src/index.css) to provide a consistent :focus-visible ring/outline for .btn, .btn-secondary, .btn-icon, .nav-item, .nav-toggle, .nav-trigger, .ui-select trigger, inputs, and other clickable UI controls.\n- Do not override focus when using mouse; rely on :focus-visible.\n\nAcceptance criteria:\n- Tabbing through the UI shows clear, consistent focus outlines on all interactive controls mentioned.\n- Mouse users do not see focus outlines unless they keyboard-focus an element (focus-visible behavior).",
      "plan": "",
      "context": [],
      "acceptance": []
>>>>>>> d5fe7435
    }
  ],
  "featureIdToDisplayIndex": {
    "27156e19-3aeb-41de-adc2-75b1c7ca9774": 1,
    "0964b90b-396a-43b0-9f4a-a60d0034360e": 2,
    "56b114e3-daee-481b-9c33-329c8eace503": 3,
    "ba3e0af6-3a04-4523-90c7-b90b0d37514b": 4,
    "98c76bd6-8c5c-4aaf-a778-54f5f57f679a": 5,
    "4df75808-637f-4841-9d31-b8630b1ac8bf": 6,
    "8ed1e913-44e2-4321-a631-f1c2c9033177": 7,
    "a480aa54-f697-409d-95a7-1b369c3da9ff": 8,
    "b2ad0ce4-b71a-40bc-baa7-3550153bef88": 9,
    "0ce98597-907f-4bdf-a5a8-c8e8b253e612": 10,
    "3a11fceb-bb37-4570-a159-2f39622ca364": 11,
    "c2192f2a-9151-4615-b376-986bb0540042": 12,
    "f46696d7-3eee-4f9d-8aee-9419dcee20c9": 13,
    "67edb097-edf3-4988-939d-30e3fc3007c1": 14,
    "493c32f2-94ab-4677-8cc4-a776249c91e5": 15,
    "e9e526e8-576a-448b-9359-db97475db485": 16,
    "abefc7ba-3098-4aee-a01b-694a5a2a9d43": 17,
    "22793b7c-0bfa-4da4-8b3a-ae07fbe2a0ce": 18,
    "d8361748-2f05-4cd4-bb35-80f40db0ff32": 19,
    "bbc90ba1-4348-4a17-9921-18b6c0ece863": 20,
    "6e24f575-cf4d-451f-994f-7190d45ebaaa": 21,
    "894453ef-c700-4128-b714-4ec94498498c": 22,
    "d5b4852d-df73-4818-8db0-f7d6954c0108": 23,
    "b8d93d1d-5c66-4628-8a85-9da0197e97e2": 24,
    "9244467b-e3d1-475a-a1f0-bf35d8482629": 25,
    "352e49dd-37f2-428c-a85c-da7a2c1bd66a": 26,
    "37730047-f692-48c0-b6e7-9093564596a9": 27,
    "0fea71a8-c0da-48a1-b4ea-c0db2196c902": 28,
    "d05e6082-c27c-487f-bacd-837f7f5b7f73": 29,
    "2d607668-7481-4d8f-89cc-5afebb89e67b": 30,
    "5fcbee8a-2734-4fa5-b404-6d9155a01053": 31,
    "76ff2065-cd03-4815-b36b-8dfabd278b2b": 32,
    "7dd2e06b-32aa-418b-9e32-5efc0ecd94dd": 33,
    "46fbca0c-0fd5-4b92-aeae-5e8488cfd192": 34,
    "5f2a9d3e-dfa3-4e79-ba0b-8b2252556681": 35,
    "274eb915-a7b3-4eed-b71d-e7888f1340fb": 36,
    "26d01bef-ce79-498a-9cc8-7a6ada530002": 37,
    "6a8066ee-230f-4f31-b531-3d8cadff4178": 38,
    "57988106-364d-4e52-8b50-94d18839c319": 39,
    "82b9481c-7129-4bea-8029-0e41a56531fe": 40,
    "dc067730-dede-40a5-affe-e04410170819": 41,
    "5f13e562-bbd6-4f67-97c9-00ba79ddb138": 42,
    "fd101477-cb98-4d87-90c4-efb87f39c5e6": 43,
    "306733d4-26cb-49c0-a0ff-c34dc7699baa": 44,
    "5e9f9a8e-0a8b-44d3-936d-05ca62f981f6": 45,
    "f9eef18e-818e-427d-82ab-8d990bb199c4": 46,
    "df22d856-9aa3-4c10-9e91-04291697e0b8": 47,
    "9b65af17-0a3d-42e4-bcd2-81b65277651c": 48,
    "583f4582-9495-46cc-bd49-19c957b9b0a3": 49,
    "065ff2fe-ac0a-4b31-b57f-8918dcb4057c": 50,
    "3c0c391d-fe56-4add-a756-793dd2dc6246": 51,
    "6deecb2f-1e0c-4e0c-8f4d-349a18c02e18": 52,
    "1e6d13dd-e154-4612-8751-7182a7d660e6": 53,
    "7cd60fb3-fe0f-478f-ac17-915b824f7f65": 54,
    "8d6c71e6-f74b-4155-bdd2-56baa2bbd40a": 55,
    "006bc18d-88c6-4257-9d76-69ad87c9c502": 56,
    "75e8b34f-8e44-4bac-9c9a-26c0dfb17224": 57,
    "e3d6999d-3dcd-4f28-8452-77daa5b9cab2": 58,
    "50188f39-ce56-4087-90fb-70a107a7357f": 59,
    "35d46d98-8f89-483a-9470-e2e615fd41a9": 60,
    "e358e778-5d29-492a-8943-e67e31b45833": 61,
    "7a9408fc-aa0e-4957-82b5-b9ba58ef81b6": 62,
    "27201172-7e31-4e3b-bf06-eb1737ddfadb": 63,
    "98cc6216-a675-40cb-b763-5ac3ccc98b65": 64,
<<<<<<< HEAD
    "a940d772-c613-427c-9dd4-88984e9f24ec": 65,
    "9fb948d2-235d-4322-9462-93a9ca8ce283": 66
=======
    "a940d772-c613-427c-9dd4-88984e9f24ec": 65
>>>>>>> d5fe7435
  }
}<|MERGE_RESOLUTION|>--- conflicted
+++ resolved
@@ -1,6 +1,6 @@
 {
   "id": "f67e8921-b197-40c9-9154-e95db8f27deb",
-  "status": "~",
+  "status": "=",
   "title": "UI Improvements",
   "description": "Various UI improvements to the app",
   "features": [
@@ -764,21 +764,16 @@
     },
     {
       "id": "35d46d98-8f89-483a-9470-e2e615fd41a9",
-<<<<<<< HEAD
-      "status": "-",
-=======
-      "status": "+",
->>>>>>> d5fe7435
+      "status": "+",
       "title": "Tooltip accessibility and robustness improvements",
       "description": "Make Tooltip component ARIA-correct and safe for multiple instances.\n\nImplementation details (src/renderer/components/ui/Tooltip.tsx):\n- Generate a unique id per tooltip instance (e.g., useId) and assign it to the tooltip element; set anchor 'aria-describedby' to that id when open.\n- Remove hardcoded 'aria-describedby'='tooltip'.\n- Add Escape key handling to hide when focused on the anchor.\n- Ensure role=tooltip and correct z-index are preserved.\n\nAcceptance criteria:\n- Two adjacent buttons using Tooltip both show their own content and 'aria-describedby' points to their unique tooltip id when open.\n- Pressing Escape while the anchor has focus hides the tooltip.\n- No duplicate id usage across multiple tooltip instances.",
       "plan": "",
       "context": [],
       "acceptance": []
-<<<<<<< HEAD
     },
     {
       "id": "e358e778-5d29-492a-8943-e67e31b45833",
-      "status": "-",
+      "status": "+",
       "title": "Modal accessibility: aria-labelledby/aria-describedby and scroll lock",
       "description": "Improve Modal semantics and body scroll behavior.\n\nImplementation details (src/renderer/components/ui/Modal.tsx):\n- Give the title element a unique id and wire 'aria-labelledby' on the dialog to that id when title exists.\n- Allow optional description id wiring via 'aria-describedby' (useful from AlertDialog when description is provided).\n- Lock body scrolling while a modal is open (set document.body.style.overflow='hidden') and restore on close/unmount.\n\nAcceptance criteria:\n- Screen readers announce the modal title and description upon opening.\n- While a modal is open, the page behind it cannot scroll; once closed, body scrolling returns to its previous state.\n- Existing focus trapping and Escape behavior remain intact.",
       "plan": "",
@@ -789,113 +784,63 @@
       "id": "7a9408fc-aa0e-4957-82b5-b9ba58ef81b6",
       "status": "-",
       "title": "Add 'System' theme option with OS auto-detection",
-      "description": "Extend theming to support a 'system' mode that follows the OS preference.\n\nImplementation details:\n- Update src/renderer/hooks/useTheme.ts to support Theme = 'light' | 'dark' | 'system'.\n- When 'system' is selected, resolve the effective theme from window.matchMedia('(prefers-color-scheme: dark)') and subscribe to changes to update live.\n- Persist 'system' in localStorage and ensure initTheme applies the resolved theme before first paint (no theme flash).\n- Update Settings UI (src/renderer/screens/SettingsView.tsx) to offer Light/Dark/System choices and save selection to app settings.\n\nAcceptance criteria:\n- Selecting 'System' switches the app automatically to the OS theme and updates live when the OS theme changes.\n- Selection persists across restarts.\n- Existing light/dark behavior remains unchanged when explicitly chosen.",
+      "description": "Extend theming to support a 'system' mode that follows the OS preference.\n\nImplementation details:\n- Update @src/renderer/hooks/useTheme.ts  to support Theme = 'light' | 'dark' | 'system'.\n- When 'system' is selected, resolve the effective theme from window.matchMedia('(prefers-color-scheme: dark)') and subscribe to changes to update live.\n- Persist 'system' in localStorage and ensure initTheme applies the resolved theme before first paint (no theme flash).\n- Update Settings UI @src/renderer/screens/SettingsView.tsx  to offer Light/Dark/System choices and save selection to app settings.\n\nAcceptance criteria:\n- Selecting 'System' switches the app automatically to the OS theme and updates live when the OS theme changes.\n- Selection persists across restarts.\n- Existing light/dark behavior remains unchanged when explicitly chosen.",
+      "plan": "",
+      "context": [
+        "src/renderer/hooks/useTheme.ts",
+        "src/renderer/screens/SettingsView.tsx"
+      ],
+      "acceptance": [],
+      "blockers": []
+    },
+    {
+      "id": "27201172-7e31-4e3b-bf06-eb1737ddfadb",
+      "status": "+",
+      "title": "Dynamic modifier glyphs in shortcuts UI and command menu",
+      "description": "Render keyboard shortcuts using the user-selected modifier (Cmd vs Ctrl) consistently.\n\nImplementation details:\n- Enhance src/renderer/hooks/useShortcuts.tsx to expose a read-only getter for the current modifier (e.g., export function getShortcutsModifier(): 'meta' | 'ctrl').\n- Update src/renderer/components/ui/ShortcutsHelp.tsx and src/renderer/components/ui/CommandMenu.tsx to format displayed shortcuts based on the current modifier, replacing hardcoded 'Cmd/Ctrl' strings (e.g., show '⌘K' on mac modifier and 'Ctrl+K' otherwise).\n\nAcceptance criteria:\n- Changing the shortcuts modifier in app settings (after reload, consistent with current provider behavior) updates the displayed shortcut glyphs in ShortcutsHelp and CommandMenu.\n- All visible shortcut hints reflect the correct modifier (no \"Cmd/Ctrl\" placeholders).",
       "plan": "",
       "context": [],
       "acceptance": []
     },
     {
-      "id": "27201172-7e31-4e3b-bf06-eb1737ddfadb",
-      "status": "-",
-      "title": "Dynamic modifier glyphs in shortcuts UI and command menu",
-      "description": "Render keyboard shortcuts using the user-selected modifier (Cmd vs Ctrl) consistently.\n\nImplementation details:\n- Enhance src/renderer/hooks/useShortcuts.tsx to expose a read-only getter for the current modifier (e.g., export function getShortcutsModifier(): 'meta' | 'ctrl').\n- Update src/renderer/components/ui/ShortcutsHelp.tsx and src/renderer/components/ui/CommandMenu.tsx to format displayed shortcuts based on the current modifier, replacing hardcoded 'Cmd/Ctrl' strings (e.g., show '⌘K' on mac modifier and 'Ctrl+K' otherwise).\n\nAcceptance criteria:\n- Changing the shortcuts modifier in app settings (after reload, consistent with current provider behavior) updates the displayed shortcut glyphs in ShortcutsHelp and CommandMenu.\n- All visible shortcut hints reflect the correct modifier (no \"Cmd/Ctrl\" placeholders).",
-=======
-    },
-    {
-      "id": "e358e778-5d29-492a-8943-e67e31b45833",
-      "status": "+",
-      "title": "Modal accessibility: aria-labelledby/aria-describedby and scroll lock",
-      "description": "Improve Modal semantics and body scroll behavior.\n\nImplementation details (src/renderer/components/ui/Modal.tsx):\n- Give the title element a unique id and wire 'aria-labelledby' on the dialog to that id when title exists.\n- Allow optional description id wiring via 'aria-describedby' (useful from AlertDialog when description is provided).\n- Lock body scrolling while a modal is open (set document.body.style.overflow='hidden') and restore on close/unmount.\n\nAcceptance criteria:\n- Screen readers announce the modal title and description upon opening.\n- While a modal is open, the page behind it cannot scroll; once closed, body scrolling returns to its previous state.\n- Existing focus trapping and Escape behavior remain intact.",
->>>>>>> d5fe7435
+      "id": "98cc6216-a675-40cb-b763-5ac3ccc98b65",
+      "status": "+",
+      "title": "CollapsibleSidebar semantics: use buttons for actionable items",
+      "description": "Improve navigation item semantics for better accessibility.\n\nImplementation details (src/renderer/components/ui/CollapsibleSidebar.tsx):\n- Replace the inner div with role=\"button\" for each clickable nav item with an actual <button> element, preserving current classes and event handlers.\n- Keep roving tabindex behavior and keyboard activation (Enter/Space) intact, but rely on native button semantics.\n- Ensure aria-current or aria-selected is still used appropriately.\n\nAcceptance criteria:\n- Keyboard navigation (ArrowUp/ArrowDown/Home/End + Enter/Space activation) works as before.\n- Screen readers announce items as buttons within navigation; no loss of functionality.\n- No regression in compact/collapsed behavior and badges/actions rendering.",
       "plan": "",
       "context": [],
       "acceptance": []
     },
     {
-<<<<<<< HEAD
-      "id": "98cc6216-a675-40cb-b763-5ac3ccc98b65",
-      "status": "-",
-      "title": "CollapsibleSidebar semantics: use buttons for actionable items",
-      "description": "Improve navigation item semantics for better accessibility.\n\nImplementation details (src/renderer/components/ui/CollapsibleSidebar.tsx):\n- Replace the inner div with role=\"button\" for each clickable nav item with an actual <button> element, preserving current classes and event handlers.\n- Keep roving tabindex behavior and keyboard activation (Enter/Space) intact, but rely on native button semantics.\n- Ensure aria-current or aria-selected is still used appropriately.\n\nAcceptance criteria:\n- Keyboard navigation (ArrowUp/ArrowDown/Home/End + Enter/Space activation) works as before.\n- Screen readers announce items as buttons within navigation; no loss of functionality.\n- No regression in compact/collapsed behavior and badges/actions rendering.",
+      "id": "a940d772-c613-427c-9dd4-88984e9f24ec",
+      "status": "+",
+      "title": "TasksListView: skeletons for initial loading state",
+      "description": "Replace text-only loading state with skeleton placeholders for a smoother UX.\n\nImplementation details (src/renderer/tasks/TasksListView.tsx):\n- When isAppSettingsLoaded is false, render a list of ~6 skeleton rows using src/renderer/components/ui/Skeleton.tsx to approximate task rows' layout (id/status area, title/desc lines, and actions area blocks).\n- Keep current \"Loading settings…\" live region messaging accessible (aria-live politely) in the count area.\n\nAcceptance criteria:\n- Before settings are loaded, task area shows skeleton placeholders instead of a static 'Loading...' string.\n- Once loaded, skeletons disappear and the real content renders.\n- No layout shift beyond expected content replacement.",
       "plan": "",
       "context": [],
       "acceptance": []
     },
     {
-      "id": "a940d772-c613-427c-9dd4-88984e9f24ec",
-      "status": "-",
-      "title": "TasksListView: skeletons for initial loading state",
-      "description": "Replace text-only loading state with skeleton placeholders for a smoother UX.\n\nImplementation details (src/renderer/tasks/TasksListView.tsx):\n- When isAppSettingsLoaded is false, render a list of ~6 skeleton rows using src/renderer/components/ui/Skeleton.tsx to approximate task rows' layout (id/status area, title/desc lines, and actions area blocks).\n- Keep current \"Loading settings…\" live region messaging accessible (aria-live politely) in the count area.\n\nAcceptance criteria:\n- Before settings are loaded, task area shows skeleton placeholders instead of a static 'Loading...' string.\n- Once loaded, skeletons disappear and the real content renders.\n- No layout shift beyond expected content replacement.",
-=======
-      "id": "7a9408fc-aa0e-4957-82b5-b9ba58ef81b6",
-      "status": "?",
-      "title": "Add 'System' theme option with OS auto-detection",
-      "description": "Extend theming to support a 'system' mode that follows the OS preference.\n\nImplementation details:\n- Update src/renderer/hooks/useTheme.ts to support Theme = 'light' | 'dark' | 'system'.\n- When 'system' is selected, resolve the effective theme from window.matchMedia('(prefers-color-scheme: dark)') and subscribe to changes to update live.\n- Persist 'system' in localStorage and ensure initTheme applies the resolved theme before first paint (no theme flash).\n- Update Settings UI (src/renderer/screens/SettingsView.tsx) to offer Light/Dark/System choices and save selection to app settings.\n\nAcceptance criteria:\n- Selecting 'System' switches the app automatically to the OS theme and updates live when the OS theme changes.\n- Selection persists across restarts.\n- Existing light/dark behavior remains unchanged when explicitly chosen.",
-      "plan": "",
-      "context": [],
-      "acceptance": [],
-      "rejection": "Blocked: Agent loop failed: TypeError: Cannot use 'in' operator to search for 'task_id' in Repository appears empty; cannot find required files (src/renderer/hooks/useTheme.ts, SettingsView.tsx, initialization to prevent theme flash). Please provide the project files or a minimal reproducible subset including renderer entry, theming hook, settings UI, and storage/persistence utilities so I can implement the 'system' theme with OS auto-detection and persistence."
-    },
-    {
-      "id": "27201172-7e31-4e3b-bf06-eb1737ddfadb",
-      "status": "+",
-      "title": "Dynamic modifier glyphs in shortcuts UI and command menu",
-      "description": "Render keyboard shortcuts using the user-selected modifier (Cmd vs Ctrl) consistently.\n\nImplementation details:\n- Enhance src/renderer/hooks/useShortcuts.tsx to expose a read-only getter for the current modifier (e.g., export function getShortcutsModifier(): 'meta' | 'ctrl').\n- Update src/renderer/components/ui/ShortcutsHelp.tsx and src/renderer/components/ui/CommandMenu.tsx to format displayed shortcuts based on the current modifier, replacing hardcoded 'Cmd/Ctrl' strings (e.g., show '⌘K' on mac modifier and 'Ctrl+K' otherwise).\n\nAcceptance criteria:\n- Changing the shortcuts modifier in app settings (after reload, consistent with current provider behavior) updates the displayed shortcut glyphs in ShortcutsHelp and CommandMenu.\n- All visible shortcut hints reflect the correct modifier (no \"Cmd/Ctrl\" placeholders).",
->>>>>>> d5fe7435
+      "id": "50188f39-ce56-4087-90fb-70a107a7357f",
+      "status": "+",
+      "title": "Consistent focus-visible styling on interactive elements",
+      "description": "Ensure keyboard users see a consistent focus outline across buttons, nav items, and inputs.\n\nImplementation details:\n- Update CSS (src/index.css) to provide a consistent :focus-visible ring/outline for .btn, .btn-secondary, .btn-icon, .nav-item, .nav-toggle, .nav-trigger, .ui-select trigger, inputs, and other clickable UI controls.\n- Do not override focus when using mouse; rely on :focus-visible.\n\nAcceptance criteria:\n- Tabbing through the UI shows clear, consistent focus outlines on all interactive controls mentioned.\n- Mouse users do not see focus outlines unless they keyboard-focus an element (focus-visible behavior).",
       "plan": "",
       "context": [],
       "acceptance": []
     },
     {
-<<<<<<< HEAD
-      "id": "50188f39-ce56-4087-90fb-70a107a7357f",
-      "status": "-",
-      "title": "Consistent focus-visible styling on interactive elements",
-      "description": "Ensure keyboard users see a consistent focus outline across buttons, nav items, and inputs.\n\nImplementation details:\n- Update CSS (src/index.css) to provide a consistent :focus-visible ring/outline for .btn, .btn-secondary, .btn-icon, .nav-item, .nav-toggle, .nav-trigger, .ui-select trigger, inputs, and other clickable UI controls.\n- Do not override focus when using mouse; rely on :focus-visible.\n\nAcceptance criteria:\n- Tabbing through the UI shows clear, consistent focus outlines on all interactive controls mentioned.\n- Mouse users do not see focus outlines unless they keyboard-focus an element (focus-visible behavior).",
-=======
-      "id": "98cc6216-a675-40cb-b763-5ac3ccc98b65",
-      "status": "+",
-      "title": "CollapsibleSidebar semantics: use buttons for actionable items",
-      "description": "Improve navigation item semantics for better accessibility.\n\nImplementation details (src/renderer/components/ui/CollapsibleSidebar.tsx):\n- Replace the inner div with role=\"button\" for each clickable nav item with an actual <button> element, preserving current classes and event handlers.\n- Keep roving tabindex behavior and keyboard activation (Enter/Space) intact, but rely on native button semantics.\n- Ensure aria-current or aria-selected is still used appropriately.\n\nAcceptance criteria:\n- Keyboard navigation (ArrowUp/ArrowDown/Home/End + Enter/Space activation) works as before.\n- Screen readers announce items as buttons within navigation; no loss of functionality.\n- No regression in compact/collapsed behavior and badges/actions rendering.",
->>>>>>> d5fe7435
-      "plan": "",
-      "context": [],
-      "acceptance": []
-    },
-    {
-<<<<<<< HEAD
       "id": "9fb948d2-235d-4322-9462-93a9ca8ce283",
       "status": "-",
       "title": "thefactory-tools has new webSearch functionality - allow to configure it",
       "description": "Just like the @src/renderer/utils/LLMConfigManager.ts and @src/settings/SettingsLLMConfigModal.tsx  we need to have configs for WebSearch that can be used via 'thefactory-tools'. \nThe places where these new apiKeys can be provided is inside @src/chat/ChatsManager.js when calling 'buildChatTools' inside 'getCompletion'; and in @src/tools/factory/mainOrchestrator.js when calling 'orchestrator.startRun' .\nThis must be a new options section in @src/renderer/screens/SettingsView.tsx .",
-      "plan": "",
       "context": [
         "src/renderer/utils/LLMConfigManager.ts",
         "src/settings/SettingsLLMConfigModal.tsx",
         "src/renderer/screens/SettingsView.tsx",
         "src/chat/ChatsManager.js",
         "src/tools/factory/mainOrchestrator.js"
-      ],
-      "acceptance": [],
-      "blockers": []
-=======
-      "id": "a940d772-c613-427c-9dd4-88984e9f24ec",
-      "status": "+",
-      "title": "TasksListView: skeletons for initial loading state",
-      "description": "Replace text-only loading state with skeleton placeholders for a smoother UX.\n\nImplementation details (src/renderer/tasks/TasksListView.tsx):\n- When isAppSettingsLoaded is false, render a list of ~6 skeleton rows using src/renderer/components/ui/Skeleton.tsx to approximate task rows' layout (id/status area, title/desc lines, and actions area blocks).\n- Keep current \"Loading settings…\" live region messaging accessible (aria-live politely) in the count area.\n\nAcceptance criteria:\n- Before settings are loaded, task area shows skeleton placeholders instead of a static 'Loading...' string.\n- Once loaded, skeletons disappear and the real content renders.\n- No layout shift beyond expected content replacement.",
-      "plan": "",
-      "context": [],
-      "acceptance": []
-    },
-    {
-      "id": "50188f39-ce56-4087-90fb-70a107a7357f",
-      "status": "+",
-      "title": "Consistent focus-visible styling on interactive elements",
-      "description": "Ensure keyboard users see a consistent focus outline across buttons, nav items, and inputs.\n\nImplementation details:\n- Update CSS (src/index.css) to provide a consistent :focus-visible ring/outline for .btn, .btn-secondary, .btn-icon, .nav-item, .nav-toggle, .nav-trigger, .ui-select trigger, inputs, and other clickable UI controls.\n- Do not override focus when using mouse; rely on :focus-visible.\n\nAcceptance criteria:\n- Tabbing through the UI shows clear, consistent focus outlines on all interactive controls mentioned.\n- Mouse users do not see focus outlines unless they keyboard-focus an element (focus-visible behavior).",
-      "plan": "",
-      "context": [],
-      "acceptance": []
->>>>>>> d5fe7435
+      ]
     }
   ],
   "featureIdToDisplayIndex": {
@@ -963,11 +908,7 @@
     "7a9408fc-aa0e-4957-82b5-b9ba58ef81b6": 62,
     "27201172-7e31-4e3b-bf06-eb1737ddfadb": 63,
     "98cc6216-a675-40cb-b763-5ac3ccc98b65": 64,
-<<<<<<< HEAD
     "a940d772-c613-427c-9dd4-88984e9f24ec": 65,
     "9fb948d2-235d-4322-9462-93a9ca8ce283": 66
-=======
-    "a940d772-c613-427c-9dd4-88984e9f24ec": 65
->>>>>>> d5fe7435
   }
 }