--- conflicted
+++ resolved
@@ -892,11 +892,7 @@
     },
     {
       "id": "22e6034f-027b-4c22-9496-3802c1de783d",
-<<<<<<< HEAD
-      "status": "-",
-=======
-      "status": "+",
->>>>>>> 7be1a52c
+      "status": "+",
       "title": "the package factory-ts must have proper path",
       "description": "The function 'loadBuiltInDefaults' in @packages/factory-ts/src/pricing.ts  and functions 'loadAgentDocs' and 'loadProtocolExample' in  @packages/factory-ts/src/orchestrator.ts have references to the path pointing to 'packages/factory-ts' - this must be changed to point to a relative path to the root of the factory-ts project, so that it could be moved anywhere",
       "plan": "",
