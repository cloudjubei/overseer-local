--- conflicted
+++ resolved
@@ -1659,23 +1659,15 @@
     },
     {
       "id": "f07cc494-56fa-45c9-9c12-40fbbce37a86",
-<<<<<<< HEAD
-      "status": "-",
-=======
-      "status": "+",
->>>>>>> adbde622
+      "status": "+",
       "title": "In Timeline the Today button doesn't work correctly",
       "description": "In @src/renderer/screens/ProjectTimelineView.tsx the Today button needs to scroll the user to the correct spot in each timeline (Day | Week | Month) - currently it's broken.",
       "context": [
         "src/renderer/screens/ProjectTimelineView.tsx"
       ],
       "createdAt": "2025-09-18T11:24:14.814Z",
-<<<<<<< HEAD
-      "updatedAt": "2025-09-18T11:24:14.814Z"
-=======
       "updatedAt": "2025-09-18T11:28:29.480Z",
       "completedAt": "2025-09-18T11:28:29.480Z"
->>>>>>> adbde622
     }
   ],
   "featureIdToDisplayIndex": {
