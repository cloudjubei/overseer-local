--- conflicted
+++ resolved
@@ -1671,31 +1671,19 @@
     },
     {
       "id": "fccb9bc5-1ca8-46ad-9702-6376d55de3fa",
-<<<<<<< HEAD
-      "status": "-",
-=======
-      "status": "+",
->>>>>>> a7d16b9d
+      "status": "+",
       "title": "When switching view modes always show today's date",
       "description": "In @src/renderer/screens/ProjectTimelineView.tsx when the app opens and when switching modes between DAY | WEEK | MONTH - always make sure today's date is visible (so as if the user pressed the \"Today\" button).",
       "context": [
         "src/renderer/screens/ProjectTimelineView.tsx"
       ],
       "createdAt": "2025-09-18T11:47:16.170Z",
-<<<<<<< HEAD
-      "updatedAt": "2025-09-18T11:47:16.170Z"
-    },
-    {
-      "id": "18cbcc94-0531-4534-936c-7c7fa5efda8c",
-      "status": "-",
-=======
       "updatedAt": "2025-09-18T11:55:22.476Z",
       "completedAt": "2025-09-18T11:55:22.476Z"
     },
     {
       "id": "18cbcc94-0531-4534-936c-7c7fa5efda8c",
       "status": "+",
->>>>>>> a7d16b9d
       "title": "When there are any changes in creating/editing a task or feature confirm",
       "description": "In @src/renderer/components/tasks/FeatureForm.tsx and @src/renderer/components/tasks/TaskForm.tsx that are used in @src/renderer/tasks/FeatureCreateView.tsx , @src/renderer/tasks/FeatureEditView.tsx , @src/renderer/tasks/TaskCreateView.tsx and @src/renderer/tasks/TaskEditView.tsx - make sure that if there are any changes whatsoever to the form, and the user clicks out or in some way tries to close the popup - an alert is displayed saying that there are pending changes and if the user really wants to discard them all and close the popup. The Alert must have a red/destructive \"DISCARD ALL\" button and a standard \"Go Back\" button - only clicking either of these buttons can close the alert.",
       "context": [
@@ -1707,12 +1695,8 @@
         "src/renderer/tasks/TaskEditView.tsx"
       ],
       "createdAt": "2025-09-18T11:49:51.503Z",
-<<<<<<< HEAD
-      "updatedAt": "2025-09-18T11:49:51.503Z"
-=======
       "updatedAt": "2025-09-18T12:01:14.795Z",
       "completedAt": "2025-09-18T12:01:14.795Z"
->>>>>>> a7d16b9d
     }
   ],
   "featureIdToDisplayIndex": {
