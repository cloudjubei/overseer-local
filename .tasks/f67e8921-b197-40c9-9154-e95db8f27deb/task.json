{
  "id": "f67e8921-b197-40c9-9154-e95db8f27deb",
  "status": "?",
  "title": "UI Improvements",
  "description": "Various UI improvements to the app",
  "features": [
    {
      "id": "27156e19-3aeb-41de-adc2-75b1c7ca9774",
      "status": "+",
      "title": "Agents require a search-files tool",
      "description": "The agent calls the tool with a list of keywords, the whole project file system is searched and if any of them are found in a given file it will be returned in a final list.\nThe result is the list of relative file paths.",
      "plan": "",
      "context": [],
      "acceptance": [],
      "blockers": [],
      "createdAt": "2025-09-16T13:05:37.984Z",
      "completedAt": "2025-09-06T19:56:47.333Z",
      "updatedAt": "2025-09-16T13:05:37.984Z"
    },
    {
      "id": "8ed1e913-44e2-4321-a631-f1c2c9033177",
      "status": "+",
      "title": "For standard agent suppliers - discover the latest prices",
      "description": "It must be possible to view the latest prices per model and refresh them via a configurable link to the given supplier's website. Store the latest ones in a local file that is read on app start.\nRight now the costs are always 0 - the tokens are not counted anywhere, they should be.",
      "plan": "",
      "context": [
        "src/tools/factory/mainOrchestrator.js",
        "packages/factory-ts/src/orchestrator.ts"
      ],
      "acceptance": [],
      "blockers": [],
      "createdAt": "2025-09-16T13:05:37.984Z",
      "completedAt": "2025-09-05T00:12:07.956Z",
      "updatedAt": "2025-09-16T13:05:37.984Z"
    },
    {
      "id": "a480aa54-f697-409d-95a7-1b369c3da9ff",
      "status": "+",
      "title": "the word dependencies in Features and Tasks should be changed to 'blockers'",
      "description": "This change should be reflected in any file that uses 'dependencies'",
      "plan": "",
      "context": [],
      "acceptance": [],
      "blockers": [],
      "createdAt": "2025-09-16T13:05:37.984Z",
      "completedAt": "2025-09-04T17:53:47.848Z",
      "updatedAt": "2025-09-16T13:05:37.984Z"
    },
    {
      "id": "0964b90b-396a-43b0-9f4a-a60d0034360e",
      "status": "+",
      "title": "Make an Agent run chat display prettier",
      "description": "make the thoughts as a bubble, and then the tool calls as expandable rows to view the details (mainly for read_files & write_file - the rest of the tools are short enough that they can always display).\nSame goes for the responses to the LLM - apply a similar view as above.",
      "plan": "",
      "context": [
        "src/renderer/screens/AgentsView.tsx",
        "src/renderer/screens/AllAgentsView.tsx"
      ],
      "acceptance": [],
      "blockers": [],
      "createdAt": "2025-09-16T13:05:37.984Z",
      "completedAt": "2025-09-07T05:22:35.870Z",
      "updatedAt": "2025-09-16T13:05:37.984Z"
    },
    {
      "id": "98c76bd6-8c5c-4aaf-a778-54f5f57f679a",
      "status": "+",
      "title": "Agent run costs and times are always empty",
      "description": "It seems these are either not recorded correctly or not passed, so that they cannot be viewed properly inside @AgentsView.tsx and @AllAgentsView.tsx",
      "plan": "",
      "context": [
        "src/renderer/screens/AgentsView.tsx",
        "src/renderer/screens/AllAgentsView.tsx"
      ],
      "acceptance": [],
      "blockers": [],
      "createdAt": "2025-09-16T13:05:37.984Z",
      "completedAt": "2025-09-04T21:50:50.642Z",
      "updatedAt": "2025-09-16T13:05:37.984Z"
    },
    {
      "id": "c2192f2a-9151-4615-b376-986bb0540042",
      "status": "+",
      "title": "The \"Run Agent\" button should be standardised",
      "description": "The views that should have it updated are:\n@TasksListView.tsx, @TaskDetailsView.tsx.\nIt should be a round play button as is common in music players.",
      "plan": "",
      "context": [
        "src/renderer/tasks/TasksListView.tsx",
        "src/renderer/tasks/TaskDetailsView.tsx"
      ],
      "acceptance": [],
      "blockers": [],
      "createdAt": "2025-09-16T13:05:37.984Z",
      "completedAt": "2025-09-04T06:27:26.640Z",
      "updatedAt": "2025-09-16T13:05:37.984Z"
    },
    {
      "id": "0ce98597-907f-4bdf-a5a8-c8e8b253e612",
      "status": "+",
      "title": "Persist locally agent runs",
      "description": "Make sure the history of agent runs is persisted and read when app is started",
      "plan": "",
      "context": [
        "src/renderer/screens/AgentsView.tsx",
        "src/renderer/screens/AllAgentsView.tsx"
      ],
      "acceptance": [],
      "blockers": [],
      "createdAt": "2025-09-16T13:05:37.984Z",
      "completedAt": "2025-09-07T04:57:19.607Z",
      "updatedAt": "2025-09-16T13:05:37.984Z"
    },
    {
      "id": "3a11fceb-bb37-4570-a159-2f39622ca364",
      "status": "+",
      "title": "IconDelete",
      "description": "`IconDelete` inside @Icons.tsx needs to actually be a proper delete icon",
      "plan": "",
      "context": [
        "src/renderer/components/ui/Icons.tsx"
      ],
      "acceptance": [],
      "blockers": [],
      "createdAt": "2025-09-16T13:05:37.984Z",
      "completedAt": "2025-09-06T08:07:52.234Z",
      "updatedAt": "2025-09-16T13:05:37.984Z"
    },
    {
      "id": "4df75808-637f-4841-9d31-b8630b1ac8bf",
      "status": "+",
      "title": "running an agent causes an error when it tries to make a local copy of the project",
      "description": "shouldIgnoreCopy inside @orchestrator.ts should ignore all sorts of files and folders specific to typescript, node, electron.",
      "plan": "",
      "context": [
        "packages/factory-ts/src/orchestrator.ts"
      ],
      "acceptance": [],
      "blockers": [],
      "createdAt": "2025-09-16T13:05:37.984Z",
      "completedAt": "2025-09-05T23:35:02.915Z",
      "updatedAt": "2025-09-16T13:05:37.984Z"
    },
    {
      "id": "56b114e3-daee-481b-9c33-329c8eace503",
      "status": "+",
      "title": "Make the Context Files selection better",
      "description": "1) the Add chip becomes huge once there's even just 1 file (it scales in height to match it). That shouldn't be the case.\n2) when the FileSelector opens - it should auto focus into the search input box so a user can start typing right away\n3) in the FileDisplay and FileSelector - instead of showing a generic document icon, let's try to use a meaningful type extension icon - if need be, create a folder with such common icons to use.\n4) The FileDisplay - should show the icon centered to the left. The name in the middle. \nThe file size small at the bottom.\nThe last modification date at the top right.\nAnd the delete button is correct where it is now.",
      "plan": "",
      "context": [
        "src/renderer/components/ui/FileSelector.tsx",
        "src/renderer/components/ui/FileDisplay.tsx",
        "src/renderer/components/ui/FileDisplay.preview.tsx"
      ],
      "acceptance": [],
      "blockers": [],
      "createdAt": "2025-09-16T13:05:37.984Z",
      "completedAt": "2025-09-05T21:11:18.493Z",
      "updatedAt": "2025-09-16T13:05:37.984Z"
    },
    {
      "id": "ba3e0af6-3a04-4523-90c7-b90b0d37514b",
      "status": "+",
      "title": "If any of a task's features are rejected (showing the exclamation circle) so should the task",
      "description": "The way this displays should follow exactly how Features are displayed inside TaskDetailsView",
      "plan": "",
      "context": [
        "src/renderer/tasks/TaskDetailsView.tsx",
        "src/renderer/tasks/TasksListView.tsx"
      ],
      "acceptance": [],
      "blockers": [],
      "createdAt": "2025-09-16T13:05:37.984Z",
      "completedAt": "2025-09-04T09:58:54.508Z",
      "updatedAt": "2025-09-16T13:05:37.984Z"
    },
    {
      "id": "b2ad0ce4-b71a-40bc-baa7-3550153bef88",
      "status": "+",
      "title": "When running the orchestrator, finding the next feature for a task should be based on the feature index",
      "description": "the Task.featureIdToDisplayIndex is the means by which the features should be sorted for this.",
      "plan": "",
      "context": [
        "packages/factory-ts/src/orchestrator.ts",
        "packages/factory-ts/src/taskUtils.ts"
      ],
      "acceptance": [],
      "blockers": [],
      "createdAt": "2025-09-16T13:05:37.984Z",
      "completedAt": "2025-09-04T12:28:26.852Z",
      "updatedAt": "2025-09-16T13:05:37.984Z"
    },
    {
      "id": "67edb097-edf3-4988-939d-30e3fc3007c1",
      "status": "+",
      "title": "Go over all the tasks in this project and update inline file references",
      "description": "in a lot of the tasks a file could've been referenced as:\n@TasksListView.tsx \nor simply\n@TasksListView.tsx\n\nMake sure that these are transformed into the format:\n@Filepath\n\nThen inside @TasksListView.tsx and @TaskDetailsView.tsx, make sure that titles and descriptions for tasks and features show a nice hoverable ui that shows a tooltip about the file. Inside all forms it should just show @Filename so it's easy to edit.",
      "plan": "",
      "context": [
        "src/renderer/tasks/TaskDetailsView.tsx",
        "src/renderer/tasks/TasksListView.tsx"
      ],
      "acceptance": [],
      "blockers": [],
      "createdAt": "2025-09-16T13:05:37.984Z",
      "completedAt": "2025-09-05T15:28:06.100Z",
      "updatedAt": "2025-09-16T13:05:37.984Z"
    },
    {
      "id": "f46696d7-3eee-4f9d-8aee-9419dcee20c9",
      "status": "+",
      "title": "Standardise the Delete, Edit, Add, Create buttons",
      "description": "wherever there's a button that just says Delete we should have it use the standard `DeleteIcon`\nwherever there's a button that just says Add or Create we should have it use the standard `PlusIcon`\nwherever there's a button that just says Edit we should have it use the standard `EditIcon`",
      "plan": "",
      "context": [
        "src/renderer/components/ui/Icons.tsx"
      ],
      "acceptance": [],
      "blockers": [],
      "createdAt": "2025-09-16T13:05:37.984Z",
      "completedAt": "2025-09-03T13:07:15.157Z",
      "updatedAt": "2025-09-16T13:05:37.984Z"
    },
    {
      "id": "d8361748-2f05-4cd4-bb35-80f40db0ff32",
      "status": "+",
      "title": "Agents - run histories UI improvements",
      "description": "@src/renderer/components/agents/ChatConversation.tsx used inside @src/renderer/screens/AgentsView.tsx should have overly large message texts put in a scrollable textbox.\n\nThe currently running agents in @src/renderer/screens/AgentsView.tsx should follow a similar format as the history of agent runs.\n\n@src/renderer/screens/AllAgentsView.tsx should follow a similar style to @src/renderer/screens/AgentsView.tsx \nTo make things more manageable - a component for the agent row display should be made so it can be reused.",
      "plan": "",
      "context": [
        "src/renderer/screens/AgentsView.tsx",
        "src/renderer/tasks/TasksListView.tsx",
        "src/renderer/components/tasks/DependencyBullet.tsx",
        "src/renderer/components/ui/Icons.tsx",
        "src/renderer/components/agents/ChatConversation.tsx",
        "src/renderer/screens/AllAgentsView.tsx"
      ],
      "acceptance": [],
      "blockers": [],
      "createdAt": "2025-09-16T13:05:37.984Z",
      "completedAt": "2025-09-04T02:24:17.642Z",
      "updatedAt": "2025-09-16T13:05:37.984Z"
    },
    {
      "id": "6e24f575-cf4d-451f-994f-7190d45ebaaa",
      "status": "+",
      "title": "Toasts should animate",
      "description": "Toasts need to slide down with an animation when appearing and slide up when hiding.\nThey need to be snappy. It should also be possible to flick them up to make them disappear (like notifications on a mobile device).",
      "plan": "",
      "context": [
        "src/renderer/components/ui/Toast.tsx"
      ],
      "acceptance": [],
      "blockers": [],
      "createdAt": "2025-09-16T13:05:37.984Z",
      "completedAt": "2025-09-05T12:58:11.509Z",
      "updatedAt": "2025-09-16T13:05:37.984Z"
    },
    {
      "id": "bbc90ba1-4348-4a17-9921-18b6c0ece863",
      "status": "+",
      "title": "Run agent button long press",
      "description": "When the new Run Agent button is long pressed it should show an agent type selector - upon selection it runs with that selected agent. Normal click runs the 'developer' agent like now.",
      "plan": "",
      "context": [
        "src/renderer/components/tasks/RunAgentButton.tsx",
        "src/renderer/tasks/TaskDetailsView.tsx"
      ],
      "acceptance": [],
      "blockers": [],
      "createdAt": "2025-09-16T13:05:37.984Z",
      "completedAt": "2025-09-04T09:06:46.930Z",
      "updatedAt": "2025-09-16T13:05:37.984Z"
    },
    {
      "id": "493c32f2-94ab-4677-8cc4-a776249c91e5",
      "status": "+",
      "title": "TaskCard missing RunAgent on hover",
      "description": "@src/renderer/components/tasks/TaskCard.tsx should have the \"Run Agent\" button in the top right.\nSame as in @src/renderer/tasks/TasksListView.tsx if the task has a running agent - show the status.",
      "plan": "",
      "context": [
        "src/renderer/tasks/TasksListView.tsx",
        "src/renderer/components/tasks/TaskCard.tsx",
        "src/renderer/components/tasks/RunAgentButton.tsx"
      ],
      "acceptance": [],
      "blockers": [],
      "createdAt": "2025-09-16T13:05:37.984Z",
      "completedAt": "2025-09-06T01:33:28.225Z",
      "updatedAt": "2025-09-16T13:05:37.984Z"
    },
    {
      "id": "6a8066ee-230f-4f31-b531-3d8cadff4178",
      "status": "+",
      "title": "ChatsManager should not have any agentic tools - everything should be routed through factory-ts",
      "description": "the factory-ts package should be the one place where all agentic tools are placed - currently @src/chat/manager.js has its own functions. Those should be cleaned up and used appropriately from factory-ts - @packages/factory-ts/src/fileTools.ts or @packages/factory-ts/src/taskUtils.ts for instance.",
      "plan": "",
      "context": [
        "src/chat/manager.js",
        "packages/factory-ts/src/fileTools.ts",
        "packages/factory-ts/src/taskUtils.ts"
      ],
      "acceptance": [],
      "blockers": [],
      "createdAt": "2025-09-16T13:05:37.984Z",
      "completedAt": "2025-09-05T14:40:47.833Z",
      "updatedAt": "2025-09-16T13:05:37.984Z"
    },
    {
      "id": "abefc7ba-3098-4aee-a01b-694a5a2a9d43",
      "status": "+",
      "title": "When running an agent - all the GIT credentials are not found in the @.env",
      "description": "There is a .env file both in this project and in factory-ts.\nJust like in the python counterpart ( the files @packages/factory-ts/blueprint/run_local_agent.py and @packages/factory-ts/blueprint/git_manager.py ) the GIT credentials must be loaded from the workspaces `.env` file in the root of the project.",
      "plan": "",
      "context": [
        "packages/factory-ts/src/gitManager.ts",
        "packages/factory-ts/blueprint/run_local_agent.py",
        "packages/factory-ts/blueprint/git_manager.py"
      ],
      "acceptance": [],
      "blockers": [],
      "createdAt": "2025-09-16T13:05:37.984Z",
      "completedAt": "2025-09-04T14:57:18.171Z",
      "updatedAt": "2025-09-16T13:05:37.984Z"
    },
    {
      "id": "e9e526e8-576a-448b-9359-db97475db485",
      "status": "+",
      "title": "Agent Run - UI fix",
      "description": "When viewing an agent run inside @src/renderer/screens/AgentsView.tsx it doesn't show the whole conversation. Just the last message. This needs to be fixed to show the full conversation.",
      "plan": "",
      "context": [
        "src/renderer/screens/AllAgentsView.tsx",
        "src/renderer/screens/AgentsView.tsx"
      ],
      "acceptance": [],
      "blockers": [],
      "createdAt": "2025-09-16T13:05:37.984Z",
      "completedAt": "2025-09-03T16:41:52.910Z",
      "updatedAt": "2025-09-16T13:05:37.984Z"
    },
    {
      "id": "22793b7c-0bfa-4da4-8b3a-ae07fbe2a0ce",
      "status": "+",
      "title": "FileMentions should be renamed RichText",
      "description": "This component should then be used inside Chat and inside agent runs where messages are displayed.",
      "plan": "",
      "context": [
        "src/renderer/components/ui/FileMentions.tsx",
        "src/renderer/components/agents/ChatConversation.tsx",
        "src/renderer/screens/AllAgentsView.tsx",
        "src/renderer/screens/AgentsView.tsx",
        "src/renderer/screens/ChatView.tsx"
      ],
      "acceptance": [],
      "blockers": [],
      "createdAt": "2025-09-16T13:05:37.984Z",
      "completedAt": "2025-09-06T22:24:10.064Z",
      "updatedAt": "2025-09-16T13:05:37.984Z"
    },
    {
      "id": "894453ef-c700-4128-b714-4ec94498498c",
      "status": "+",
      "title": "No edit button in Tasks and Features",
      "description": "In @src/renderer/tasks/TaskDetailsView.tsx Clicking a feature should open the edit feature form - the edit button shouldn't show.\nIn @src/renderer/screens/TasksView.tsx Tasks already open on click - there should just be no edit button present.",
      "plan": "",
      "context": [
        "src/renderer/components/tasks/FeatureForm.tsx",
        "src/renderer/tasks/FeatureEditView.tsx",
        "src/renderer/tasks/FeatureCreateView.tsx",
        "src/renderer/tasks/TaskDetailsView.tsx",
        "src/renderer/screens/TasksView.tsx"
      ],
      "acceptance": [],
      "blockers": [],
      "createdAt": "2025-09-16T13:05:37.984Z",
      "completedAt": "2025-09-05T05:43:02.691Z",
      "updatedAt": "2025-09-16T13:05:37.984Z"
    },
    {
      "id": "0fea71a8-c0da-48a1-b4ea-c0db2196c902",
      "status": "+",
      "title": "When an agent runs - there's a duplicate history run",
      "description": "The Electron app has its own local history run, but when the agent runs on the copy of the project - it also produces a history run. This shouldn't happen - only the original app where the agent was started should create the history run. To avoid this - the agent should simply have an extra line for these files in its .gitignore file. The histories shouldn't be removed (they were as a first fix attempt).",
      "plan": "",
      "context": [
        "src/tools/factory/mainOrchestrator.js",
        "src/tools/factory/orchestratorBridge.ts",
        "packages/factory-ts/src/orchestrator.ts"
      ],
      "acceptance": [],
      "blockers": [],
      "createdAt": "2025-09-16T13:05:37.984Z",
      "completedAt": "2025-09-07T03:59:07.432Z",
      "updatedAt": "2025-09-16T13:05:37.984Z"
    },
    {
      "id": "d5b4852d-df73-4818-8db0-f7d6954c0108",
      "status": "+",
      "title": "The agent persona markdown files are too bloated.",
      "description": "These files contain the tool specs, but those are yet again repeated in the overall tool spec in the orchestrator.\nThese files shouldn't have the list of tools available, but the tool descriptions provided by the orchestrator should contain extra comments as to what each tool does (similarly to how each agent's markdown persona file has it).",
      "plan": "",
      "context": [
        "packages/factory-ts/docs/AGENT_CONTEXTER.md",
        "packages/factory-ts/docs/AGENT_DEVELOPER.md",
        "packages/factory-ts/docs/AGENT_PLANNER.md",
        "packages/factory-ts/docs/AGENT_SPECCER.md",
        "packages/factory-ts/docs/AGENT_TESTER.md",
        "packages/factory-ts/src/orchestrator.ts",
        "src/tools/factory/mainOrchestrator.js"
      ],
      "acceptance": [],
      "blockers": [],
      "createdAt": "2025-09-16T13:05:37.984Z",
      "completedAt": "2025-09-04T03:17:48.049Z",
      "updatedAt": "2025-09-16T13:05:37.984Z"
    },
    {
      "id": "b8d93d1d-5c66-4628-8a85-9da0197e97e2",
      "status": "+",
      "title": "The main FILE_ORGANISATION.md is bloated",
      "description": "This file is always included and it contains irrelevant information.\nAgents are asked to update this file, but they seem to always add extra unimportant info.\nThis needs to be tightened and made sure that the instructions for editing the file are clear, and all edits are succinct and precise.\nThe file should contain overall pointers to the project - not detailed descriptions of each file.\nIt should not be a log of changes.",
      "plan": "",
      "context": [
        "packages/factory-ts/docs/AGENT_CONTEXTER.md",
        "packages/factory-ts/docs/AGENT_DEVELOPER.md",
        "packages/factory-ts/docs/AGENT_PLANNER.md",
        "packages/factory-ts/docs/AGENT_SPECCER.md",
        "packages/factory-ts/docs/AGENT_TESTER.md"
      ],
      "acceptance": [],
      "blockers": [],
      "createdAt": "2025-09-16T13:05:37.984Z",
      "completedAt": "2025-09-04T11:33:57.816Z",
      "updatedAt": "2025-09-16T13:05:37.984Z"
    },
    {
      "id": "d05e6082-c27c-487f-bacd-837f7f5b7f73",
      "status": "+",
      "title": "Cancelled agent runs are not recorded properly",
      "description": "They don't change any files and are not recorded. They always show as in progress.",
      "plan": "",
      "context": [
        "packages/factory-ts/src/orchestrator.ts",
        "src/tools/factory/mainOrchestrator.js"
      ],
      "acceptance": [],
      "blockers": [],
      "createdAt": "2025-09-16T13:05:37.984Z",
      "completedAt": "2025-09-04T04:43:23.523Z",
      "updatedAt": "2025-09-16T13:05:37.984Z"
    },
    {
      "id": "352e49dd-37f2-428c-a85c-da7a2c1bd66a",
      "status": "+",
      "title": "Agent runs should show the model",
      "description": "Create a reusable component - a nice display chip - that shows the provider and model.",
      "plan": "",
      "context": [],
      "acceptance": [],
      "blockers": [],
      "createdAt": "2025-09-16T13:05:37.984Z",
      "completedAt": "2025-09-06T09:55:02.555Z",
      "updatedAt": "2025-09-16T13:05:37.984Z"
    },
    {
      "id": "9244467b-e3d1-475a-a1f0-bf35d8482629",
      "status": "+",
      "title": "The status display for an Agent run inside TasksView.tsx and TaskDetailsView.tsx should match the display from AgentsView.tsx",
      "description": "Reuse the StatusChip inside AgentsView.tsx",
      "plan": "",
      "context": [
        "src/renderer/tasks/TasksListView.tsx",
        "src/renderer/tasks/TaskDetailsView.tsx",
        "src/renderer/screens/AgentsView.tsx",
        "src/renderer/components/agents/StatusChip.tsx"
      ],
      "acceptance": [],
      "blockers": [],
      "createdAt": "2025-09-16T13:05:37.984Z",
      "completedAt": "2025-09-05T00:00:50.055Z",
      "updatedAt": "2025-09-16T13:05:37.984Z"
    },
    {
      "id": "37730047-f692-48c0-b6e7-9093564596a9",
      "status": "+",
      "title": "In TaskDetailsView.tsx next to the play button show the Agent Model control",
      "description": "This control should show the current active LLM configuration and allow to quickly pick a configuration from the last 5 recent ones + a last option that would take the user to the LLM Configuration settings.",
      "plan": "",
      "context": [
        "src/renderer/tasks/TaskDetailsView.tsx",
        "src/renderer/screens/SettingsView.tsx"
      ],
      "acceptance": [],
      "blockers": [],
      "createdAt": "2025-09-16T13:05:37.984Z",
      "completedAt": "2025-09-06T08:34:50.896Z",
      "updatedAt": "2025-09-16T13:05:37.984Z"
    },
    {
      "id": "82b9481c-7129-4bea-8029-0e41a56531fe",
      "status": "+",
      "title": "StatusChip improvements",
      "description": "@src/renderer/components/agents/StatusChip.tsx should only have the badge with an icon inside displaying. The status text should only show on hover as a small tooltip.",
      "plan": "",
      "context": [
        "src/renderer/components/agents/StatusChip.tsx"
      ],
      "acceptance": [],
      "blockers": [],
      "createdAt": "2025-09-16T13:05:37.984Z",
      "completedAt": "2025-09-05T07:08:58.342Z",
      "updatedAt": "2025-09-16T13:05:37.984Z"
    },
    {
      "id": "2d607668-7481-4d8f-89cc-5afebb89e67b",
      "status": "+",
      "title": "An active run should only show inside Active not History",
      "description": "",
      "plan": "",
      "context": [
        "src/renderer/screens/AgentsView.tsx"
      ],
      "acceptance": [],
      "blockers": [],
      "createdAt": "2025-09-16T13:05:37.984Z",
      "completedAt": "2025-09-06T13:37:30.236Z",
      "updatedAt": "2025-09-16T13:05:37.984Z"
    },
    {
      "id": "5fcbee8a-2734-4fa5-b404-6d9155a01053",
      "status": "+",
      "title": "Status and sort preferences are not stored",
      "description": "Whenever the user changes preferences for what to display in the TasksView.tsx in the 'list' mode - it should store that, so at the next session it can be resumed in the same exact state.",
      "plan": "",
      "context": [
        "src/renderer/screens/TasksView.tsx",
        "src/renderer/components/tasks/StatusControl.tsx"
      ],
      "acceptance": [],
      "blockers": [],
      "createdAt": "2025-09-16T13:05:37.984Z",
      "completedAt": "2025-09-05T16:29:30.498Z",
      "updatedAt": "2025-09-16T13:05:37.984Z"
    },
    {
      "id": "76ff2065-cd03-4815-b36b-8dfabd278b2b",
      "status": "+",
      "title": "Use the StatusChip inside AgentRunBullet",
      "description": "We should reuse this nice component that we have.",
      "plan": "",
      "context": [
        "src/renderer/components/agents/StatusChip.tsx",
        "src/renderer/components/agents/AgentRunBullet.tsx"
      ],
      "acceptance": [],
      "blockers": [],
      "createdAt": "2025-09-16T13:05:37.984Z",
      "completedAt": "2025-09-05T09:57:34.418Z",
      "updatedAt": "2025-09-16T13:05:37.984Z"
    },
    {
      "id": "46fbca0c-0fd5-4b92-aeae-5e8488cfd192",
      "status": "+",
      "title": "The ModelChip should be slimmer",
      "description": "Have the provider on one row and the modle name on a second row.",
      "plan": "",
      "context": [
        "src/renderer/components/agents/ModelChip.tsx"
      ],
      "acceptance": [],
      "blockers": [],
      "createdAt": "2025-09-16T13:05:37.984Z",
      "completedAt": "2025-09-06T02:40:14.745Z",
      "updatedAt": "2025-09-16T13:05:37.984Z"
    },
    {
      "id": "5f2a9d3e-dfa3-4e79-ba0b-8b2252556681",
      "status": "+",
      "title": "When editing/creating a feature allow quick file lookups",
      "description": "When a user types in the description and starts typing \"@\" a file lookup search tooltip should show above that will filter files based on what the user types. The user can then select the appropriate file. It should also automatically add this file into the Context Files list.\n\nThis feature is currently implemented seperately inside @src/renderer/screens/ChatView.tsx  and @src/renderer/components/tasks/FeatureForm.tsx \nthe files responsible are:\n@src/renderer/components/ui/FileMentionsTextarea.tsx and @src/renderer/hooks/useFilesAutocomplete.ts   \n\n@src/renderer/screens/ChatView.tsx actually also uses @src/renderer/hooks/useReferencesAutocomplete.ts which allows the text input to display references. Both of these ideas are relevant for @src/renderer/components/tasks/FeatureForm.tsx and @src/renderer/screens/ChatView.tsx . Both should allow the display of references lookup and file lookup - they simply must be able to have callbacks so that they can do extra things with them (FeatureForm needs to add/remove files to/from the context and add/remove blockers to/from the feature - this is missing right now).",
      "plan": "",
      "context": [
        "src/renderer/screens/ChatView.tsx",
        "src/renderer/components/ui/FileMentionsTextarea.tsx",
        "src/renderer/hooks/useFilesAutocomplete.ts",
        "src/renderer/hooks/useReferencesAutocomplete.ts",
        "src/renderer/components/tasks/FeatureForm.tsx"
      ],
      "acceptance": [],
      "blockers": [],
      "createdAt": "2025-09-16T13:05:37.984Z",
      "completedAt": "2025-09-05T17:32:57.885Z",
      "updatedAt": "2025-09-16T13:05:37.984Z"
    },
    {
      "id": "7dd2e06b-32aa-418b-9e32-5efc0ecd94dd",
      "status": "+",
      "title": "The search and sort bar for features should be placed at the top",
      "description": "TaskDetailsView.tsx should follow TasksView.tsx",
      "plan": "",
      "context": [
        "src/renderer/screens/TasksView.tsx",
        "src/renderer/tasks/TaskDetailsView.tsx"
      ],
      "acceptance": [],
      "blockers": [],
      "createdAt": "2025-09-16T13:05:37.984Z",
      "completedAt": "2025-09-05T07:25:18.133Z",
      "updatedAt": "2025-09-16T13:05:37.984Z"
    },
    {
      "id": "274eb915-a7b3-4eed-b71d-e7888f1340fb",
      "status": "+",
      "title": "ChatConversation improvements",
      "description": "@src/renderer/components/agents/ChatConversation.tsx  is currently broken - there was a new type AgentFeatureRunLog introduced inside AgentRun in the file @src/renderer/services/agentsService.ts . Adapt everything in ChatConversation to make it work. Display a list of features in an AgentRun, each Feature run showing the 'turns'. After the first initial message, each turn is a series of 2 messages - 1 from the LLM and 1 a response with tool calls. The final message is a single one from the LLM. Make sure the orchestrator works correctly too.",
      "plan": "",
      "context": [
        "src/renderer/components/agents/ChatConversation.tsx",
        "packages/factory-ts/src/types.ts",
        "src/renderer/services/agentsService.ts",
        "src/renderer/screens/ChatView.tsx"
      ],
      "acceptance": [],
      "blockers": [],
      "createdAt": "2025-09-16T13:05:37.984Z",
      "completedAt": "2025-09-06T17:01:07.778Z",
      "updatedAt": "2025-09-16T13:05:37.984Z"
    },
    {
      "id": "26d01bef-ce79-498a-9cc8-7a6ada530002",
      "status": "+",
      "title": "Reference and File lookup usability improvements",
      "description": "When the user types # for references and @ for files to be looked up in the @src/renderer/components/ui/FileMentionsTextarea.tsx if the user presses space while the lookup is showing - auto pick the top result.\nAlso, for references - they should always display in the text as #{task_index}.{feature_index} - the user will most likely search for the features by these indices.",
      "plan": "",
      "context": [
        "src/renderer/components/ui/FileMentionsTextarea.tsx"
      ],
      "acceptance": [],
      "blockers": [],
      "createdAt": "2025-09-16T13:05:37.984Z",
      "completedAt": "2025-09-06T21:26:16.900Z",
      "updatedAt": "2025-09-16T13:05:37.984Z"
    },
    {
      "id": "5f13e562-bbd6-4f67-97c9-00ba79ddb138",
      "status": "+",
      "title": "After running a first agent, running any more stalls",
      "description": "Any consecutive agent after the first never starts.\nCancelling an agent from the @src/renderer/screens/AgentsView.tsx   screen doesn't help either.\n\nThe last message in the log is:\n[factory] SUBSCRIBE\n\nI can see this message in the agent run log:\n\"message\": \"Error: ENOENT: no such file or directory, open '/var/folders/25/4dns7s115_q13z992np622qw0000gn/T/factory-ts-A3L8P3/workspace/projects/main.json'\\n    at async open (node:internal/fs/promises:639:25)\\n    at async Object.readFile (node:internal/fs/promises:1243:14)\\n    at async Object.getProjectDir (file:///packages/factory-ts/dist/taskUtils.js:18:17)\\n    at async runIsolatedOrchestrator (file:///Users/cloud/Documents/Work/TheFactory/projects/overseer-local/packages/factory-ts/dist/orchestrator.js:489:24)\\n    at async file:///packages/factory-ts/dist/index.js:197:17\",\n\n\nAnd I can see a warning in the console:\nMaxListenersExceededWarning: Possible EventEmitter memory leak detected. 11 files:subscribe listeners added.",
      "plan": "",
      "context": [
        "src/renderer/screens/AgentsView.tsx"
      ],
      "acceptance": [],
      "blockers": [],
      "createdAt": "2025-09-16T13:05:37.984Z",
      "completedAt": "2025-09-05T18:47:11.518Z",
      "updatedAt": "2025-09-16T13:05:37.984Z"
    },
    {
      "id": "57988106-364d-4e52-8b50-94d18839c319",
      "status": "+",
      "title": "ChatConversation improvements",
      "description": "@src/renderer/components/agents/ChatConversation.tsx  doesn't update while an agent is running. I have to close the popup and open it to see the latest messages. This shouldn't be the case - it should keep on scrolling down the messages if the user is at the bottom, and if not - keep on adding them.",
      "plan": "",
      "context": [
        "src/renderer/components/agents/ChatConversation.tsx"
      ],
      "acceptance": [],
      "blockers": [],
      "createdAt": "2025-09-16T13:05:37.984Z",
      "completedAt": "2025-09-05T20:40:23.701Z",
      "updatedAt": "2025-09-16T13:05:37.984Z"
    },
    {
      "id": "dc067730-dede-40a5-affe-e04410170819",
      "status": "+",
      "title": "AgentsView and AllAgentsView improvements",
      "description": "In  @src/renderer/screens/AgentsView.tsx  the active and history runs should be sorted by date - the most recent at the top\n\nAlso, both in @src/renderer/screens/AgentsView.tsx and in @src/renderer/screens/AllAgentsView.tsx it shouldn't show the Turn column, but instead show how many features were completed out of how many.\n\nIn @src/renderer/screens/AgentsView.tsx in the active runs, there should be no Status column, but an additional Thinking column before duration that should update with the time the agent is taking to answer the last message.",
      "plan": "",
      "context": [
        "src/renderer/screens/AgentsView.tsx",
        "src/renderer/screens/AllAgentsView.tsx"
      ],
      "acceptance": [],
      "blockers": [],
      "createdAt": "2025-09-16T13:05:37.984Z",
      "completedAt": "2025-09-04T01:03:24.305Z",
      "updatedAt": "2025-09-16T13:05:37.984Z"
    },
    {
      "id": "fd101477-cb98-4d87-90c4-efb87f39c5e6",
      "status": "+",
      "title": "Allow moving tasks when in 'not-done'",
      "description": "Pay close attention to what the index should be (remember the display index is always +1 due to starting at 1)\n@src/renderer/screens/TasksView.tsx\n\nIt should be also possible to move features in @src/renderer/tasks/TaskDetailsView.tsx also pay attention to the indices.",
      "plan": "",
      "context": [
        "src/renderer/screens/TasksView.tsx",
        "src/renderer/tasks/TaskDetailsView.tsx"
      ],
      "acceptance": [],
      "blockers": [],
      "createdAt": "2025-09-16T13:05:37.984Z",
      "completedAt": "2025-09-03T09:24:45.387Z",
      "updatedAt": "2025-09-16T13:05:37.984Z"
    },
    {
      "id": "e3d6999d-3dcd-4f28-8452-77daa5b9cab2",
      "status": "+",
      "title": "After closing the app and coming back none of the agent run histories show messages properly",
      "description": "It seems there's an issue with the way the messages are serialized in @packages/factory-ts/src/orchestrator.ts , the display is in @src/renderer/components/agents/ChatConversation.tsx . Remember, the messages that are passed onto the LLM are in a strict format - they have to specify role as 'user'. For history purposes, the serialisation should add appropraite metadata information to make it easier to display later.",
      "plan": "",
      "context": [
        "packages/factory-ts/src/orchestrator.ts",
        "src/renderer/components/agents/ChatConversation.tsx"
      ],
      "acceptance": [],
      "blockers": [],
      "createdAt": "2025-09-16T13:05:37.984Z",
      "completedAt": "2025-09-03T18:41:06.557Z",
      "updatedAt": "2025-09-16T13:05:37.984Z"
    },
    {
      "id": "306733d4-26cb-49c0-a0ff-c34dc7699baa",
      "status": "+",
      "title": "Shortcuts in the app were disabled because they interfered with typing in the \"/\" character",
      "description": "A user must be able to specify which key is the modifier key in settings - @src/renderer/screens/SettingsView.tsx . Bring back the shortcuts - @src/renderer/App.tsx",
      "plan": "",
      "context": [
        "src/renderer/screens/SettingsView.tsx",
        "src/renderer/App.tsx"
      ],
      "acceptance": [],
      "blockers": [],
      "createdAt": "2025-09-16T13:05:37.984Z",
      "completedAt": "2025-09-06T12:08:47.925Z",
      "updatedAt": "2025-09-16T13:05:37.984Z"
    },
    {
      "id": "5e9f9a8e-0a8b-44d3-936d-05ca62f981f6",
      "status": "+",
      "title": "When no features are in a task - the default agent type is \"speccer\"",
      "description": "This should be true no matter where it is run from, right now it's only via @src/renderer/components/tasks/RunAgentButton.tsx",
      "plan": "",
      "context": [
        "src/renderer/components/tasks/RunAgentButton.tsx"
      ],
      "acceptance": [],
      "blockers": [],
      "createdAt": "2025-09-16T13:05:37.984Z",
      "completedAt": "2025-09-05T19:26:59.024Z",
      "updatedAt": "2025-09-16T13:05:37.984Z"
    },
    {
      "id": "f9eef18e-818e-427d-82ab-8d990bb199c4",
      "status": "+",
      "title": "This feature is index 1 - we should have a special quick command wherever in the app for adding a feature to this task only",
      "description": "",
      "plan": "",
      "context": [],
      "acceptance": [],
      "blockers": [],
      "createdAt": "2025-09-16T13:05:37.984Z",
      "completedAt": "2025-09-03T11:21:00.855Z",
      "updatedAt": "2025-09-16T13:05:37.984Z"
    },
    {
      "id": "df22d856-9aa3-4c10-9e91-04291697e0b8",
      "status": "+",
      "title": "Notifications should fire when an agent finishes work",
      "description": "Also when a feature is completed (i.e. a commit is made).\nThe @src/renderer/services/notificationsService.ts is responsible as well @src/notifications/manager.js    \n\nThese should be toggle'able in @src/renderer/screens/SettingsView.tsx",
      "plan": "",
      "context": [
        "src/renderer/screens/SettingsView.tsx",
        "src/renderer/services/notificationsService.ts",
        "src/notifications/manager.js"
      ],
      "acceptance": [],
      "blockers": [],
      "createdAt": "2025-09-16T13:05:37.984Z",
      "completedAt": "2025-09-03T23:51:40.910Z",
      "updatedAt": "2025-09-16T13:05:37.984Z"
    },
    {
      "id": "9b65af17-0a3d-42e4-bcd2-81b65277651c",
      "status": "+",
      "title": "It must be possible to remove agent runs from history",
      "description": "The agent runs in @src/renderer/screens/AgentsView.tsx or in @src/renderer/screens/AllAgentsView.tsx",
      "plan": "",
      "context": [
        "src/renderer/screens/AgentsView.tsx",
        "src/renderer/screens/AllAgentsView.tsx"
      ],
      "acceptance": [],
      "blockers": [],
      "createdAt": "2025-09-16T13:05:37.984Z",
      "completedAt": "2025-09-04T19:35:22.527Z",
      "updatedAt": "2025-09-16T13:05:37.984Z"
    },
    {
      "id": "583f4582-9495-46cc-bd49-19c957b9b0a3",
      "status": "+",
      "title": "There needs to be an edit button next to the button for new task",
      "description": "This is inside @src/renderer/tasks/TaskDetailsView.tsx - it must be possible to edit a task from within this view. Deleting a task here, would take the user back to Home.",
      "plan": "",
      "context": [
        "src/renderer/tasks/TaskDetailsView.tsx"
      ],
      "acceptance": [],
      "blockers": [],
      "createdAt": "2025-09-16T13:05:37.984Z",
      "completedAt": "2025-09-05T20:21:49.849Z",
      "updatedAt": "2025-09-16T13:05:37.984Z"
    },
    {
      "id": "065ff2fe-ac0a-4b31-b57f-8918dcb4057c",
      "status": "+",
      "title": "Show a summary of running agents per project in the sidebar",
      "description": "This should also be visible when the sidebar is minimized - it should show the project icon and this new chip that would display the number of agents.\n@src/renderer/navigation/SidebarView.tsx",
      "plan": "",
      "context": [
        "src/renderer/navigation/SidebarView.tsx"
      ],
      "acceptance": [],
      "blockers": [],
      "createdAt": "2025-09-16T13:05:37.984Z",
      "completedAt": "2025-09-07T08:34:25.596Z",
      "updatedAt": "2025-09-16T13:05:37.984Z"
    },
    {
      "id": "3c0c391d-fe56-4add-a756-793dd2dc6246",
      "status": "+",
      "title": "It must be possible to select the icon for a given project",
      "description": "Create a directory of helpful icons and allow a user to pick from one when they create or edit a project @src/renderer/projects/ProjectManagerModal.tsx - this is then shown in the @src/renderer/navigation/SidebarView.tsx",
      "plan": "",
      "context": [
        "src/renderer/navigation/SidebarView.tsx",
        "src/renderer/projects/ProjectManagerModal.tsx"
      ],
      "acceptance": [],
      "blockers": [],
      "createdAt": "2025-09-16T13:05:37.984Z",
      "completedAt": "2025-09-06T06:35:46.515Z",
      "updatedAt": "2025-09-16T13:05:37.984Z"
    },
    {
      "id": "6deecb2f-1e0c-4e0c-8f4d-349a18c02e18",
      "status": "+",
      "title": "AgentsView shows the thinking time incorrectly",
      "description": "When the 'run/heartbeat' event is received from @packages/factory-ts/src/orchestrator.ts it seems to make the display reset the thinking time counter. The counter should be purely based on the time the last message was received and the time now. This is for @src/renderer/components/agents/AgentRunRow.tsx",
      "plan": "",
      "context": [
        "packages/factory-ts/src/orchestrator.ts",
        "src/renderer/components/agents/AgentRunRow.tsx"
      ],
      "acceptance": [],
      "blockers": [],
      "createdAt": "2025-09-16T13:05:37.984Z",
      "completedAt": "2025-09-05T13:58:57.299Z",
      "updatedAt": "2025-09-16T13:05:37.984Z"
    },
    {
      "id": "1e6d13dd-e154-4612-8751-7182a7d660e6",
      "status": "+",
      "title": "Lookup fix",
      "description": "When using the file lookup when typing in @ in the description of a feature, the user has to type in space twice or more for it to allow to type further. One space should be enough, and it should put the caret one space further than the filename. This logic is in @src/renderer/hooks/useFilesAutocomplete.ts and displayed in @src/renderer/components/ui/RichText.tsx",
      "plan": "",
      "context": [
        "src/renderer/hooks/useFilesAutocomplete.ts",
        "src/renderer/components/ui/RichText.tsx"
      ],
      "acceptance": [],
      "blockers": [],
      "createdAt": "2025-09-16T13:05:37.984Z",
      "completedAt": "2025-09-07T00:18:16.591Z",
      "updatedAt": "2025-09-16T13:05:37.984Z"
    },
    {
      "id": "7cd60fb3-fe0f-478f-ac17-915b824f7f65",
      "status": "+",
      "title": "Task lookup fix",
      "description": "When using task lookup, it doesn't allow the user to search by typing in \"1.1\" for instance. The moment the user types in the \".\" the dropdown disappears. The logic is in @src/renderer/hooks/useReferencesAutocomplete.ts and used inside @src/renderer/components/ui/RichText.tsx \n\nAlso, when typing in \"#8\" for instance - it incorrectly references the blocker - the user types in the reference, but the blocker should actually hold the proper id information (so reverse lookup must be done).",
      "plan": "",
      "context": [
        "src/renderer/hooks/useReferencesAutocomplete.ts",
        "src/renderer/components/ui/RichText.tsx"
      ],
      "acceptance": [],
      "blockers": [],
      "createdAt": "2025-09-16T13:05:37.984Z",
      "completedAt": "2025-09-05T08:29:50.308Z",
      "updatedAt": "2025-09-16T13:05:37.984Z"
    },
    {
      "id": "8d6c71e6-f74b-4155-bdd2-56baa2bbd40a",
      "status": "+",
      "title": "when switching views - the prefs for which view is stored in TasksView is lost",
      "description": "When switching screens from the @src/renderer/screens/TasksView.tsx to any other of the screens in the @src/renderer/navigation/SidebarView.tsx it resets the previous status selection and sorting selection. This shouldn't happen - these preferences must be kept.",
      "plan": "",
      "context": [
        "src/renderer/screens/TasksView.tsx",
        "src/renderer/navigation/SidebarView.tsx"
      ],
      "acceptance": [],
      "blockers": [],
      "createdAt": "2025-09-16T13:05:37.984Z",
      "completedAt": "2025-09-05T03:14:38.492Z",
      "updatedAt": "2025-09-16T13:05:37.984Z"
    },
    {
      "id": "006bc18d-88c6-4257-9d76-69ad87c9c502",
      "status": "+",
      "title": "Typing in \"?\" shows the help menu",
      "description": "The user has to click Shift+\"?\" and it shows the help menu - it should do that for Shift+\"H\".\nAll these shortcuts, along the modifier key should be configurable in @src/renderer/screens/SettingsView.tsx",
      "plan": "",
      "context": [
        "src/renderer/screens/SettingsView.tsx"
      ],
      "acceptance": [],
      "blockers": [],
      "createdAt": "2025-09-16T13:05:37.984Z",
      "completedAt": "2025-09-07T11:41:35.154Z",
      "updatedAt": "2025-09-16T13:05:37.984Z"
    },
    {
      "id": "75e8b34f-8e44-4bac-9c9a-26c0dfb17224",
      "status": "+",
      "title": "when searching commands in the search input box in CommandMenu.tsx it must be possible to use arrows to go up/down and select the appropriate command",
      "description": "The input box inside @src/renderer/components/ui/CommandMenu.tsx \n should be a single line input - so the user cannot go up and down in there. Using up and down arrows selects different items in the results list below the input box.\nSo the user types in \"Go\", the results filter all the results for that and its possible to select whichever result the user wants and hit enter to activate it.\nThe first time up is pressed - the bottom result should be selected.\nThe first time down is pressed - the top result should be selected.\nOnce something is selected, but the user types more - just keep the selection within min/max of 0 and results length -1",
      "plan": "",
      "context": [
        "src/renderer/components/ui/CommandMenu.tsx"
      ],
      "acceptance": [],
      "blockers": [],
      "createdAt": "2025-09-16T13:05:37.984Z",
      "completedAt": "2025-09-05T10:39:51.434Z",
      "updatedAt": "2025-09-16T13:05:37.984Z"
    },
    {
      "id": "35d46d98-8f89-483a-9470-e2e615fd41a9",
      "status": "+",
      "title": "Tooltip accessibility and robustness improvements",
      "description": "Make Tooltip component ARIA-correct and safe for multiple instances.\n\nImplementation details (src/renderer/components/ui/Tooltip.tsx):\n- Generate a unique id per tooltip instance (e.g., useId) and assign it to the tooltip element; set anchor 'aria-describedby' to that id when open.\n- Remove hardcoded 'aria-describedby'='tooltip'.\n- Add Escape key handling to hide when focused on the anchor.\n- Ensure role=tooltip and correct z-index are preserved.\n\nAcceptance criteria:\n- Two adjacent buttons using Tooltip both show their own content and 'aria-describedby' points to their unique tooltip id when open.\n- Pressing Escape while the anchor has focus hides the tooltip.\n- No duplicate id usage across multiple tooltip instances.",
      "plan": "",
      "context": [],
      "acceptance": [],
      "createdAt": "2025-09-16T13:05:37.984Z",
      "completedAt": "2025-09-06T09:30:13.207Z",
      "updatedAt": "2025-09-16T13:05:37.984Z"
    },
    {
      "id": "e358e778-5d29-492a-8943-e67e31b45833",
      "status": "+",
      "title": "Modal accessibility: aria-labelledby/aria-describedby and scroll lock",
      "description": "Improve Modal semantics and body scroll behavior.\n\nImplementation details (src/renderer/components/ui/Modal.tsx):\n- Give the title element a unique id and wire 'aria-labelledby' on the dialog to that id when title exists.\n- Allow optional description id wiring via 'aria-describedby' (useful from AlertDialog when description is provided).\n- Lock body scrolling while a modal is open (set document.body.style.overflow='hidden') and restore on close/unmount.\n\nAcceptance criteria:\n- Screen readers announce the modal title and description upon opening.\n- While a modal is open, the page behind it cannot scroll; once closed, body scrolling returns to its previous state.\n- Existing focus trapping and Escape behavior remain intact.",
      "plan": "",
      "context": [],
      "acceptance": [],
      "createdAt": "2025-09-16T13:05:37.984Z",
      "completedAt": "2025-09-03T20:27:03.746Z",
      "updatedAt": "2025-09-16T13:05:37.984Z"
    },
    {
      "id": "27201172-7e31-4e3b-bf06-eb1737ddfadb",
      "status": "+",
      "title": "Dynamic modifier glyphs in shortcuts UI and command menu",
      "description": "Render keyboard shortcuts using the user-selected modifier (Cmd vs Ctrl) consistently.\n\nImplementation details:\n- Enhance src/renderer/hooks/useShortcuts.tsx to expose a read-only getter for the current modifier (e.g., export function getShortcutsModifier(): 'meta' | 'ctrl').\n- Update src/renderer/components/ui/ShortcutsHelp.tsx and src/renderer/components/ui/CommandMenu.tsx to format displayed shortcuts based on the current modifier, replacing hardcoded 'Cmd/Ctrl' strings (e.g., show '⌘K' on mac modifier and 'Ctrl+K' otherwise).\n\nAcceptance criteria:\n- Changing the shortcuts modifier in app settings (after reload, consistent with current provider behavior) updates the displayed shortcut glyphs in ShortcutsHelp and CommandMenu.\n- All visible shortcut hints reflect the correct modifier (no \"Cmd/Ctrl\" placeholders).",
      "plan": "",
      "context": [],
      "acceptance": [],
      "createdAt": "2025-09-16T13:05:37.984Z",
      "completedAt": "2025-09-06T18:09:37.245Z",
      "updatedAt": "2025-09-16T13:05:37.984Z"
    },
    {
      "id": "98cc6216-a675-40cb-b763-5ac3ccc98b65",
      "status": "+",
      "title": "CollapsibleSidebar semantics: use buttons for actionable items",
      "description": "Improve navigation item semantics for better accessibility.\n\nImplementation details (src/renderer/components/ui/CollapsibleSidebar.tsx):\n- Replace the inner div with role=\"button\" for each clickable nav item with an actual <button> element, preserving current classes and event handlers.\n- Keep roving tabindex behavior and keyboard activation (Enter/Space) intact, but rely on native button semantics.\n- Ensure aria-current or aria-selected is still used appropriately.\n\nAcceptance criteria:\n- Keyboard navigation (ArrowUp/ArrowDown/Home/End + Enter/Space activation) works as before.\n- Screen readers announce items as buttons within navigation; no loss of functionality.\n- No regression in compact/collapsed behavior and badges/actions rendering.",
      "plan": "",
      "context": [],
      "acceptance": [],
      "createdAt": "2025-09-16T13:05:37.984Z",
      "completedAt": "2025-09-04T21:11:24.627Z",
      "updatedAt": "2025-09-16T13:05:37.984Z"
    },
    {
      "id": "a940d772-c613-427c-9dd4-88984e9f24ec",
      "status": "+",
      "title": "TasksListView: skeletons for initial loading state",
      "description": "Replace text-only loading state with skeleton placeholders for a smoother UX.\n\nImplementation details (src/renderer/tasks/TasksListView.tsx):\n- When isAppSettingsLoaded is false, render a list of ~6 skeleton rows using src/renderer/components/ui/Skeleton.tsx to approximate task rows' layout (id/status area, title/desc lines, and actions area blocks).\n- Keep current \"Loading settings…\" live region messaging accessible (aria-live politely) in the count area.\n\nAcceptance criteria:\n- Before settings are loaded, task area shows skeleton placeholders instead of a static 'Loading...' string.\n- Once loaded, skeletons disappear and the real content renders.\n- No layout shift beyond expected content replacement.",
      "plan": "",
      "context": [],
      "acceptance": [],
      "createdAt": "2025-09-16T13:05:37.984Z",
      "completedAt": "2025-09-04T16:52:10.747Z",
      "updatedAt": "2025-09-16T13:05:37.984Z"
    },
    {
      "id": "50188f39-ce56-4087-90fb-70a107a7357f",
      "status": "+",
      "title": "Consistent focus-visible styling on interactive elements",
      "description": "Ensure keyboard users see a consistent focus outline across buttons, nav items, and inputs.\n\nImplementation details:\n- Update CSS (src/index.css) to provide a consistent :focus-visible ring/outline for .btn, .btn-secondary, .btn-icon, .nav-item, .nav-toggle, .nav-trigger, .ui-select trigger, inputs, and other clickable UI controls.\n- Do not override focus when using mouse; rely on :focus-visible.\n\nAcceptance criteria:\n- Tabbing through the UI shows clear, consistent focus outlines on all interactive controls mentioned.\n- Mouse users do not see focus outlines unless they keyboard-focus an element (focus-visible behavior).",
      "plan": "",
      "context": [],
      "acceptance": [],
      "createdAt": "2025-09-16T13:05:37.984Z",
      "completedAt": "2025-09-05T22:46:51.521Z",
      "updatedAt": "2025-09-16T13:05:37.984Z"
    },
    {
      "id": "9fb948d2-235d-4322-9462-93a9ca8ce283",
      "status": "+",
      "title": "New section in settings - configuring WebSearch Api keys for exa, serpapi and tavily",
      "description": "This must be a new options section in @src/renderer/screens/SettingsView.tsx .\nIt must be persisted and the user can put in a key for each of the tools and save it.",
      "context": [
        "src/renderer/screens/SettingsView.tsx"
      ],
      "blockers": [],
      "createdAt": "2025-09-16T13:05:37.984Z",
      "completedAt": "2025-09-04T18:28:11.511Z",
      "updatedAt": "2025-09-16T13:05:37.984Z"
    },
    {
      "id": "8acda51f-97c8-4614-8800-cb2d7607bf16",
      "status": "+",
      "title": "Use the configuration of WebSearch api keys - exa, serpapi and tavily",
      "description": "We are storing the api keys to these inside @src/renderer/screens/SettingsView.tsx - we need to use them in  'thefactory-tools' that has webSearch tooling.\nThe places where these new apiKeys can be provided is inside @src/chat/ChatsManager.js when calling 'buildChatTools' inside 'getCompletion'; and in @src/tools/factory/mainOrchestrator.js when calling 'orchestrator.startRun' .",
      "plan": "",
      "context": [
        "src/renderer/screens/SettingsView.tsx"
      ],
      "acceptance": [],
      "blockers": [],
      "createdAt": "2025-09-16T13:05:37.984Z",
      "completedAt": "2025-09-05T04:43:47.504Z",
      "updatedAt": "2025-09-16T13:05:37.984Z"
    },
    {
      "id": "bb3a99c3-4e37-47ae-b3df-4b6f5317faed",
      "status": "+",
      "title": "New Section in Settings - configuring github credentials",
      "description": "This must be a new options section in @src/renderer/screens/SettingsView.tsx .\nIt must be persisted and the user can put in a username and a personal token.\nIt has to be persisted across sessions.",
      "plan": "",
      "context": [],
      "acceptance": [],
      "blockers": [],
      "createdAt": "2025-09-16T13:05:37.984Z",
      "completedAt": "2025-09-04T09:25:05.320Z",
      "updatedAt": "2025-09-16T13:05:37.984Z"
    },
    {
      "id": "ada1bb79-e120-493b-b0ba-13d11951b42b",
      "status": "+",
      "title": "LiveData providers are project specific or global",
      "description": "Make it possible to configure a LiveDataProvider as global or targeting  the project it's being made in - the views are in @src/renderer/screens/LiveDataView.tsx .\nCurrently we have the Agent prices provider - this should be global, as it gets the prices that all LLM agent runs use to show the cost per token.\nThere's a 2nd provider currently configured for this project - the BTC price getter - that one should be specific to this project (Overseer Local).\nResponsible classes are:\n@src/renderer/hooks/useLiveData.tsx and @src/renderer/services/liveDataService.ts",
      "plan": "",
      "context": [
        "src/renderer/screens/LiveDataView.tsx",
        "src/renderer/hooks/useLiveData.tsx",
        "src/renderer/services/liveDataService.ts"
      ],
      "acceptance": [],
      "blockers": [],
      "createdAt": "2025-09-16T13:05:37.984Z",
      "completedAt": "2025-09-04T14:31:02.882Z",
      "updatedAt": "2025-09-16T13:05:37.984Z"
    },
    {
      "id": "270271e3-5a53-45ed-9c31-131e9bb4f36b",
      "status": "+",
      "title": "Loading screen",
      "description": "We need a loading screen that will show at the beginning of app launch, while all necessary things are being loaded. This needs to be a separate screen - placed under `src/renderer/screens` just like @src/renderer/screens/TasksView.tsx . The app entry is in @src/renderer/App.tsx .\nFor the time being - make sure the loading screen loads the user preferences and app settings - @src/renderer/hooks/useAppSettings.ts",
      "plan": "",
      "context": [
        "src/renderer/screens/TasksView.tsx",
        "src/renderer/App.tsx",
        "src/renderer/hooks/useAppSettings.ts"
      ],
      "acceptance": [],
      "blockers": [],
      "createdAt": "2025-09-16T13:05:37.984Z",
      "completedAt": "2025-09-06T20:47:41.598Z",
      "updatedAt": "2025-09-16T13:05:37.984Z"
    },
    {
      "id": "8eb99cfc-6aeb-4f17-ae04-73621bdd63ce",
      "status": "+",
      "title": "when switching projects - go to the base of a given screen",
      "description": "Right now when viewing a task and switching projects - it shows that task from the new project's perspective which isn't found.\nWe need to make sure that in such cases we go to the main sidebar screen - in the task example - @src/renderer/tasks/TasksListView.tsx .\n@src/renderer/navigation/SidebarView.tsx is where we switch projects.",
      "plan": "",
      "context": [
        "src/renderer/tasks/TasksListView.tsx",
        "src/renderer/navigation/SidebarView.tsx"
      ],
      "acceptance": [],
      "blockers": [],
      "createdAt": "2025-09-16T13:05:37.984Z",
      "completedAt": "2025-09-05T01:39:46.956Z",
      "updatedAt": "2025-09-16T13:05:37.984Z"
    },
    {
      "id": "943be0ce-0c96-48ab-a820-37b919b9a150",
      "status": "+",
      "title": "AppSettings needs an AppSettingsContext",
      "description": "Same as @src/renderer/contexts/ProjectContext.tsx , created in @src/renderer/App.tsx ; and then used in @src/renderer/hooks/useProjectSettings.ts we need the same exact approach for @src/renderer/hooks/useAppSettings.ts . It essentially needs to be a singleton used across the project and this will make sure that's the case.\nAppSettings should be such a context of the first level.",
      "plan": "",
      "context": [
        "src/renderer/contexts/ProjectContext.tsx",
        "src/renderer/hooks/useProjectSettings.ts",
        "src/renderer/App.tsx",
        "src/renderer/hooks/useAppSettings.ts"
      ],
      "acceptance": [],
      "blockers": [],
      "createdAt": "2025-09-16T13:05:37.984Z",
      "completedAt": "2025-09-04T22:56:33.707Z",
      "updatedAt": "2025-09-16T13:05:37.984Z"
    },
    {
      "id": "76a35a14-e633-4f4a-827f-f7521123176d",
      "status": "+",
      "title": "useLLMConfig should be an app wide context",
      "description": "Make @src/renderer/hooks/useLLMConfig.ts follow the same pattern as @src/renderer/contexts/AppSettingsContext.tsx and @src/renderer/contexts/ProjectContext.tsx to turn it into a context initialised once in @src/renderer/App.tsx",
      "plan": "",
      "context": [
        "src/renderer/hooks/useLLMConfig.ts",
        "src/renderer/contexts/AppSettingsContext.tsx",
        "src/renderer/contexts/ProjectContext.tsx",
        "src/renderer/App.tsx"
      ],
      "acceptance": [],
      "blockers": [],
      "createdAt": "2025-09-16T13:05:37.984Z",
      "completedAt": "2025-09-05T10:22:18.755Z",
      "updatedAt": "2025-09-16T13:05:37.984Z"
    },
    {
      "id": "032e4535-7d44-4654-bc6d-811d395b0285",
      "status": "+",
      "title": "turn useAgents into a context",
      "description": "Make @src/renderer/hooks/useAgents.ts .ts follow the same pattern as @src/renderer/contexts/AppSettingsContext.tsx  and @src/renderer/contexts/ProjectContext.tsx  to turn it into a context initialised once in @src/renderer/App.tsx",
      "plan": "",
      "context": [
        "src/renderer/hooks/useAgents.ts",
        "src/renderer/contexts/AppSettingsContext.tsx",
        "src/renderer/contexts/ProjectContext.tsx",
        "src/renderer/App.tsx"
      ],
      "acceptance": [],
      "blockers": [],
      "createdAt": "2025-09-16T13:05:37.984Z",
      "completedAt": "2025-09-07T11:25:15.431Z",
      "updatedAt": "2025-09-16T13:05:37.984Z"
    },
    {
      "id": "fc49d90d-6345-4744-aa82-060d025051d0",
      "status": "?",
      "title": "chatsManager improve tool calling",
      "description": "Improve the whole completion and tool calling on thefactory-tools side.\nRight now we can pass 'tools' as an argument, but then the LLM responds in a completely different format { role, tool_calls } - no content.",
      "plan": "",
      "context": [],
      "acceptance": [],
      "blockers": [],
      "createdAt": "2025-09-16T13:05:37.984Z",
      "updatedAt": "2025-09-16T13:05:37.984Z"
    },
    {
      "id": "d621c45b-3c4c-4814-81bd-7f1a1e25f6f0",
      "status": "+",
      "title": "turn useFiles into context",
      "description": "Make @src/renderer/hooks/useFiles.tsx follow the same pattern as @src/renderer/contexts/AppSettingsContext.tsx   and @src/renderer/contexts/ProjectContext.tsx   to turn it into a context initialised once in @src/renderer/App.tsx .",
      "plan": "",
      "context": [
        "src/renderer/hooks/useFiles.tsx",
        "src/renderer/App.tsx",
        "src/renderer/contexts/ProjectContext.tsx",
        "src/renderer/contexts/AppSettingsContext.tsx"
      ],
      "acceptance": [],
      "blockers": [],
      "createdAt": "2025-09-16T13:05:37.984Z",
      "completedAt": "2025-09-04T02:53:09.962Z",
      "updatedAt": "2025-09-16T13:05:37.984Z"
    },
    {
      "id": "0f44a2c4-5988-4b86-94d9-38b2ade0a037",
      "status": "+",
      "title": "turn useTasks into a context",
      "description": "Make @src/renderer/hooks/useTasks.tsx follow the same pattern as @src/renderer/contexts/AppSettingsContext.tsx    and @src/renderer/contexts/ProjectContext.tsx    to turn it into a context initialised once in @src/renderer/App.tsx  .",
      "plan": "",
      "context": [
        "src/renderer/hooks/useTasks.tsx",
        "src/renderer/contexts/AppSettingsContext.tsx",
        "src/renderer/contexts/ProjectContext.tsx",
        "src/renderer/App.tsx"
      ],
      "acceptance": [],
      "blockers": [],
      "createdAt": "2025-09-16T13:05:37.984Z",
      "completedAt": "2025-09-07T04:45:56.045Z",
      "updatedAt": "2025-09-16T13:05:37.984Z"
    },
    {
      "id": "f8dbb257-f348-48ec-8af2-bbb92fc6a1e0",
      "status": "+",
      "title": "Allow rating of runs",
      "description": "In @src/renderer/screens/AgentsView.tsx there needs to be a new column 'rating' left to the actions buttons.\nIf an 'AgentRunHistory' doesn't have a rating, it shows two buttons (vertically stacked) - a thumbs up and a thumbs down - that are hollow icons. On hover, they are filled with color (green for up and red for down). When clicking, it needs to call via @src/renderer/contexts/AgentsContext.tsx the 'rateRun' functions from @src/renderer/services/factoryService.ts . Once a run has a rating (1 for up, 0 for down), it should only show the filled in button displaying the rating. If a user clicks a rating that was done - it will remove the rating.",
      "plan": "",
      "context": [
        "src/renderer/screens/AgentsView.tsx",
        "src/renderer/contexts/AgentsContext.tsx",
        "src/renderer/services/factoryService.ts"
      ],
      "acceptance": [],
      "blockers": [],
      "createdAt": "2025-09-16T13:05:37.984Z",
      "completedAt": "2025-09-03T11:58:55.790Z",
      "updatedAt": "2025-09-16T13:05:37.984Z"
    },
    {
      "id": "12e26fae-357e-44cb-b1d6-ac8b9ba2c439",
      "status": "+",
      "title": "Model statistics",
      "description": "In @src/renderer/screens/AllAgentsView.tsx we need to display statistics per model and per project. We don't need to display all the runs like it is showing right now - that's already shown in each project's individual @src/renderer/screens/AgentsView.tsx .\n\nStatistics we require - overall average costs that are shown now.\n\nOverall cheapest model on average, overall most expensive model on average, overall fastest model on average (per feature duration), overall slowest model on average (per feature duration), overall model with highest average rating, overall model with lowest average rating.\n\nJust the same as all these overall stats - we want to display the same per project.\n\nAll in a nice scrollable table similar to what's already shown right now.",
      "plan": "",
      "context": [
        "src/renderer/screens/AllAgentsView.tsx",
        "src/renderer/screens/AgentsView.tsx"
      ],
      "acceptance": [],
      "blockers": [],
      "createdAt": "2025-09-16T13:05:37.984Z",
      "completedAt": "2025-09-07T02:04:23.111Z",
      "updatedAt": "2025-09-16T13:05:37.984Z"
    },
    {
      "id": "60237404-0b90-4663-9ed3-de9db2d77354",
      "status": "+",
      "title": "Apply formatter on save",
      "description": "When using VSCode and saving a file the project needs to auto apply a formatter so that all code is always in the same style.\nWe also need to have a script under /scripts that can be run on all files to make sure they have the format applied.",
      "plan": "",
      "context": [],
      "acceptance": [],
      "blockers": [],
      "createdAt": "2025-09-16T13:05:37.984Z",
      "completedAt": "2025-09-05T15:43:48.371Z",
      "updatedAt": "2025-09-16T13:05:37.984Z"
    },
    {
      "id": "2c41b67b-2bd2-4a6a-b7ef-5b2bd97380cb",
      "status": "+",
      "title": "Apply formatter on git commit",
      "description": "Whenever a commit happens - it needs to have a formatter be applied before the code ends up being pushed or seen by other users.",
      "plan": "",
      "context": [],
      "acceptance": [],
      "blockers": [],
      "createdAt": "2025-09-16T13:05:37.984Z",
      "completedAt": "2025-09-06T15:25:45.530Z",
      "updatedAt": "2025-09-16T13:05:37.984Z"
    },
    {
      "id": "af06b354-ef07-4764-8be3-2f731e9aad33",
      "status": "+",
      "title": "AllAgents statistics rework",
      "description": "In @src/renderer/screens/AllAgentsView.tsx there needs to be a few improvements:\n1) the overall section should be the top row of the \"Projects statistics\" section. It should have a blueish background to make it stand out from the project ones.\n2) Move the \"Projects statistics\" above \"Model statistics\"\n3) Make the \"Model statistics\" match \"Projects statistics in terms of columns as much as possible\n4) Add a section \"Agents statistics\" that similarly to per project stats will have the same breakdown but per agentType.\n5) Replace the active runs item from the top with a total time spent by agents.",
      "plan": "",
      "context": [
        "src/renderer/screens/AllAgentsView.tsx"
      ],
      "acceptance": [],
      "blockers": [],
      "createdAt": "2025-09-16T13:05:37.984Z",
      "completedAt": "2025-09-04T13:36:16.991Z",
      "updatedAt": "2025-09-16T13:05:37.984Z"
    },
    {
      "id": "34c83d4f-078d-45c3-b85a-e701f1d82f3a",
      "status": "+",
      "title": "AllAgentsView rework",
      "description": "In @src/renderer/screens/AllAgentsView.tsx we need to rework the following:\n1) remove the Overall highlights\n2) the projects statistics:\n- the Overall row (the 1st one) needs to have a light blue background.\n3) all sections:\n - Fastest (per feature), Slowest (per feature) columns, should have the text on 2 lines. The second line saying \"(pre feature)\"\n- The values for columns showing a model chip + cost should have them vertically stacked, so the model chip first and below it the cost.\n4) at the top, remove the avg cost per run - add instead a total tasks/features worked on",
      "plan": "",
      "context": [
        "src/renderer/screens/AllAgentsView.tsx"
      ],
      "acceptance": [],
      "blockers": [],
      "createdAt": "2025-09-16T13:05:37.984Z",
      "completedAt": "2025-09-06T10:05:58.824Z",
      "updatedAt": "2025-09-16T13:05:37.984Z"
    },
    {
      "id": "05393210-77ab-4301-8243-accf0edac8d5",
      "status": "+",
      "title": "Make the app icon work",
      "description": "There's an icon included 'icon.jpeg' in the root of this project.\nMake it work as the app's icon.",
      "plan": "",
      "context": [],
      "acceptance": [],
      "blockers": [],
      "createdAt": "2025-09-16T13:05:37.984Z",
      "completedAt": "2025-09-07T09:36:30.388Z",
      "updatedAt": "2025-09-16T13:05:37.984Z"
    },
    {
      "id": "ea8dc9a0-203e-42c6-ab4d-70db372c0003",
      "status": "+",
      "title": "Cleanup the SettingsView",
      "description": "The @src/renderer/screens/SettingsView.tsx is currently overloaded by its sub views.\nEach subview should be in its own separate folder as it serves as a separate main view. Refactor it cleanly.",
      "plan": "",
      "context": [
        "src/renderer/screens/SettingsView.tsx"
      ],
      "acceptance": [],
      "blockers": [],
      "createdAt": "2025-09-16T13:05:37.984Z",
      "completedAt": "2025-09-03T15:15:53.143Z",
      "updatedAt": "2025-09-16T13:05:37.984Z"
    },
    {
      "id": "85914410-3864-43fa-8317-b90dedc12ce0",
      "status": "+",
      "title": "Managers.js could be typed",
      "description": "@src/managers.js could be turned into a typescript file so that we can use all the typing niceties also in all of the managers:\n@src/chat/ChatsManager.js , @src/db/DatabaseManager.js , @src/document_ingestion/DocumentIngestionManager.js , @src/factory-tools/FactoryToolsManager.js , @src/files/FilesManager.js , @src/git-monitor/GitMonitorManager.js , @src/live-data/liveDataManager.js , @src/notifications/NotificationsManager.js , @src/tasks/TasksManager.js  , @src/projects/ProjectsManager.js  , @src/settings/SettingsManager.js",
      "plan": "",
      "context": [
        "src/managers.js",
        "src/chat/ChatsManager.js",
        "src/db/DatabaseManager.js",
        "src/document_ingestion/DocumentIngestionManager.js",
        "src/factory-tools/FactoryToolsManager.js",
        "src/files/FilesManager.js",
        "src/git-monitor/GitMonitorManager.js",
        "src/live-data/liveDataManager.js",
        "src/notifications/NotificationsManager.js",
        "src/settings/SettingsManager.js",
        "src/tasks/TasksManager.js",
        "src/projects/ProjectsManager.js"
      ],
      "acceptance": [],
      "blockers": [],
      "createdAt": "2025-09-16T13:05:37.984Z",
      "completedAt": "2025-09-05T06:38:03.907Z",
      "updatedAt": "2025-09-16T13:05:37.984Z"
    },
    {
      "id": "74d5f63b-8797-43f5-b571-fd5bebf56550",
      "status": "+",
      "title": "Replace all the emoji icons in the Sidebar with icons specific to this project",
      "description": "They should all reside alongside other icons in @src/renderer/components/ui/Icons.tsx .\nUpdate @src/renderer/components/ui/CollapsibleSidebar.tsx and @src/renderer/navigation/SidebarView.tsx .\nKeep it according to style defined in @docs/styleguide/README.md  and @docs/design/DESIGN_SYSTEM.md , @docs/design/DESIGN_TOKENS.md , @docs/design/MONDAY_PALETTE_REFERENCE.md  and @docs/ux/LINEAR_UX_GUIDELINES.md",
      "plan": "",
      "context": [
        "src/renderer/components/ui/Icons.tsx",
        "docs/styleguide/README.md",
        "docs/design/DESIGN_SYSTEM.md",
        "docs/design/DESIGN_TOKENS.md",
        "docs/design/MONDAY_PALETTE_REFERENCE.md",
        "docs/ux/LINEAR_UX_GUIDELINES.md",
        "src/renderer/components/ui/CollapsibleSidebar.tsx",
        "src/renderer/navigation/SidebarView.tsx"
      ],
      "acceptance": [],
      "blockers": [],
      "createdAt": "2025-09-16T13:05:37.984Z",
      "completedAt": "2025-09-05T12:00:49.016Z",
      "updatedAt": "2025-09-16T13:05:37.984Z"
    },
    {
      "id": "53ab6181-9034-47f0-a6a9-a8b8eca0e504",
      "status": "+",
      "title": "All the domain managers could be typed",
      "description": "All of the managers could be typed and extend the base defined in @src/managers.ts . The managers:\n@src/chat/ChatsManager.js  , @src/db/DatabaseManager.js  , @src/document_ingestion/DocumentIngestionManager.js  , @src/factory-tools/FactoryToolsManager.js  , @src/files/FilesManager.js  , @src/git-monitor/GitMonitorManager.js  , @src/live-data/liveDataManager.js  , @src/notifications/NotificationsManager.js  , @src/tasks/TasksManager.js   , @src/projects/ProjectsManager.js   , @src/settings/SettingsManager.js",
      "plan": "",
      "context": [
        "src/managers.ts",
        "src/chat/ChatsManager.js",
        "src/db/DatabaseManager.js",
        "src/document_ingestion/DocumentIngestionManager.js",
        "src/factory-tools/FactoryToolsManager.js",
        "src/files/FilesManager.js",
        "src/git-monitor/GitMonitorManager.js",
        "src/live-data/liveDataManager.js",
        "src/notifications/NotificationsManager.js",
        "src/tasks/TasksManager.js",
        "src/projects/ProjectsManager.js",
        "src/settings/SettingsManager.js"
      ],
      "acceptance": [],
      "blockers": [],
      "createdAt": "2025-09-16T13:05:37.984Z",
      "completedAt": "2025-09-05T22:01:00.773Z",
      "updatedAt": "2025-09-16T13:05:37.984Z"
    },
    {
      "id": "40322d85-bc35-4b45-89db-b5e3a393a8e9",
      "status": "+",
      "title": "Icons need to be more colorful",
      "description": "All the icons used in the @src/renderer/components/ui/CollapsibleSidebar.tsx and @src/renderer/navigation/SidebarView.tsx from @src/renderer/components/ui/Icons.tsx need to be more colorful.",
      "plan": "",
      "context": [
        "src/renderer/components/ui/CollapsibleSidebar.tsx",
        "src/renderer/navigation/SidebarView.tsx",
        "src/renderer/components/ui/Icons.tsx"
      ],
      "acceptance": [],
      "blockers": [],
      "createdAt": "2025-09-16T13:05:37.984Z",
      "completedAt": "2025-09-06T04:39:01.567Z",
      "updatedAt": "2025-09-16T13:05:37.984Z"
    },
    {
      "id": "32ec2d90-3244-40a0-a74b-d120f6d512e0",
      "status": "+",
      "title": "ProjectsModal must match icon style of new icons",
      "description": "The icons for projects inside @src/projects/ProjectsManager.ts that are set per project must match the new icons in @src/renderer/components/ui/Icons.tsx that are used in @src/renderer/navigation/SidebarView.tsx",
      "plan": "",
      "context": [
        "src/renderer/components/ui/Icons.tsx",
        "src/renderer/navigation/SidebarView.tsx",
        "src/projects/ProjectsManager.ts"
      ],
      "acceptance": [],
      "blockers": [],
      "createdAt": "2025-09-16T13:05:37.984Z",
      "completedAt": "2025-09-06T10:49:30.741Z",
      "updatedAt": "2025-09-16T13:05:37.984Z"
    },
    {
      "id": "06c24df0-01ba-4d83-b7ad-f4a5f40175d1",
      "status": "+",
      "title": "We need more project icons",
      "description": "There should be at least 20 various icons in @src/renderer/projects/projectIcons.ts . Also, when a project's icon is set - it should be reflected in @src/renderer/components/ui/CollapsibleSidebar.tsx and @src/renderer/navigation/SidebarView.tsx",
      "plan": "",
      "context": [
        "src/renderer/projects/projectIcons.ts",
        "src/renderer/components/ui/CollapsibleSidebar.tsx",
        "src/renderer/navigation/SidebarView.tsx"
      ],
      "acceptance": [],
      "blockers": [],
      "createdAt": "2025-09-16T13:05:37.984Z",
      "completedAt": "2025-09-07T06:46:56.143Z",
      "updatedAt": "2025-09-16T13:05:37.984Z"
    },
    {
      "id": "c20fbc93-7910-4612-a275-95a3d722955c",
      "status": "+",
      "title": "Emoji icons",
      "description": "There are old emojis inside @src/renderer/components/ui/Icons.tsx - they need to be translated into the svg icons in that file, and then used in the list for project icons inside @src/renderer/projects/projectIcons.tsx",
      "plan": "",
      "context": [
        "src/renderer/components/ui/Icons.tsx",
        "src/renderer/projects/projectIcons.tsx"
      ],
      "acceptance": [],
      "blockers": [],
      "createdAt": "2025-09-16T13:05:37.984Z",
      "completedAt": "2025-09-04T07:23:52.085Z",
      "updatedAt": "2025-09-16T13:05:37.984Z"
    },
    {
      "id": "4673bd96-c874-4b92-8779-d81af432c032",
      "status": "+",
      "title": "When a feature has a rejection then a task is not-done",
      "description": "No matter what the status of the Task, if there's any feature with a rejection - the Task should also show in the @src/renderer/screens/TasksView.tsx when \"not-done\" is selected",
      "plan": "",
      "context": [
        "src/renderer/screens/TasksView.tsx"
      ],
      "acceptance": [],
      "blockers": [],
      "createdAt": "2025-09-16T13:05:37.984Z",
      "completedAt": "2025-09-06T04:13:42.320Z",
      "updatedAt": "2025-09-16T13:05:37.984Z"
    },
    {
      "id": "fac00d4a-01a5-4012-8481-bb920ac502db",
      "status": "+",
      "title": "Icons need to be more colorful",
      "description": "All icons in @src/renderer/components/ui/Icons.tsx that are black and white - i.e. ones that don't have 'stroke'/'fill' directly set in their svg lines/circles/rects need to be reworked to be colorful like the sidebar icons \"IconHome\", \"IconFiles\" or \"IconChat\" for example.",
      "plan": "",
      "context": [
        "src/renderer/components/ui/Icons.tsx"
      ],
      "acceptance": [],
      "blockers": [],
      "createdAt": "2025-09-16T13:05:37.984Z",
      "completedAt": "2025-09-03T10:35:51.018Z",
      "updatedAt": "2025-09-16T13:05:37.984Z"
    },
    {
      "id": "f3b465a1-09be-45e9-80b2-70c84145ce5f",
      "status": "+",
      "title": "Show the notifications badge in the Sidebar",
      "description": "Right now, next to the project in the @src/renderer/navigation/SidebarView.tsx it only shows a running agent badge. It must also show the notifications badge next to it.\nWhen the Sidebar is collapsed - it should shrink both badges and show them vertically stacked - making sure that the project icon is still clearly visible.\n\nThe Notifications button also has a NotificationBadge but it's wrapped in a Tooltip - @src/renderer/components/ui/Tooltip.tsx and it doesn't get centred correctly like the project buttons do.\n\nAll the project buttons should also be wrapped in this Tooltip when collapsed and display the project name in the tooltip.",
      "plan": "",
      "context": [
        "src/renderer/navigation/SidebarView.tsx"
      ],
      "acceptance": [],
      "blockers": [],
      "createdAt": "2025-09-16T13:05:37.984Z",
      "completedAt": "2025-09-03T13:29:49.624Z",
      "updatedAt": "2025-09-16T13:05:37.984Z"
    },
    {
      "id": "e2ac9811-94ae-4088-b00b-546f358b370e",
      "status": "+",
      "title": "In all modals - the footer/bottom section is sticky just like the top/header section",
      "description": "Right now, for instance in @src/renderer/components/tasks/FeatureForm.tsx there are buttons at the bottom that get hidden if the form is too big - these need to be sticky at the bottom so they always show (just like the top section).\nThis needs to be true for all modals - so that any place using a modal can define the bottom sticky section. Then only the middle section scrolls.\n@src/renderer/projects/ProjectManagerModal.tsx also should have the sticky bottom buttons.\nThe interface for doing so should be clean and consistent.",
      "plan": "",
      "context": [
        "src/renderer/components/tasks/FeatureForm.tsx",
        "src/renderer/projects/ProjectManagerModal.tsx"
      ],
      "acceptance": [],
      "blockers": [],
      "createdAt": "2025-09-16T13:05:37.984Z",
      "completedAt": "2025-09-03T22:11:49.060Z",
      "updatedAt": "2025-09-16T13:05:37.984Z"
    },
    {
      "id": "d0647493-d214-40cd-bb93-c12a7a99ef36",
      "status": "+",
      "title": "When a feature is modified or added to a task the task status should update",
      "description": "In @src/renderer/tasks/TaskDetailsView.tsx when a new feature is added, the Task's status might still be \"Done\" even though the underlying Task data has changed - the view should update accordingly (by getting the latest task data).",
      "plan": "",
      "context": [
        "src/renderer/tasks/TaskDetailsView.tsx"
      ],
      "acceptance": [],
      "blockers": [],
      "updatedAt": "2025-09-16T13:57:09.140Z",
      "completedAt": "2025-09-07T12:14:29.815Z"
    },
    {
      "id": "7520ce51-621d-4dfc-8686-1b7806b53aca",
      "status": "+",
      "title": "Error when opening AllAgentsView when an agent is running",
      "description": "When opening @src/renderer/screens/AllAgentsView.tsx  while an agent is running this error occurs:\n\nAllAgentsView.tsx:42 Uncaught TypeError: Cannot read properties of undefined (reading 'flatMap')\n    at AllAgentsView.tsx:42:10\n    at Array.map (<anonymous>)\n    at AllAgentsView.tsx:40:30\n    at AllAgentsView (AllAgentsView.tsx:37:17)\n(anonymous)\t@\tAllAgentsView.tsx:42\n(anonymous)\t@\tAllAgentsView.tsx:40\nAllAgentsView\t@\tAllAgentsView.tsx:37\nhashchange\t\t\n(anonymous)\t@\tNavigator.tsx:133\n(anonymous)\t@\tSidebarView.tsx:211\nonClick\t@\tSidebarView.tsx:365",
      "plan": "",
      "context": [
        "src/renderer/screens/AllAgentsView.tsx"
      ],
      "acceptance": [],
      "blockers": [],
      "updatedAt": "2025-09-16T15:15:43.576Z",
      "completedAt": "2025-09-07T13:03:56.445Z"
    },
    {
      "id": "f8eb8466-4457-49ca-8c65-9b812aec8a26",
      "status": "+",
      "title": "Settings inner sidebar needs to have icons updated",
      "description": "Just like everywhere else - we are using icons from @src/renderer/components/ui/Icons.tsx or @src/renderer/projects/projectIcons.tsx . Make sure the icons used for categories or anywhere else in @src/renderer/screens/SettingsView.tsx are used from @src/renderer/components/ui/Icons.tsx  (if they don't exist - create one).",
      "context": [
        "src/renderer/components/ui/Icons.tsx",
        "src/renderer/projects/projectIcons.tsx",
        "src/renderer/screens/SettingsView.tsx"
      ],
      "blockers": [],
      "createdAt": "2025-09-16T15:31:13.926Z",
      "updatedAt": "2025-09-16T15:48:43.902Z",
      "completedAt": "2025-09-07T14:21:55.848Z"
    },
    {
      "id": "8ea2946d-0305-4f96-8e42-0f9d9a684de0",
      "status": "+",
      "title": "Notifications need to update their icons",
      "description": "The inner sidebar in @src/renderer/screens/NotificationsView.tsx need to have their icons updated and used from @src/renderer/components/ui/Icons.tsx . If an icon doesn't exist - it should be created according to design.",
      "context": [
        "src/renderer/screens/NotificationsView.tsx",
        "src/renderer/components/ui/Icons.tsx"
      ],
      "blockers": [],
      "createdAt": "2025-09-16T15:32:02.314Z",
      "updatedAt": "2025-09-16T15:49:29.864Z",
      "completedAt": "2025-09-07T15:44:28.252Z"
    },
    {
      "id": "c4236f01-9f8d-4a9a-bd8a-3489a23316d5",
      "status": "+",
      "title": "ChatsView needs to have icons updated",
      "description": "The inner sidebar in @src/renderer/screens/ChatView.tsx need to have their icons updated and used from @src/renderer/components/ui/Icons.tsx  . If an icon doesn't exist - it should be created according to design.",
      "context": [
        "src/renderer/screens/ChatView.tsx",
        "src/renderer/components/ui/Icons.tsx"
      ],
      "blockers": [],
      "createdAt": "2025-09-16T15:32:32.903Z",
      "updatedAt": "2025-09-16T15:52:09.662Z",
      "completedAt": "2025-09-07T16:33:48.525Z"
    },
    {
      "id": "b7716b85-8e3d-4a91-9729-4fca7aab51e9",
      "status": "+",
      "title": "Update icons in FilesView",
      "description": "The inner sidebar in @src/renderer/screens/FilesView.tsx  need to have their icons updated and used from @src/renderer/components/ui/Icons.tsx   . If an icon doesn't exist - it should be created according to design.",
      "context": [
        "src/renderer/screens/FilesView.tsx",
        "src/renderer/components/ui/Icons.tsx"
      ],
      "blockers": [],
      "createdAt": "2025-09-16T15:32:48.254Z",
      "updatedAt": "2025-09-16T15:58:09.300Z",
      "completedAt": "2025-09-07T17:48:27.907Z"
    },
    {
      "id": "cb7d825c-b1ad-4a3f-a164-7e036765b93c",
      "status": "+",
      "title": "Write a script under /scripts that will alter the dates of tasks/features",
      "description": "We need a scripts @scripts/alter_dates.ts that will accept two paths as a parameter - first for the tasks folder and second for the project.json. When run, will get all the task.json files from  that folder. Put all the features that are completed (have a completedAt) in an array - sort them by task display id (from the project.json - that is a ProjectSpec ) and starting from the one with the highest id, start offsetting each next feature's completedAt by a random amount between 10min and 2hr back in time. Then go over all the task files and update the features by their new completedAt - and also the task should have its completedAt set to value that is the highest amongst its features (if all the features are completed).",
      "context": [],
      "blockers": [],
      "createdAt": "2025-09-16T17:36:04.090Z",
      "updatedAt": "2025-09-16T17:40:03.645Z",
      "completedAt": "2025-09-07T18:14:30.707Z"
    },
    {
      "id": "d8a25ca6-5f26-4957-a2ac-7c9f4291a04f",
      "status": "+",
      "title": "The Timeline icon in Icons needs to be improved",
      "description": "In @src/renderer/components/ui/Icons.tsx fix the TimelineIcon - always follow the same designs as the rest of the icons",
      "context": [
        "src/renderer/components/ui/Icons.tsx"
      ],
      "blockers": [],
      "createdAt": "2025-09-16T18:05:04.834Z",
      "updatedAt": "2025-09-16T18:56:28.441Z",
      "completedAt": "2025-09-16T18:56:28.441Z"
    },
    {
      "id": "fcfceb8f-d4af-4411-9a5b-7c059338b4a1",
      "status": "+",
      "title": "Make it possible to configure github credentials per project",
      "description": "Just like with LLM settings in @src/renderer/screens/settings/llms/LLMSettings.tsx we want to store multiple github credentials and then each project when being created or edited (in @src/renderer/projects/ProjectManagerModal.tsx ) can optionally have them set (the id of the credentials would be stored in the ProjectSpec metadata). \nSo the @src/renderer/screens/settings/github/GitHubSettings.tsx  needs to be reworked to accomodate too.",
      "context": [
        "src/renderer/screens/settings/llms/LLMSettings.tsx",
        "src/renderer/screens/settings/github/GitHubSettings.tsx",
        "src/renderer/projects/ProjectManagerModal.tsx"
      ],
      "blockers": [],
      "createdAt": "2025-09-17T10:22:57.121Z",
      "updatedAt": "2025-09-17T10:31:34.500Z",
      "completedAt": "2025-09-17T10:31:34.500Z"
    },
    {
      "id": "5a9ae0d2-7711-4149-bd57-1c43303613f6",
      "status": "+",
      "title": "Show the same topbar in AgentsView as in AllAgentsView",
      "description": "@src/renderer/screens/AllAgentsView.tsx has this bar at the top with run statistics - we want to display the exact same per project inside @src/renderer/screens/AgentsView.tsx",
      "context": [
        "src/renderer/screens/AllAgentsView.tsx",
        "src/renderer/screens/AgentsView.tsx"
      ],
      "createdAt": "2025-09-17T15:37:46.138Z",
      "updatedAt": "2025-09-17T15:41:20.741Z",
      "completedAt": "2025-09-17T15:41:20.741Z"
    },
    {
      "id": "f07cc494-56fa-45c9-9c12-40fbbce37a86",
      "status": "+",
      "title": "In Timeline the Today button doesn't work correctly",
      "description": "In @src/renderer/screens/ProjectTimelineView.tsx the Today button needs to scroll the user to the correct spot in each timeline (Day | Week | Month) - currently it's broken.",
      "context": [
        "src/renderer/screens/ProjectTimelineView.tsx"
      ],
      "createdAt": "2025-09-18T11:24:14.814Z",
      "updatedAt": "2025-09-18T11:28:29.480Z",
      "completedAt": "2025-09-18T11:28:29.480Z"
    },
    {
      "id": "fccb9bc5-1ca8-46ad-9702-6376d55de3fa",
      "status": "+",
      "title": "When switching view modes always show today's date",
      "description": "In @src/renderer/screens/ProjectTimelineView.tsx when the app opens and when switching modes between DAY | WEEK | MONTH - always make sure today's date is visible (so as if the user pressed the \"Today\" button).",
      "context": [
        "src/renderer/screens/ProjectTimelineView.tsx"
      ],
      "createdAt": "2025-09-18T11:47:16.170Z",
      "updatedAt": "2025-09-18T11:55:22.476Z",
      "completedAt": "2025-09-18T11:55:22.476Z"
    },
    {
      "id": "18cbcc94-0531-4534-936c-7c7fa5efda8c",
      "status": "+",
      "title": "When there are any changes in creating/editing a task or feature confirm",
      "description": "In @src/renderer/components/tasks/FeatureForm.tsx and @src/renderer/components/tasks/TaskForm.tsx that are used in @src/renderer/tasks/FeatureCreateView.tsx , @src/renderer/tasks/FeatureEditView.tsx , @src/renderer/tasks/TaskCreateView.tsx and @src/renderer/tasks/TaskEditView.tsx - make sure that if there are any changes whatsoever to the form, and the user clicks out or in some way tries to close the popup - an alert is displayed saying that there are pending changes and if the user really wants to discard them all and close the popup. The Alert must have a red/destructive \"DISCARD ALL\" button and a standard \"Go Back\" button - only clicking either of these buttons can close the alert.",
      "context": [
        "src/renderer/components/tasks/FeatureForm.tsx",
        "src/renderer/components/tasks/TaskForm.tsx",
        "src/renderer/tasks/FeatureCreateView.tsx",
        "src/renderer/tasks/FeatureEditView.tsx",
        "src/renderer/tasks/TaskCreateView.tsx",
        "src/renderer/tasks/TaskEditView.tsx"
      ],
      "createdAt": "2025-09-18T11:49:51.503Z",
      "updatedAt": "2025-09-18T12:01:14.795Z",
      "completedAt": "2025-09-18T12:01:14.795Z"
    },
    {
      "id": "11b7fc32-af7f-409c-a3f0-12a414749e12",
<<<<<<< HEAD
      "status": "-",
=======
      "status": "+",
>>>>>>> 7c338def
      "title": "The spinner doesn't spin",
      "description": "Whenever the user is presented with a spinner it doesn't animate",
      "context": [],
      "createdAt": "2025-09-18T22:45:19.736Z",
<<<<<<< HEAD
      "updatedAt": "2025-09-18T22:45:19.736Z"
=======
      "updatedAt": "2025-09-18T22:48:16.776Z",
      "completedAt": "2025-09-18T22:48:16.776Z"
>>>>>>> 7c338def
    }
  ],
  "featureIdToDisplayIndex": {
    "0964b90b-396a-43b0-9f4a-a60d0034360e": 1,
    "56b114e3-daee-481b-9c33-329c8eace503": 2,
    "ba3e0af6-3a04-4523-90c7-b90b0d37514b": 3,
    "98c76bd6-8c5c-4aaf-a778-54f5f57f679a": 4,
    "4df75808-637f-4841-9d31-b8630b1ac8bf": 5,
    "8ed1e913-44e2-4321-a631-f1c2c9033177": 6,
    "a480aa54-f697-409d-95a7-1b369c3da9ff": 7,
    "b2ad0ce4-b71a-40bc-baa7-3550153bef88": 8,
    "0ce98597-907f-4bdf-a5a8-c8e8b253e612": 9,
    "3a11fceb-bb37-4570-a159-2f39622ca364": 10,
    "c2192f2a-9151-4615-b376-986bb0540042": 11,
    "f46696d7-3eee-4f9d-8aee-9419dcee20c9": 12,
    "67edb097-edf3-4988-939d-30e3fc3007c1": 13,
    "493c32f2-94ab-4677-8cc4-a776249c91e5": 14,
    "e9e526e8-576a-448b-9359-db97475db485": 15,
    "abefc7ba-3098-4aee-a01b-694a5a2a9d43": 16,
    "22793b7c-0bfa-4da4-8b3a-ae07fbe2a0ce": 17,
    "d8361748-2f05-4cd4-bb35-80f40db0ff32": 18,
    "bbc90ba1-4348-4a17-9921-18b6c0ece863": 19,
    "6e24f575-cf4d-451f-994f-7190d45ebaaa": 20,
    "894453ef-c700-4128-b714-4ec94498498c": 21,
    "d5b4852d-df73-4818-8db0-f7d6954c0108": 22,
    "b8d93d1d-5c66-4628-8a85-9da0197e97e2": 23,
    "9244467b-e3d1-475a-a1f0-bf35d8482629": 24,
    "352e49dd-37f2-428c-a85c-da7a2c1bd66a": 25,
    "37730047-f692-48c0-b6e7-9093564596a9": 26,
    "0fea71a8-c0da-48a1-b4ea-c0db2196c902": 27,
    "d05e6082-c27c-487f-bacd-837f7f5b7f73": 28,
    "2d607668-7481-4d8f-89cc-5afebb89e67b": 29,
    "5fcbee8a-2734-4fa5-b404-6d9155a01053": 30,
    "76ff2065-cd03-4815-b36b-8dfabd278b2b": 31,
    "7dd2e06b-32aa-418b-9e32-5efc0ecd94dd": 32,
    "46fbca0c-0fd5-4b92-aeae-5e8488cfd192": 33,
    "5f2a9d3e-dfa3-4e79-ba0b-8b2252556681": 34,
    "274eb915-a7b3-4eed-b71d-e7888f1340fb": 35,
    "26d01bef-ce79-498a-9cc8-7a6ada530002": 36,
    "6a8066ee-230f-4f31-b531-3d8cadff4178": 37,
    "57988106-364d-4e52-8b50-94d18839c319": 38,
    "82b9481c-7129-4bea-8029-0e41a56531fe": 39,
    "dc067730-dede-40a5-affe-e04410170819": 40,
    "5f13e562-bbd6-4f67-97c9-00ba79ddb138": 41,
    "fd101477-cb98-4d87-90c4-efb87f39c5e6": 42,
    "306733d4-26cb-49c0-a0ff-c34dc7699baa": 43,
    "5e9f9a8e-0a8b-44d3-936d-05ca62f981f6": 44,
    "f9eef18e-818e-427d-82ab-8d990bb199c4": 45,
    "df22d856-9aa3-4c10-9e91-04291697e0b8": 46,
    "9b65af17-0a3d-42e4-bcd2-81b65277651c": 47,
    "583f4582-9495-46cc-bd49-19c957b9b0a3": 48,
    "065ff2fe-ac0a-4b31-b57f-8918dcb4057c": 49,
    "3c0c391d-fe56-4add-a756-793dd2dc6246": 50,
    "6deecb2f-1e0c-4e0c-8f4d-349a18c02e18": 51,
    "1e6d13dd-e154-4612-8751-7182a7d660e6": 52,
    "7cd60fb3-fe0f-478f-ac17-915b824f7f65": 53,
    "8d6c71e6-f74b-4155-bdd2-56baa2bbd40a": 54,
    "006bc18d-88c6-4257-9d76-69ad87c9c502": 55,
    "75e8b34f-8e44-4bac-9c9a-26c0dfb17224": 56,
    "e3d6999d-3dcd-4f28-8452-77daa5b9cab2": 57,
    "50188f39-ce56-4087-90fb-70a107a7357f": 58,
    "35d46d98-8f89-483a-9470-e2e615fd41a9": 59,
    "e358e778-5d29-492a-8943-e67e31b45833": 60,
    "27201172-7e31-4e3b-bf06-eb1737ddfadb": 61,
    "98cc6216-a675-40cb-b763-5ac3ccc98b65": 62,
    "a940d772-c613-427c-9dd4-88984e9f24ec": 63,
    "bb3a99c3-4e37-47ae-b3df-4b6f5317faed": 64,
    "9fb948d2-235d-4322-9462-93a9ca8ce283": 65,
    "8acda51f-97c8-4614-8800-cb2d7607bf16": 66,
    "ada1bb79-e120-493b-b0ba-13d11951b42b": 67,
    "8eb99cfc-6aeb-4f17-ae04-73621bdd63ce": 68,
    "270271e3-5a53-45ed-9c31-131e9bb4f36b": 69,
    "943be0ce-0c96-48ab-a820-37b919b9a150": 70,
    "76a35a14-e633-4f4a-827f-f7521123176d": 71,
    "032e4535-7d44-4654-bc6d-811d395b0285": 72,
    "d621c45b-3c4c-4814-81bd-7f1a1e25f6f0": 73,
    "0f44a2c4-5988-4b86-94d9-38b2ade0a037": 74,
    "f8dbb257-f348-48ec-8af2-bbb92fc6a1e0": 75,
    "12e26fae-357e-44cb-b1d6-ac8b9ba2c439": 76,
    "af06b354-ef07-4764-8be3-2f731e9aad33": 77,
    "60237404-0b90-4663-9ed3-de9db2d77354": 78,
    "34c83d4f-078d-45c3-b85a-e701f1d82f3a": 79,
    "2c41b67b-2bd2-4a6a-b7ef-5b2bd97380cb": 80,
    "fc49d90d-6345-4744-aa82-060d025051d0": 81,
    "05393210-77ab-4301-8243-accf0edac8d5": 82,
    "ea8dc9a0-203e-42c6-ab4d-70db372c0003": 83,
    "85914410-3864-43fa-8317-b90dedc12ce0": 84,
    "74d5f63b-8797-43f5-b571-fd5bebf56550": 85,
    "27156e19-3aeb-41de-adc2-75b1c7ca9774": 86,
    "53ab6181-9034-47f0-a6a9-a8b8eca0e504": 87,
    "40322d85-bc35-4b45-89db-b5e3a393a8e9": 88,
    "32ec2d90-3244-40a0-a74b-d120f6d512e0": 89,
    "06c24df0-01ba-4d83-b7ad-f4a5f40175d1": 90,
    "c20fbc93-7910-4612-a275-95a3d722955c": 91,
    "4673bd96-c874-4b92-8779-d81af432c032": 92,
    "fac00d4a-01a5-4012-8481-bb920ac502db": 93,
    "f3b465a1-09be-45e9-80b2-70c84145ce5f": 94,
    "e2ac9811-94ae-4088-b00b-546f358b370e": 95,
    "d0647493-d214-40cd-bb93-c12a7a99ef36": 96,
    "7520ce51-621d-4dfc-8686-1b7806b53aca": 97,
    "f8eb8466-4457-49ca-8c65-9b812aec8a26": 98,
    "8ea2946d-0305-4f96-8e42-0f9d9a684de0": 99,
    "c4236f01-9f8d-4a9a-bd8a-3489a23316d5": 100,
    "b7716b85-8e3d-4a91-9729-4fca7aab51e9": 101,
    "cb7d825c-b1ad-4a3f-a164-7e036765b93c": 102,
    "d8a25ca6-5f26-4957-a2ac-7c9f4291a04f": 103,
    "fcfceb8f-d4af-4411-9a5b-7c059338b4a1": 104,
    "5a9ae0d2-7711-4149-bd57-1c43303613f6": 105,
    "f07cc494-56fa-45c9-9c12-40fbbce37a86": 106,
    "fccb9bc5-1ca8-46ad-9702-6376d55de3fa": 107,
    "18cbcc94-0531-4534-936c-7c7fa5efda8c": 108,
    "11b7fc32-af7f-409c-a3f0-12a414749e12": 109
  },
  "createdAt": "2025-09-16T13:05:37.984Z",
  "updatedAt": "2025-09-16T15:58:09.300Z"
}<|MERGE_RESOLUTION|>--- conflicted
+++ resolved
@@ -1700,21 +1700,13 @@
     },
     {
       "id": "11b7fc32-af7f-409c-a3f0-12a414749e12",
-<<<<<<< HEAD
-      "status": "-",
-=======
-      "status": "+",
->>>>>>> 7c338def
+      "status": "+",
       "title": "The spinner doesn't spin",
       "description": "Whenever the user is presented with a spinner it doesn't animate",
       "context": [],
       "createdAt": "2025-09-18T22:45:19.736Z",
-<<<<<<< HEAD
-      "updatedAt": "2025-09-18T22:45:19.736Z"
-=======
       "updatedAt": "2025-09-18T22:48:16.776Z",
       "completedAt": "2025-09-18T22:48:16.776Z"
->>>>>>> 7c338def
     }
   ],
   "featureIdToDisplayIndex": {
