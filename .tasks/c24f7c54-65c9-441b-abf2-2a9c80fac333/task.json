--- conflicted
+++ resolved
@@ -23,16 +23,6 @@
       "createdAt": "2025-09-16T13:05:37.982Z",
       "updatedAt": "2025-09-16T15:29:43.292Z",
       "completedAt": "2025-09-16T15:29:43.292Z"
-    },
-    {
-      "id": "1bdd0798-1a1d-4e77-ac25-ecc6c4d202f6",
-      "status": "?",
-      "title": "Implement Overall Task Timeline View",
-      "description": "TODO",
-      "context": [],
-      "blockers": [],
-      "createdAt": "2025-09-16T13:05:37.982Z",
-      "updatedAt": "2025-09-16T13:05:37.982Z"
     },
     {
       "id": "db5e244f-b362-438d-9912-4577fa507ef3",
@@ -82,11 +72,7 @@
     },
     {
       "id": "cb90c00d-4376-432d-bbb6-66d2995d24bd",
-<<<<<<< HEAD
-      "status": "-",
-=======
       "status": "+",
->>>>>>> e023e8e7
       "title": "Adding a label to the calendar errors",
       "description": "When trying to add a user label to the @src/renderer/screens/ProjectTimelineView.tsx it errors.",
       "context": [
@@ -94,22 +80,12 @@
       ],
       "blockers": [],
       "createdAt": "2025-09-16T16:29:32.078Z",
-<<<<<<< HEAD
-      "updatedAt": "2025-09-16T16:30:49.832Z",
-      "rejection": "addEntity { projectId: 'main', type: undefined }\ndb:timeline-labels-add failed error: null value in column \"type\" of relation \"entities\" violates not-null constraint\n    at /Users/cloud/Documents/Work/overseer-local/node_modules/pg/lib/client.js:545:17\n    at process.processTicksAndRejections (node:internal/process/task_queues:105:5)\n    at async Object.addEntity (/Users/cloud/Documents/Work/overseer-local/.vite/build/main-BtiXIc5R.js:2165:17)\n    at async DatabaseManager.addTimelineLabel (/Users/cloud/Documents/Work/overseer-local/.vite/build/main-BtiXIc5R.js:14037:12)\n    at async handlers.<computed> [as db:timeline-labels-add] (/Users/cloud/Documents/Work/overseer-local/.vite/build/main-BtiXIc5R.js:13944:78)\n    at async /Users/cloud/Documents/Work/overseer-local/.vite/build/main-BtiXIc5R.js:13954:18\n    at async Session.<anonymous> (node:electron/js2c/browser_init:2:107024) {\n  length: 391,\n  severity: 'ERROR',\n  code: '23502',\n  detail: 'Failing row contains (ceb03329-7901-43f9-8836-1eb577e5656d, main, null, null, , null, [-0.09368993,0.037654385,0.005246423,0.000880191,0.042941976,0.0..., null, 2025-09-16 16:30:32.204063+00, 2025-09-16 16:30:32.204063+00).',\n  hint: undefined,\n  position: undefined,\n  internalPosition: undefined,\n  internalQuery: undefined,\n  where: undefined,\n  schema: 'public',\n  table: 'entities',\n  column: 'type',\n  dataType: undefined,\n  constraint: undefined,\n  file: 'execMain.c',\n  line: '2005',\n  routine: 'ExecConstraints'\n}"
-    },
-    {
-      "id": "dd66ff2a-a01e-4def-9269-059f5f581b3d",
-      "status": "-",
-=======
-      "updatedAt": "2025-09-16T16:36:30.045Z",
-      "rejection": "addEntity { projectId: 'main', type: undefined }\ndb:timeline-labels-add failed error: null value in column \"type\" of relation \"entities\" violates not-null constraint\n    at /Users/cloud/Documents/Work/overseer-local/node_modules/pg/lib/client.js:545:17\n    at process.processTicksAndRejections (node:internal/process/task_queues:105:5)\n    at async Object.addEntity (/Users/cloud/Documents/Work/overseer-local/.vite/build/main-BtiXIc5R.js:2165:17)\n    at async DatabaseManager.addTimelineLabel (/Users/cloud/Documents/Work/overseer-local/.vite/build/main-BtiXIc5R.js:14037:12)\n    at async handlers.<computed> [as db:timeline-labels-add] (/Users/cloud/Documents/Work/overseer-local/.vite/build/main-BtiXIc5R.js:13944:78)\n    at async /Users/cloud/Documents/Work/overseer-local/.vite/build/main-BtiXIc5R.js:13954:18\n    at async Session.<anonymous> (node:electron/js2c/browser_init:2:107024) {\n  length: 391,\n  severity: 'ERROR',\n  code: '23502',\n  detail: 'Failing row contains (ceb03329-7901-43f9-8836-1eb577e5656d, main, null, null, , null, [-0.09368993,0.037654385,0.005246423,0.000880191,0.042941976,0.0..., null, 2025-09-16 16:30:32.204063+00, 2025-09-16 16:30:32.204063+00).',\n  hint: undefined,\n  position: undefined,\n  internalPosition: undefined,\n  internalQuery: undefined,\n  where: undefined,\n  schema: 'public',\n  table: 'entities',\n  column: 'type',\n  dataType: undefined,\n  constraint: undefined,\n  file: 'execMain.c',\n  line: '2005',\n  routine: 'ExecConstraints'\n}",
+      "updatedAt": "2025-09-16T17:24:24.243Z",
       "completedAt": "2025-09-16T16:36:30.045Z"
     },
     {
       "id": "dd66ff2a-a01e-4def-9269-059f5f581b3d",
       "status": "+",
->>>>>>> e023e8e7
       "title": "Selecting the Day | Week | Month buttons does nothing",
       "description": "In @src/renderer/screens/ProjectTimelineView.tsx choosing the different view mode should alter the view.",
       "context": [
@@ -117,12 +93,20 @@
       ],
       "blockers": [],
       "createdAt": "2025-09-16T16:30:02.117Z",
-<<<<<<< HEAD
-      "updatedAt": "2025-09-16T16:30:02.117Z"
-=======
       "updatedAt": "2025-09-16T16:34:19.770Z",
       "completedAt": "2025-09-16T16:34:19.770Z"
->>>>>>> e023e8e7
+    },
+    {
+      "id": "7f5ba22e-7e22-4a04-994f-25af10c138a7",
+      "status": "-",
+      "title": "User labels should be always at the top and the feature ones below",
+      "description": "In @src/renderer/screens/ProjectTimelineView.tsx .\nGlobal labels should also be above the current project ones.",
+      "context": [
+        "src/renderer/screens/ProjectTimelineView.tsx"
+      ],
+      "blockers": [],
+      "createdAt": "2025-09-16T17:24:43.752Z",
+      "updatedAt": "2025-09-16T17:27:26.124Z"
     }
   ],
   "featureIdToDisplayIndex": {
@@ -133,12 +117,8 @@
     "0619e80f-d523-4842-810b-ba5be81fcbe6": 5,
     "dd66ff2a-a01e-4def-9269-059f5f581b3d": 6,
     "cb90c00d-4376-432d-bbb6-66d2995d24bd": 7,
-    "1bdd0798-1a1d-4e77-ac25-ecc6c4d202f6": 8
+    "7f5ba22e-7e22-4a04-994f-25af10c138a7": 8
   },
   "createdAt": "2025-09-16T13:05:37.982Z",
-<<<<<<< HEAD
-  "updatedAt": "2025-09-16T16:30:51.701Z"
-=======
   "updatedAt": "2025-09-16T16:36:30.045Z"
->>>>>>> e023e8e7
 }